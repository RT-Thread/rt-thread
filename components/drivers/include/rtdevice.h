--- conflicted
+++ resolved
@@ -77,14 +77,11 @@
 
 #ifdef RT_USING_PIC
 #include "drivers/pic.h"
-<<<<<<< HEAD
-#endif
+#endif /* RT_USING_PIC */
 
 #ifdef RT_USING_RESET
 #include "drivers/reset.h"
-#endif
-=======
-#endif /* RT_USING_PIC */
+#endif /* RT_USING_RESET */
 
 #ifdef RT_USING_SCSI
 #include "drivers/scsi.h"
@@ -93,7 +90,6 @@
 #ifdef RT_MFD_SYSCON
 #include "drivers/syscon.h"
 #endif /* RT_MFD_SYSCON */
->>>>>>> f849afb5
 #endif /* RT_USING_DM */
 
 #ifdef RT_USING_RTC
