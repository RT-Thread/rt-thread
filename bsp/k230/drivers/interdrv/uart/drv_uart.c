--- conflicted
+++ resolved
@@ -41,18 +41,12 @@
 
 #define UART_DEFAULT_BAUDRATE       115200
 #define UART_CLK                    50000000
-<<<<<<< HEAD
-#define UART_ADDR UART0_BASE_ADDR
-#define UART_IRQ K230_IRQ_UART0
-
-=======
 #define PDMA_CH_INVALID             0xFF
 #define UART0_IRQ                   K230_IRQ_UART0
 #define UART1_IRQ                   K230_IRQ_UART1
 #define UART2_IRQ                   K230_IRQ_UART2
 #define UART3_IRQ                   K230_IRQ_UART3
 #define UART4_IRQ                   K230_IRQ_UART4
->>>>>>> f6026401
 
 #define UART_RBR (0x00)       /* receive buffer register */
 #define UART_THR (0x00)       /* transmit holding register */
