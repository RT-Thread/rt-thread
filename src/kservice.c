/*
 * Copyright (c) 2006-2022, RT-Thread Development Team
 *
 * SPDX-License-Identifier: Apache-2.0
 *
 * Change Logs:
 * Date           Author       Notes
 * 2006-03-16     Bernard      the first version
 * 2006-05-25     Bernard      rewrite vsprintf
 * 2006-08-10     Bernard      add rt_show_version
 * 2010-03-17     Bernard      remove rt_strlcpy function
 *                             fix gcc compiling issue.
 * 2010-04-15     Bernard      remove weak definition on ICCM16C compiler
 * 2012-07-18     Arda         add the alignment display for signed integer
 * 2012-11-23     Bernard      fix IAR compiler error.
 * 2012-12-22     Bernard      fix rt_kprintf issue, which found by Grissiom.
 * 2013-06-24     Bernard      remove rt_kprintf if RT_USING_CONSOLE is not defined.
 * 2013-09-24     aozima       make sure the device is in STREAM mode when used by rt_kprintf.
 * 2015-07-06     Bernard      Add rt_assert_handler routine.
 * 2021-02-28     Meco Man     add RT_KSERVICE_USING_STDLIB
 * 2021-12-20     Meco Man     implement rt_strcpy()
 * 2022-01-07     Gabriel      add __on_rt_assert_hook
 * 2022-06-04     Meco Man     remove strnlen
 */

#include <rtthread.h>
#include <rthw.h>

#ifdef RT_USING_MODULE
#include <dlmodule.h>
#endif /* RT_USING_MODULE */

/* use precision */
#define RT_PRINTF_PRECISION

/**
 * @addtogroup KernelService
 */

/**@{*/

/* global errno in RT-Thread */
static volatile int __rt_errno;

#if defined(RT_USING_DEVICE) && defined(RT_USING_CONSOLE)
static rt_device_t _console_device = RT_NULL;
#endif

RT_WEAK void rt_hw_us_delay(rt_uint32_t us)
{
    (void) us;
    RT_DEBUG_LOG(RT_DEBUG_DEVICE, ("rt_hw_us_delay() doesn't support for this board."
        "Please consider implementing rt_hw_us_delay() in another file."));
}

/**
 * This function gets the global errno for the current thread.
 *
 * @return errno
 */
rt_err_t rt_get_errno(void)
{
    rt_thread_t tid;

    if (rt_interrupt_get_nest() != 0)
    {
        /* it's in interrupt context */
        return __rt_errno;
    }

    tid = rt_thread_self();
    if (tid == RT_NULL)
        return __rt_errno;

    return tid->error;
}
RTM_EXPORT(rt_get_errno);

/**
 * This function sets the global errno for the current thread.
 *
 * @param error is the errno shall be set.
 */
void rt_set_errno(rt_err_t error)
{
    rt_thread_t tid;

    if (rt_interrupt_get_nest() != 0)
    {
        /* it's in interrupt context */
        __rt_errno = error;

        return;
    }

    tid = rt_thread_self();
    if (tid == RT_NULL)
    {
        __rt_errno = error;

        return;
    }

    tid->error = error;
}
RTM_EXPORT(rt_set_errno);

/**
 * This function returns the address of the current thread errno.
 *
 * @return The errno address.
 */
int *_rt_errno(void)
{
    rt_thread_t tid;

    if (rt_interrupt_get_nest() != 0)
        return (int *)&__rt_errno;

    tid = rt_thread_self();
    if (tid != RT_NULL)
        return (int *) & (tid->error);

    return (int *)&__rt_errno;
}
RTM_EXPORT(_rt_errno);

<<<<<<< HEAD
#ifndef RT_KSERVICE_USING_STDLIB_MEMORY
=======
static const char rt_errno_strs[][8] =
{
    "OK",
    "ERROR",
    "ETIMOUT",
    "ERSFULL",
    "ERSEPTY",
    "ENOMEM",
    "ENOSYS",
    "EBUSY",
    "EIO",
    "EINTRPT",
    "EINVAL",
    "EUNKNOW"
};

/**
 * This function return a pointer to a string that contains the
 * message of error.
 *
 * @param error the errorno code
 * @return a point to error message string
 */
const char *rt_strerror(rt_err_t error)
{
    if (error < 0)
        error = -error;

    return (error > RT_EINVAL + 1) ?
           rt_errno_strs[RT_EINVAL + 1] :
           rt_errno_strs[error];
}
RTM_EXPORT(rt_strerror);

>>>>>>> 3093bb15
/**
 * This function will set the content of memory to specified value.
 *
 * @param  s is the address of source memory, point to the memory block to be filled.
 *
 * @param  c is the value to be set. The value is passed in int form, but the function
 *         uses the unsigned character form of the value when filling the memory block.
 *
 * @param  count number of bytes to be set.
 *
 * @return The address of source memory.
 */
RT_WEAK void *rt_memset(void *s, int c, rt_ubase_t count)
{
#ifdef RT_KSERVICE_USING_TINY_SIZE
    char *xs = (char *)s;

    while (count--)
        *xs++ = c;

    return s;
#else
#define LBLOCKSIZE      (sizeof(long))
#define UNALIGNED(X)    ((long)X & (LBLOCKSIZE - 1))
#define TOO_SMALL(LEN)  ((LEN) < LBLOCKSIZE)

    unsigned int i;
    char *m = (char *)s;
    unsigned long buffer;
    unsigned long *aligned_addr;
    unsigned int d = c & 0xff;  /* To avoid sign extension, copy C to an
                                unsigned variable.  */

    if (!TOO_SMALL(count) && !UNALIGNED(s))
    {
        /* If we get this far, we know that count is large and s is word-aligned. */
        aligned_addr = (unsigned long *)s;

        /* Store d into each char sized location in buffer so that
         * we can set large blocks quickly.
         */
        if (LBLOCKSIZE == 4)
        {
            buffer = (d << 8) | d;
            buffer |= (buffer << 16);
        }
        else
        {
            buffer = 0;
            for (i = 0; i < LBLOCKSIZE; i ++)
                buffer = (buffer << 8) | d;
        }

        while (count >= LBLOCKSIZE * 4)
        {
            *aligned_addr++ = buffer;
            *aligned_addr++ = buffer;
            *aligned_addr++ = buffer;
            *aligned_addr++ = buffer;
            count -= 4 * LBLOCKSIZE;
        }

        while (count >= LBLOCKSIZE)
        {
            *aligned_addr++ = buffer;
            count -= LBLOCKSIZE;
        }

        /* Pick up the remainder with a bytewise loop. */
        m = (char *)aligned_addr;
    }

    while (count--)
    {
        *m++ = (char)d;
    }

    return s;

#undef LBLOCKSIZE
#undef UNALIGNED
#undef TOO_SMALL
#endif /* RT_KSERVICE_USING_TINY_SIZE */
}
RTM_EXPORT(rt_memset);

/**
 * This function will copy memory content from source address to destination address.
 *
 * @param  dst is the address of destination memory, points to the copied content.
 *
 * @param  src  is the address of source memory, pointing to the data source to be copied.
 *
 * @param  count is the copied length.
 *
 * @return The address of destination memory
 */
RT_WEAK void *rt_memcpy(void *dst, const void *src, rt_ubase_t count)
{
#ifdef RT_KSERVICE_USING_TINY_SIZE
    char *tmp = (char *)dst, *s = (char *)src;
    rt_ubase_t len;

    if (tmp <= s || tmp > (s + count))
    {
        while (count--)
            *tmp ++ = *s ++;
    }
    else
    {
        for (len = count; len > 0; len --)
            tmp[len - 1] = s[len - 1];
    }

    return dst;
#else

#define UNALIGNED(X, Y) \
    (((long)X & (sizeof (long) - 1)) | ((long)Y & (sizeof (long) - 1)))
#define BIGBLOCKSIZE    (sizeof (long) << 2)
#define LITTLEBLOCKSIZE (sizeof (long))
#define TOO_SMALL(LEN)  ((LEN) < BIGBLOCKSIZE)

    char *dst_ptr = (char *)dst;
    char *src_ptr = (char *)src;
    long *aligned_dst;
    long *aligned_src;
    int len = count;

    /* If the size is small, or either SRC or DST is unaligned,
    then punt into the byte copy loop.  This should be rare. */
    if (!TOO_SMALL(len) && !UNALIGNED(src_ptr, dst_ptr))
    {
        aligned_dst = (long *)dst_ptr;
        aligned_src = (long *)src_ptr;

        /* Copy 4X long words at a time if possible. */
        while (len >= BIGBLOCKSIZE)
        {
            *aligned_dst++ = *aligned_src++;
            *aligned_dst++ = *aligned_src++;
            *aligned_dst++ = *aligned_src++;
            *aligned_dst++ = *aligned_src++;
            len -= BIGBLOCKSIZE;
        }

        /* Copy one long word at a time if possible. */
        while (len >= LITTLEBLOCKSIZE)
        {
            *aligned_dst++ = *aligned_src++;
            len -= LITTLEBLOCKSIZE;
        }

        /* Pick up any residual with a byte copier. */
        dst_ptr = (char *)aligned_dst;
        src_ptr = (char *)aligned_src;
    }

    while (len--)
        *dst_ptr++ = *src_ptr++;

    return dst;
#undef UNALIGNED
#undef BIGBLOCKSIZE
#undef LITTLEBLOCKSIZE
#undef TOO_SMALL
#endif /* RT_KSERVICE_USING_TINY_SIZE */
}
RTM_EXPORT(rt_memcpy);

/**
 * This function will move memory content from source address to destination
 * address. If the destination memory does not overlap with the source memory,
 * the function is the same as memcpy().
 *
 * @param  dest is the address of destination memory, points to the copied content.
 *
 * @param  src is the address of source memory, point to the data source to be copied.
 *
 * @param  n is the copied length.
 *
 * @return The address of destination memory.
 */
void *rt_memmove(void *dest, const void *src, rt_size_t n)
{
    char *tmp = (char *)dest, *s = (char *)src;

    if (s < tmp && tmp < s + n)
    {
        tmp += n;
        s += n;

        while (n--)
            *(--tmp) = *(--s);
    }
    else
    {
        while (n--)
            *tmp++ = *s++;
    }

    return dest;
}
RTM_EXPORT(rt_memmove);

/**
 * This function will compare two areas of memory.
 *
 * @param  cs is a block of memory.
 *
 * @param  ct is another block of memory.
 *
 * @param  count is the size of the area.
 *
 * @return Compare the results:
 *         If the result < 0, cs is smaller than ct.
 *         If the result > 0, cs is greater than ct.
 *         If the result = 0, cs is equal to ct.
 */
rt_int32_t rt_memcmp(const void *cs, const void *ct, rt_size_t count)
{
    const unsigned char *su1, *su2;
    int res = 0;

    for (su1 = (const unsigned char *)cs, su2 = (const unsigned char *)ct; 0 < count; ++su1, ++su2, count--)
        if ((res = *su1 - *su2) != 0)
            break;

    return res;
}
RTM_EXPORT(rt_memcmp);
#endif /* RT_KSERVICE_USING_STDLIB_MEMORY*/

#ifndef RT_KSERVICE_USING_STDLIB
/**
 * This function will return the first occurrence of a string, without the
 * terminator '\0'.
 *
 * @param  s1 is the source string.
 *
 * @param  s2 is the find string.
 *
 * @return The first occurrence of a s2 in s1, or RT_NULL if no found.
 */
char *rt_strstr(const char *s1, const char *s2)
{
    int l1, l2;

    l2 = rt_strlen(s2);
    if (!l2)
        return (char *)s1;
    l1 = rt_strlen(s1);
    while (l1 >= l2)
    {
        l1 --;
        if (!rt_memcmp(s1, s2, l2))
            return (char *)s1;
        s1 ++;
    }

    return RT_NULL;
}
RTM_EXPORT(rt_strstr);

/**
 * This function will compare two strings while ignoring differences in case
 *
 * @param  a is the string to be compared.
 *
 * @param  b is the string to be compared.
 *
 * @return Compare the results:
 *         If the result < 0, a is smaller than a.
 *         If the result > 0, a is greater than a.
 *         If the result = 0, a is equal to a.
 */
rt_int32_t rt_strcasecmp(const char *a, const char *b)
{
    int ca, cb;

    do
    {
        ca = *a++ & 0xff;
        cb = *b++ & 0xff;
        if (ca >= 'A' && ca <= 'Z')
            ca += 'a' - 'A';
        if (cb >= 'A' && cb <= 'Z')
            cb += 'a' - 'A';
    }
    while (ca == cb && ca != '\0');

    return ca - cb;
}
RTM_EXPORT(rt_strcasecmp);

/**
 * This function will copy string no more than n bytes.
 *
 * @param  dst points to the address used to store the copied content.
 *
 * @param  src is the string to be copied.
 *
 * @param  n is the maximum copied length.
 *
 * @return The address where the copied content is stored.
 */
char *rt_strncpy(char *dst, const char *src, rt_size_t n)
{
    if (n != 0)
    {
        char *d = dst;
        const char *s = src;

        do
        {
            if ((*d++ = *s++) == 0)
            {
                /* NUL pad the remaining n-1 bytes */
                while (--n != 0)
                    *d++ = 0;
                break;
            }
        } while (--n != 0);
    }

    return (dst);
}
RTM_EXPORT(rt_strncpy);

/**
 * This function will copy string.
 *
 * @param  dst points to the address used to store the copied content.
 *
 * @param  src is the string to be copied.
 *
 * @return The address where the copied content is stored.
 */
char *rt_strcpy(char *dst, const char *src)
{
    char *dest = dst;

    while (*src != '\0')
    {
        *dst = *src;
        dst++;
        src++;
    }

    *dst = '\0';
    return dest;
}
RTM_EXPORT(rt_strcpy);

/**
 * This function will compare two strings with specified maximum length.
 *
 * @param  cs is the string to be compared.
 *
 * @param  ct is the string to be compared.
 *
 * @param  count is the maximum compare length.
 *
 * @return Compare the results:
 *         If the result < 0, cs is smaller than ct.
 *         If the result > 0, cs is greater than ct.
 *         If the result = 0, cs is equal to ct.
 */
rt_int32_t rt_strncmp(const char *cs, const char *ct, rt_size_t count)
{
    signed char __res = 0;

    while (count)
    {
        if ((__res = *cs - *ct++) != 0 || !*cs++)
            break;
        count --;
    }

    return __res;
}
RTM_EXPORT(rt_strncmp);

/**
 * This function will compare two strings without specified length.
 *
 * @param  cs is the string to be compared.
 *
 * @param  ct is the string to be compared.
 *
 * @return Compare the results:
 *         If the result < 0, cs is smaller than ct.
 *         If the result > 0, cs is greater than ct.
 *         If the result = 0, cs is equal to ct.
 */
rt_int32_t rt_strcmp(const char *cs, const char *ct)
{
    while (*cs && *cs == *ct)
    {
        cs++;
        ct++;
    }

    return (*cs - *ct);
}
RTM_EXPORT(rt_strcmp);

/**
 * This function will return the length of a string, which terminate will
 * null character.
 *
 * @param  s is the string
 *
 * @return The length of string.
 */
rt_size_t rt_strlen(const char *s)
{
    const char *sc;

    for (sc = s; *sc != '\0'; ++sc) /* nothing */
        ;

    return sc - s;
}
RTM_EXPORT(rt_strlen);

#endif /* RT_KSERVICE_USING_STDLIB */

/**
 * The  strnlen()  function  returns the number of characters in the
 * string pointed to by s, excluding the terminating null byte ('\0'),
 * but at most maxlen.  In doing this, strnlen() looks only at the
 * first maxlen characters in the string pointed to by s and never
 * beyond s+maxlen.
 *
 * @param  s is the string.
 *
 * @param  maxlen is the max size.
 *
 * @return The length of string.
 */
rt_size_t rt_strnlen(const char *s, rt_ubase_t maxlen)
{
    const char *sc;

    for (sc = s; *sc != '\0' && (rt_ubase_t)(sc - s) < maxlen; ++sc) /* nothing */
        ;

    return sc - s;
}
RTM_EXPORT(rt_strnlen);

#ifdef RT_USING_HEAP
/**
 * This function will duplicate a string.
 *
 * @param  s is the string to be duplicated.
 *
 * @return The string address of the copy.
 */
char *rt_strdup(const char *s)
{
    rt_size_t len = rt_strlen(s) + 1;
    char *tmp = (char *)rt_malloc(len);

    if (!tmp)
        return RT_NULL;

    rt_memcpy(tmp, s, len);

    return tmp;
}
RTM_EXPORT(rt_strdup);
#endif /* RT_USING_HEAP */

/**
 * This function will show the version of rt-thread rtos
 */
void rt_show_version(void)
{
    rt_kprintf("\n \\ | /\n");
    rt_kprintf("- RT -     Thread Operating System\n");
    rt_kprintf(" / | \\     %d.%d.%d build %s %s\n",
               RT_VERSION, RT_SUBVERSION, RT_REVISION, __DATE__, __TIME__);
    rt_kprintf(" 2006 - 2022 Copyright by RT-Thread team\n");
}
RTM_EXPORT(rt_show_version);

/* private function */
#define _ISDIGIT(c)  ((unsigned)((c) - '0') < 10)

/**
 * This function will duplicate a string.
 *
 * @param  n is the string to be duplicated.
 *
 * @param  base is support divide instructions value.
 *
 * @return the duplicated string pointer.
 */
#ifdef RT_KPRINTF_USING_LONGLONG
rt_inline int divide(long long *n, int base)
#else
rt_inline int divide(long *n, int base)
#endif /* RT_KPRINTF_USING_LONGLONG */
{
    int res;

    /* optimized for processor which does not support divide instructions. */
    if (base == 10)
    {
#ifdef RT_KPRINTF_USING_LONGLONG
        res = (int)(((unsigned long long)*n) % 10U);
        *n = (long long)(((unsigned long long)*n) / 10U);
#else
        res = (int)(((unsigned long)*n) % 10U);
        *n = (long)(((unsigned long)*n) / 10U);
#endif
    }
    else
    {
#ifdef RT_KPRINTF_USING_LONGLONG
        res = (int)(((unsigned long long)*n) % 16U);
        *n = (long long)(((unsigned long long)*n) / 16U);
#else
        res = (int)(((unsigned long)*n) % 16U);
        *n = (long)(((unsigned long)*n) / 16U);
#endif
    }

    return res;
}

rt_inline int skip_atoi(const char **s)
{
    int i = 0;
    while (_ISDIGIT(**s))
        i = i * 10 + *((*s)++) - '0';

    return i;
}

#define ZEROPAD     (1 << 0)    /* pad with zero */
#define SIGN        (1 << 1)    /* unsigned/signed long */
#define PLUS        (1 << 2)    /* show plus */
#define SPACE       (1 << 3)    /* space if plus */
#define LEFT        (1 << 4)    /* left justified */
#define SPECIAL     (1 << 5)    /* 0x */
#define LARGE       (1 << 6)    /* use 'ABCDEF' instead of 'abcdef' */

static char *print_number(char *buf,
                          char *end,
#ifdef RT_KPRINTF_USING_LONGLONG
                          long long  num,
#else
                          long  num,
#endif /* RT_KPRINTF_USING_LONGLONG */
                          int   base,
                          int   s,
#ifdef RT_PRINTF_PRECISION
                          int   precision,
#endif /* RT_PRINTF_PRECISION */
                          int   type)
{
    char c, sign;
#ifdef RT_KPRINTF_USING_LONGLONG
    char tmp[32];
#else
    char tmp[16];
#endif /* RT_KPRINTF_USING_LONGLONG */
    int precision_bak = precision;
    const char *digits;
    static const char small_digits[] = "0123456789abcdef";
    static const char large_digits[] = "0123456789ABCDEF";
    int i, size;

    size = s;

    digits = (type & LARGE) ? large_digits : small_digits;
    if (type & LEFT)
        type &= ~ZEROPAD;

    c = (type & ZEROPAD) ? '0' : ' ';

    /* get sign */
    sign = 0;
    if (type & SIGN)
    {
        if (num < 0)
        {
            sign = '-';
            num = -num;
        }
        else if (type & PLUS)
            sign = '+';
        else if (type & SPACE)
            sign = ' ';
    }

#ifdef RT_PRINTF_SPECIAL
    if (type & SPECIAL)
    {
        if (base == 16)
            size -= 2;
        else if (base == 8)
            size--;
    }
#endif /* RT_PRINTF_SPECIAL */

    i = 0;
    if (num == 0)
        tmp[i++] = '0';
    else
    {
        while (num != 0)
            tmp[i++] = digits[divide(&num, base)];
    }

#ifdef RT_PRINTF_PRECISION
    if (i > precision)
        precision = i;
    size -= precision;
#else
    size -= i;
#endif /* RT_PRINTF_PRECISION */

    if (!(type & (ZEROPAD | LEFT)))
    {
        if ((sign) && (size > 0))
            size--;

        while (size-- > 0)
        {
            if (buf < end)
                *buf = ' ';
            ++ buf;
        }
    }

    if (sign)
    {
        if (buf < end)
        {
            *buf = sign;
        }
        -- size;
        ++ buf;
    }

#ifdef RT_PRINTF_SPECIAL
    if (type & SPECIAL)
    {
        if (base == 8)
        {
            if (buf < end)
                *buf = '0';
            ++ buf;
        }
        else if (base == 16)
        {
            if (buf < end)
                *buf = '0';
            ++ buf;
            if (buf < end)
            {
                *buf = type & LARGE ? 'X' : 'x';
            }
            ++ buf;
        }
    }
#endif /* RT_PRINTF_SPECIAL */

    /* no align to the left */
    if (!(type & LEFT))
    {
        while (size-- > 0)
        {
            if (buf < end)
                *buf = c;
            ++ buf;
        }
    }

#ifdef RT_PRINTF_PRECISION
    while (i < precision--)
    {
        if (buf < end)
            *buf = '0';
        ++ buf;
    }
#endif /* RT_PRINTF_PRECISION */

    /* put number in the temporary buffer */
    while (i-- > 0 && (precision_bak != 0))
    {
        if (buf < end)
            *buf = tmp[i];
        ++ buf;
    }

    while (size-- > 0)
    {
        if (buf < end)
            *buf = ' ';
        ++ buf;
    }

    return buf;
}

/**
 * This function will fill a formatted string to buffer.
 *
 * @param  buf is the buffer to save formatted string.
 *
 * @param  size is the size of buffer.
 *
 * @param  fmt is the format parameters.
 *
 * @param  args is a list of variable parameters.
 *
 * @return The number of characters actually written to buffer.
 */
RT_WEAK int rt_vsnprintf(char *buf, rt_size_t size, const char *fmt, va_list args)
{
#ifdef RT_KPRINTF_USING_LONGLONG
    unsigned long long num;
#else
    rt_uint32_t num;
#endif /* RT_KPRINTF_USING_LONGLONG */
    int i, len;
    char *str, *end, c;
    const char *s;

    rt_uint8_t base;            /* the base of number */
    rt_uint8_t flags;           /* flags to print number */
    rt_uint8_t qualifier;       /* 'h', 'l', or 'L' for integer fields */
    rt_int32_t field_width;     /* width of output field */

#ifdef RT_PRINTF_PRECISION
    int precision;      /* min. # of digits for integers and max for a string */
#endif /* RT_PRINTF_PRECISION */

    str = buf;
    end = buf + size;

    /* Make sure end is always >= buf */
    if (end < buf)
    {
        end  = ((char *) - 1);
        size = end - buf;
    }

    for (; *fmt ; ++fmt)
    {
        if (*fmt != '%')
        {
            if (str < end)
                *str = *fmt;
            ++ str;
            continue;
        }

        /* process flags */
        flags = 0;

        while (1)
        {
            /* skips the first '%' also */
            ++ fmt;
            if (*fmt == '-') flags |= LEFT;
            else if (*fmt == '+') flags |= PLUS;
            else if (*fmt == ' ') flags |= SPACE;
            else if (*fmt == '#') flags |= SPECIAL;
            else if (*fmt == '0') flags |= ZEROPAD;
            else break;
        }

        /* get field width */
        field_width = -1;
        if (_ISDIGIT(*fmt)) field_width = skip_atoi(&fmt);
        else if (*fmt == '*')
        {
            ++ fmt;
            /* it's the next argument */
            field_width = va_arg(args, int);
            if (field_width < 0)
            {
                field_width = -field_width;
                flags |= LEFT;
            }
        }

#ifdef RT_PRINTF_PRECISION
        /* get the precision */
        precision = -1;
        if (*fmt == '.')
        {
            ++ fmt;
            if (_ISDIGIT(*fmt)) precision = skip_atoi(&fmt);
            else if (*fmt == '*')
            {
                ++ fmt;
                /* it's the next argument */
                precision = va_arg(args, int);
            }
            if (precision < 0) precision = 0;
        }
#endif /* RT_PRINTF_PRECISION */
        /* get the conversion qualifier */
        qualifier = 0;
#ifdef RT_KPRINTF_USING_LONGLONG
        if (*fmt == 'h' || *fmt == 'l' || *fmt == 'L')
#else
        if (*fmt == 'h' || *fmt == 'l')
#endif /* RT_KPRINTF_USING_LONGLONG */
        {
            qualifier = *fmt;
            ++ fmt;
#ifdef RT_KPRINTF_USING_LONGLONG
            if (qualifier == 'l' && *fmt == 'l')
            {
                qualifier = 'L';
                ++ fmt;
            }
#endif /* RT_KPRINTF_USING_LONGLONG */
        }

        /* the default base */
        base = 10;

        switch (*fmt)
        {
        case 'c':
            if (!(flags & LEFT))
            {
                while (--field_width > 0)
                {
                    if (str < end) *str = ' ';
                    ++ str;
                }
            }

            /* get character */
            c = (rt_uint8_t)va_arg(args, int);
            if (str < end) *str = c;
            ++ str;

            /* put width */
            while (--field_width > 0)
            {
                if (str < end) *str = ' ';
                ++ str;
            }
            continue;

        case 'm':
            num = va_arg(args, rt_err_t);
            s = rt_strerror(num);

        case 's':
            if ((*fmt) == 's')
                s = va_arg(args, char *);
            if (!s) s = "(NULL)";

            for (len = 0; (len != field_width) && (s[len] != '\0'); len++);
#ifdef RT_PRINTF_PRECISION
            if (precision > 0 && len > precision) len = precision;
#endif /* RT_PRINTF_PRECISION */

            if (!(flags & LEFT))
            {
                while (len < field_width--)
                {
                    if (str < end) *str = ' ';
                    ++ str;
                }
            }

            for (i = 0; i < len; ++i)
            {
                if (str < end) *str = *s;
                ++ str;
                ++ s;
            }

            while (len < field_width--)
            {
                if (str < end) *str = ' ';
                ++ str;
            }
            continue;

        case 'p':
            if (field_width == -1)
            {
                field_width = sizeof(void *) << 1;
                flags |= ZEROPAD;
            }
#ifdef RT_PRINTF_PRECISION
            str = print_number(str, end,
                               (long)va_arg(args, void *),
                               16, field_width, precision, flags);
#else
            str = print_number(str, end,
                               (long)va_arg(args, void *),
                               16, field_width, flags);
#endif /* RT_PRINTF_PRECISION */
            continue;

        case '%':
            if (str < end) *str = '%';
            ++ str;
            continue;

        /* integer number formats - set up the flags and "break" */
        case 'o':
            base = 8;
            break;

        case 'X':
            flags |= LARGE;
        case 'x':
            base = 16;
            break;

        case 'd':
        case 'i':
            flags |= SIGN;
        case 'u':
            break;

        default:
            if (str < end) *str = '%';
            ++ str;

            if (*fmt)
            {
                if (str < end) *str = *fmt;
                ++ str;
            }
            else
            {
                -- fmt;
            }
            continue;
        }

#ifdef RT_KPRINTF_USING_LONGLONG
        if (qualifier == 'L') num = va_arg(args, long long);
        else if (qualifier == 'l')
#else
        if (qualifier == 'l')
#endif /* RT_KPRINTF_USING_LONGLONG */
        {
            num = va_arg(args, rt_uint32_t);
            if (flags & SIGN) num = (rt_int32_t)num;
        }
        else if (qualifier == 'h')
        {
            num = (rt_uint16_t)va_arg(args, rt_int32_t);
            if (flags & SIGN) num = (rt_int16_t)num;
        }
        else
        {
            num = va_arg(args, rt_uint32_t);
            if (flags & SIGN) num = (rt_int32_t)num;
        }
#ifdef RT_PRINTF_PRECISION
        str = print_number(str, end, num, base, field_width, precision, flags);
#else
        str = print_number(str, end, num, base, field_width, flags);
#endif /* RT_PRINTF_PRECISION */
    }

    if (size > 0)
    {
        if (str < end) *str = '\0';
        else
        {
            end[-1] = '\0';
        }
    }

    /* the trailing null byte doesn't count towards the total
    * ++str;
    */
    return str - buf;
}
RTM_EXPORT(rt_vsnprintf);

/**
 * This function will fill a formatted string to buffer.
 *
 * @param  buf is the buffer to save formatted string.
 *
 * @param  size is the size of buffer.
 *
 * @param  fmt is the format parameters.
 *
 * @return The number of characters actually written to buffer.
 */
int rt_snprintf(char *buf, rt_size_t size, const char *fmt, ...)
{
    rt_int32_t n;
    va_list args;

    va_start(args, fmt);
    n = rt_vsnprintf(buf, size, fmt, args);
    va_end(args);

    return n;
}
RTM_EXPORT(rt_snprintf);

/**
 * This function will fill a formatted string to buffer.
 *
 * @param  buf is the buffer to save formatted string.
 *
 * @param  format is the format parameters.
 *
 * @param  arg_ptr is a list of variable parameters.
 *
 * @return The number of characters actually written to buffer.
 */
int rt_vsprintf(char *buf, const char *format, va_list arg_ptr)
{
    return rt_vsnprintf(buf, (rt_size_t) - 1, format, arg_ptr);
}
RTM_EXPORT(rt_vsprintf);

/**
 * This function will fill a formatted string to buffer
 *
 * @param  buf the buffer to save formatted string.
 *
 * @param  format is the format parameters.
 *
 * @return The number of characters actually written to buffer.
 */
int rt_sprintf(char *buf, const char *format, ...)
{
    rt_int32_t n;
    va_list arg_ptr;

    va_start(arg_ptr, format);
    n = rt_vsprintf(buf, format, arg_ptr);
    va_end(arg_ptr);

    return n;
}
RTM_EXPORT(rt_sprintf);

#ifdef RT_USING_CONSOLE

#ifdef RT_USING_DEVICE
/**
 * This function returns the device using in console.
 *
 * @return Returns the console device pointer or RT_NULL.
 */
rt_device_t rt_console_get_device(void)
{
    return _console_device;
}
RTM_EXPORT(rt_console_get_device);

/**
 * This function will set a device as console device.
 * After set a device to console, all output of rt_kprintf will be
 * redirected to this new device.
 *
 * @param  name is the name of new console device.
 *
 * @return the old console device handler on successful, or RT_NULL on failure.
 */
rt_device_t rt_console_set_device(const char *name)
{
    rt_device_t new_device, old_device;

    /* save old device */
    old_device = _console_device;

    /* find new console device */
    new_device = rt_device_find(name);

    /* check whether it's a same device */
    if (new_device == old_device) return RT_NULL;

    if (new_device != RT_NULL)
    {
        if (_console_device != RT_NULL)
        {
            /* close old console device */
            rt_device_close(_console_device);
        }

        /* set new console device */
        rt_device_open(new_device, RT_DEVICE_OFLAG_RDWR | RT_DEVICE_FLAG_STREAM);
        _console_device = new_device;
    }

    return old_device;
}
RTM_EXPORT(rt_console_set_device);
#endif /* RT_USING_DEVICE */

RT_WEAK void rt_hw_console_output(const char *str)
{
    /* empty console output */
}
RTM_EXPORT(rt_hw_console_output);

/**
 * This function will put string to the console.
 *
 * @param str is the string output to the console.
 */
void rt_kputs(const char *str)
{
    if (!str) return;

#ifdef RT_USING_DEVICE
    if (_console_device == RT_NULL)
    {
        rt_hw_console_output(str);
    }
    else
    {
        rt_device_write(_console_device, 0, str, rt_strlen(str));
    }
#else
    rt_hw_console_output(str);
#endif /* RT_USING_DEVICE */
}

/**
 * This function will print a formatted string on system console.
 *
 * @param fmt is the format parameters.
 *
 * @return The number of characters actually written to buffer.
 */
RT_WEAK int rt_kprintf(const char *fmt, ...)
{
    va_list args;
    rt_size_t length;
    static char rt_log_buf[RT_CONSOLEBUF_SIZE];

    va_start(args, fmt);
    /* the return value of vsnprintf is the number of bytes that would be
     * written to buffer had if the size of the buffer been sufficiently
     * large excluding the terminating null byte. If the output string
     * would be larger than the rt_log_buf, we have to adjust the output
     * length. */
    length = rt_vsnprintf(rt_log_buf, sizeof(rt_log_buf) - 1, fmt, args);
    if (length > RT_CONSOLEBUF_SIZE - 1)
        length = RT_CONSOLEBUF_SIZE - 1;
#ifdef RT_USING_DEVICE
    if (_console_device == RT_NULL)
    {
        rt_hw_console_output(rt_log_buf);
    }
    else
    {
        rt_device_write(_console_device, 0, rt_log_buf, length);
    }
#else
    rt_hw_console_output(rt_log_buf);
#endif /* RT_USING_DEVICE */
    va_end(args);

    return length;
}
RTM_EXPORT(rt_kprintf);
#endif /* RT_USING_CONSOLE */

#if defined(RT_USING_HEAP) && !defined(RT_USING_USERHEAP)
#ifdef RT_USING_HOOK
static void (*rt_malloc_hook)(void *ptr, rt_size_t size);
static void (*rt_free_hook)(void *ptr);

/**
 * @addtogroup Hook
 */

/**@{*/

/**
 * @brief This function will set a hook function, which will be invoked when a memory
 *        block is allocated from heap memory.
 *
 * @param hook the hook function.
 */
void rt_malloc_sethook(void (*hook)(void *ptr, rt_size_t size))
{
    rt_malloc_hook = hook;
}

/**
 * @brief This function will set a hook function, which will be invoked when a memory
 *        block is released to heap memory.
 *
 * @param hook the hook function
 */
void rt_free_sethook(void (*hook)(void *ptr))
{
    rt_free_hook = hook;
}

/**@}*/

#endif /* RT_USING_HOOK */

#if defined(RT_USING_HEAP_ISR)
#elif defined(RT_USING_MUTEX)
static struct rt_mutex _lock;
#endif

rt_inline void _heap_lock_init(void)
{
#if defined(RT_USING_HEAP_ISR)
#elif defined(RT_USING_MUTEX)
    rt_mutex_init(&_lock, "heap", RT_IPC_FLAG_PRIO);
#endif
}

rt_inline rt_base_t _heap_lock(void)
{
#if defined(RT_USING_HEAP_ISR)
    return rt_hw_interrupt_disable();
#elif defined(RT_USING_MUTEX)
    if (rt_thread_self())
        return rt_mutex_take(&_lock, RT_WAITING_FOREVER);
    else
        return RT_EOK;
#else
    rt_enter_critical();
    return RT_EOK;
#endif
}

rt_inline void _heap_unlock(rt_base_t level)
{
#if defined(RT_USING_HEAP_ISR)
    rt_hw_interrupt_enable(level);
#elif defined(RT_USING_MUTEX)
    RT_ASSERT(level == RT_EOK);
    if (rt_thread_self())
        rt_mutex_release(&_lock);
#else
    rt_exit_critical();
#endif
}

#if defined(RT_USING_SMALL_MEM_AS_HEAP)
static rt_smem_t system_heap;
rt_inline void _smem_info(rt_size_t *total,
    rt_size_t *used, rt_size_t *max_used)
{
    if (total)
        *total = system_heap->total;
    if (used)
        *used = system_heap->used;
    if (max_used)
        *max_used = system_heap->max;
}
#define _MEM_INIT(_name, _start, _size) \
    system_heap = rt_smem_init(_name, _start, _size)
#define _MEM_MALLOC(_size)  \
    rt_smem_alloc(system_heap, _size)
#define _MEM_REALLOC(_ptr, _newsize)\
    rt_smem_realloc(system_heap, _ptr, _newsize)
#define _MEM_FREE(_ptr) \
    rt_smem_free(_ptr)
#define _MEM_INFO(_total, _used, _max)  \
    _smem_info(_total, _used, _max)
#elif defined(RT_USING_MEMHEAP_AS_HEAP)
static struct rt_memheap system_heap;
void *_memheap_alloc(struct rt_memheap *heap, rt_size_t size);
void _memheap_free(void *rmem);
void *_memheap_realloc(struct rt_memheap *heap, void *rmem, rt_size_t newsize);
#define _MEM_INIT(_name, _start, _size) \
    rt_memheap_init(&system_heap, _name, _start, _size)
#define _MEM_MALLOC(_size)  \
    _memheap_alloc(&system_heap, _size)
#define _MEM_REALLOC(_ptr, _newsize)    \
    _memheap_realloc(&system_heap, _ptr, _newsize)
#define _MEM_FREE(_ptr)   \
    _memheap_free(_ptr)
#define _MEM_INFO(_total, _used, _max)   \
    rt_memheap_info(&system_heap, _total, _used, _max)
#elif defined(RT_USING_SLAB_AS_HEAP)
static rt_slab_t system_heap;
rt_inline void _slab_info(rt_size_t *total,
    rt_size_t *used, rt_size_t *max_used)
{
    if (total)
        *total = system_heap->total;
    if (used)
        *used = system_heap->used;
    if (max_used)
        *max_used = system_heap->max;
}
#define _MEM_INIT(_name, _start, _size) \
    system_heap = rt_slab_init(_name, _start, _size)
#define _MEM_MALLOC(_size)  \
    rt_slab_alloc(system_heap, _size)
#define _MEM_REALLOC(_ptr, _newsize)    \
    rt_slab_realloc(system_heap, _ptr, _newsize)
#define _MEM_FREE(_ptr) \
    rt_slab_free(system_heap, _ptr)
#define _MEM_INFO       _slab_info
#else
#define _MEM_INIT(...)
#define _MEM_MALLOC(...)     RT_NULL
#define _MEM_REALLOC(...)    RT_NULL
#define _MEM_FREE(...)
#define _MEM_INFO(...)
#endif

/**
 * @brief This function will init system heap.
 *
 * @param begin_addr the beginning address of system page.
 *
 * @param end_addr the end address of system page.
 */
RT_WEAK void rt_system_heap_init(void *begin_addr, void *end_addr)
{
    rt_ubase_t begin_align = RT_ALIGN((rt_ubase_t)begin_addr, RT_ALIGN_SIZE);
    rt_ubase_t end_align   = RT_ALIGN_DOWN((rt_ubase_t)end_addr, RT_ALIGN_SIZE);

    RT_ASSERT(end_align > begin_align);

    /* Initialize system memory heap */
    _MEM_INIT("heap", begin_addr, end_align - begin_align);
    /* Initialize multi thread contention lock */
    _heap_lock_init();
}

/**
 * @brief Allocate a block of memory with a minimum of 'size' bytes.
 *
 * @param size is the minimum size of the requested block in bytes.
 *
 * @return the pointer to allocated memory or NULL if no free memory was found.
 */
RT_WEAK void *rt_malloc(rt_size_t size)
{
    rt_base_t level;
    void *ptr;

    /* Enter critical zone */
    level = _heap_lock();
    /* allocate memory block from system heap */
    ptr = _MEM_MALLOC(size);
    /* Exit critical zone */
    _heap_unlock(level);
    /* call 'rt_malloc' hook */
    RT_OBJECT_HOOK_CALL(rt_malloc_hook, (ptr, size));
    return ptr;
}
RTM_EXPORT(rt_malloc);

/**
 * @brief This function will change the size of previously allocated memory block.
 *
 * @param rmem is the pointer to memory allocated by rt_malloc.
 *
 * @param newsize is the required new size.
 *
 * @return the changed memory block address.
 */
RT_WEAK void *rt_realloc(void *rmem, rt_size_t newsize)
{
    rt_base_t level;
    void *nptr;

    /* Enter critical zone */
    level = _heap_lock();
    /* Change the size of previously allocated memory block */
    nptr = _MEM_REALLOC(rmem, newsize);
    /* Exit critical zone */
    _heap_unlock(level);
    return nptr;
}
RTM_EXPORT(rt_realloc);

/**
 * @brief  This function will contiguously allocate enough space for count objects
 *         that are size bytes of memory each and returns a pointer to the allocated
 *         memory.
 *
 * @note   The allocated memory is filled with bytes of value zero.
 *
 * @param  count is the number of objects to allocate.
 *
 * @param  size is the size of one object to allocate.
 *
 * @return pointer to allocated memory / NULL pointer if there is an error.
 */
RT_WEAK void *rt_calloc(rt_size_t count, rt_size_t size)
{
    void *p;

    /* allocate 'count' objects of size 'size' */
    p = rt_malloc(count * size);
    /* zero the memory */
    if (p)
    {
        rt_memset(p, 0, count * size);
    }
    return p;
}
RTM_EXPORT(rt_calloc);

/**
 * @brief This function will release the previously allocated memory block by
 *        rt_malloc. The released memory block is taken back to system heap.
 *
 * @param rmem the address of memory which will be released.
 */
RT_WEAK void rt_free(void *rmem)
{
    rt_base_t level;

    /* call 'rt_free' hook */
    RT_OBJECT_HOOK_CALL(rt_free_hook, (rmem));
    /* NULL check */
    if (rmem == RT_NULL) return;
    /* Enter critical zone */
    level = _heap_lock();
    _MEM_FREE(rmem);
    /* Exit critical zone */
    _heap_unlock(level);
}
RTM_EXPORT(rt_free);

/**
* @brief This function will caculate the total memory, the used memory, and
*        the max used memory.
*
* @param total is a pointer to get the total size of the memory.
*
* @param used is a pointer to get the size of memory used.
*
* @param max_used is a pointer to get the maximum memory used.
*/
RT_WEAK void rt_memory_info(rt_size_t *total,
                            rt_size_t *used,
                            rt_size_t *max_used)
{
    rt_base_t level;

    /* Enter critical zone */
    level = _heap_lock();
    _MEM_INFO(total, used, max_used);
    /* Exit critical zone */
    _heap_unlock(level);
}
RTM_EXPORT(rt_memory_info);

#if defined(RT_USING_SLAB) && defined(RT_USING_SLAB_AS_HEAP)
void *rt_page_alloc(rt_size_t npages)
{
    rt_base_t level;
    void *ptr;

    /* Enter critical zone */
    level = _heap_lock();
    /* alloc page */
    ptr = rt_slab_page_alloc(system_heap, npages);
    /* Exit critical zone */
    _heap_unlock(level);
    return ptr;
}

void rt_page_free(void *addr, rt_size_t npages)
{
    rt_base_t level;

    /* Enter critical zone */
    level = _heap_lock();
    /* free page */
    rt_slab_page_free(system_heap, addr, npages);
    /* Exit critical zone */
    _heap_unlock(level);
}
#endif

/**
 * This function allocates a memory block, which address is aligned to the
 * specified alignment size.
 *
 * @param  size is the allocated memory block size.
 *
 * @param  align is the alignment size.
 *
 * @return The memory block address was returned successfully, otherwise it was
 *         returned empty RT_NULL.
 */
RT_WEAK void *rt_malloc_align(rt_size_t size, rt_size_t align)
{
    void *ptr;
    void *align_ptr;
    int uintptr_size;
    rt_size_t align_size;

    /* sizeof pointer */
    uintptr_size = sizeof(void*);
    uintptr_size -= 1;

    /* align the alignment size to uintptr size byte */
    align = ((align + uintptr_size) & ~uintptr_size);

    /* get total aligned size */
    align_size = ((size + uintptr_size) & ~uintptr_size) + align;
    /* allocate memory block from heap */
    ptr = rt_malloc(align_size);
    if (ptr != RT_NULL)
    {
        /* the allocated memory block is aligned */
        if (((rt_ubase_t)ptr & (align - 1)) == 0)
        {
            align_ptr = (void *)((rt_ubase_t)ptr + align);
        }
        else
        {
            align_ptr = (void *)(((rt_ubase_t)ptr + (align - 1)) & ~(align - 1));
        }

        /* set the pointer before alignment pointer to the real pointer */
        *((rt_ubase_t *)((rt_ubase_t)align_ptr - sizeof(void *))) = (rt_ubase_t)ptr;

        ptr = align_ptr;
    }

    return ptr;
}
RTM_EXPORT(rt_malloc_align);

/**
 * This function release the memory block, which is allocated by
 * rt_malloc_align function and address is aligned.
 *
 * @param ptr is the memory block pointer.
 */
RT_WEAK void rt_free_align(void *ptr)
{
    void *real_ptr;

    /* NULL check */
    if (ptr == RT_NULL) return;
    real_ptr = (void *) * (rt_ubase_t *)((rt_ubase_t)ptr - sizeof(void *));
    rt_free(real_ptr);
}
RTM_EXPORT(rt_free_align);
#endif /* RT_USING_HEAP */

#ifndef RT_USING_CPU_FFS
#ifdef RT_USING_TINY_FFS
const rt_uint8_t __lowest_bit_bitmap[] =
{
    /*  0 - 7  */  0,  1,  2, 27,  3, 24, 28, 32,
    /*  8 - 15 */  4, 17, 25, 31, 29, 12, 32, 14,
    /* 16 - 23 */  5,  8, 18, 32, 26, 23, 32, 16,
    /* 24 - 31 */ 30, 11, 13,  7, 32, 22, 15, 10,
    /* 32 - 36 */  6, 21,  9, 20, 19
};

/**
 * This function finds the first bit set (beginning with the least significant bit)
 * in value and return the index of that bit.
 *
 * Bits are numbered starting at 1 (the least significant bit).  A return value of
 * zero from any of these functions means that the argument was zero.
 *
 * @return return the index of the first bit set. If value is 0, then this function
 * shall return 0.
 */
int __rt_ffs(int value)
{
    return __lowest_bit_bitmap[(rt_uint32_t)(value & (value - 1) ^ value) % 37];
}
#else
const rt_uint8_t __lowest_bit_bitmap[] =
{
    /* 00 */ 0, 0, 1, 0, 2, 0, 1, 0, 3, 0, 1, 0, 2, 0, 1, 0,
    /* 10 */ 4, 0, 1, 0, 2, 0, 1, 0, 3, 0, 1, 0, 2, 0, 1, 0,
    /* 20 */ 5, 0, 1, 0, 2, 0, 1, 0, 3, 0, 1, 0, 2, 0, 1, 0,
    /* 30 */ 4, 0, 1, 0, 2, 0, 1, 0, 3, 0, 1, 0, 2, 0, 1, 0,
    /* 40 */ 6, 0, 1, 0, 2, 0, 1, 0, 3, 0, 1, 0, 2, 0, 1, 0,
    /* 50 */ 4, 0, 1, 0, 2, 0, 1, 0, 3, 0, 1, 0, 2, 0, 1, 0,
    /* 60 */ 5, 0, 1, 0, 2, 0, 1, 0, 3, 0, 1, 0, 2, 0, 1, 0,
    /* 70 */ 4, 0, 1, 0, 2, 0, 1, 0, 3, 0, 1, 0, 2, 0, 1, 0,
    /* 80 */ 7, 0, 1, 0, 2, 0, 1, 0, 3, 0, 1, 0, 2, 0, 1, 0,
    /* 90 */ 4, 0, 1, 0, 2, 0, 1, 0, 3, 0, 1, 0, 2, 0, 1, 0,
    /* A0 */ 5, 0, 1, 0, 2, 0, 1, 0, 3, 0, 1, 0, 2, 0, 1, 0,
    /* B0 */ 4, 0, 1, 0, 2, 0, 1, 0, 3, 0, 1, 0, 2, 0, 1, 0,
    /* C0 */ 6, 0, 1, 0, 2, 0, 1, 0, 3, 0, 1, 0, 2, 0, 1, 0,
    /* D0 */ 4, 0, 1, 0, 2, 0, 1, 0, 3, 0, 1, 0, 2, 0, 1, 0,
    /* E0 */ 5, 0, 1, 0, 2, 0, 1, 0, 3, 0, 1, 0, 2, 0, 1, 0,
    /* F0 */ 4, 0, 1, 0, 2, 0, 1, 0, 3, 0, 1, 0, 2, 0, 1, 0
};

/**
 * This function finds the first bit set (beginning with the least significant bit)
 * in value and return the index of that bit.
 *
 * Bits are numbered starting at 1 (the least significant bit).  A return value of
 * zero from any of these functions means that the argument was zero.
 *
 * @return Return the index of the first bit set. If value is 0, then this function
 *         shall return 0.
 */
int __rt_ffs(int value)
{
    if (value == 0) return 0;

    if (value & 0xff)
        return __lowest_bit_bitmap[value & 0xff] + 1;

    if (value & 0xff00)
        return __lowest_bit_bitmap[(value & 0xff00) >> 8] + 9;

    if (value & 0xff0000)
        return __lowest_bit_bitmap[(value & 0xff0000) >> 16] + 17;

    return __lowest_bit_bitmap[(value & 0xff000000) >> 24] + 25;
}
#endif /* RT_USING_TINY_FFS */
#endif /* RT_USING_CPU_FFS */

#ifndef __on_rt_assert_hook
    #define __on_rt_assert_hook(ex, func, line)         __ON_HOOK_ARGS(rt_assert_hook, (ex, func, line))
#endif

#ifdef RT_DEBUG
/* RT_ASSERT(EX)'s hook */

void (*rt_assert_hook)(const char *ex, const char *func, rt_size_t line);

/**
 * This function will set a hook function to RT_ASSERT(EX). It will run when the expression is false.
 *
 * @param hook is the hook function.
 */
void rt_assert_set_hook(void (*hook)(const char *ex, const char *func, rt_size_t line))
{
    rt_assert_hook = hook;
}

/**
 * The RT_ASSERT function.
 *
 * @param ex_string is the assertion condition string.
 *
 * @param func is the function name when assertion.
 *
 * @param line is the file line number when assertion.
 */
void rt_assert_handler(const char *ex_string, const char *func, rt_size_t line)
{
    volatile char dummy = 0;

    if (rt_assert_hook == RT_NULL)
    {
#ifdef RT_USING_MODULE
        if (dlmodule_self())
        {
            /* close assertion module */
            dlmodule_exit(-1);
        }
        else
#endif /*RT_USING_MODULE*/
        {
            rt_kprintf("(%s) assertion failed at function:%s, line number:%d \n", ex_string, func, line);
            while (dummy == 0);
        }
    }
    else
    {
        rt_assert_hook(ex_string, func, line);
    }
}
RTM_EXPORT(rt_assert_handler);
#endif /* RT_DEBUG */

/**@}*/<|MERGE_RESOLUTION|>--- conflicted
+++ resolved
@@ -53,82 +53,7 @@
         "Please consider implementing rt_hw_us_delay() in another file."));
 }
 
-/**
- * This function gets the global errno for the current thread.
- *
- * @return errno
- */
-rt_err_t rt_get_errno(void)
-{
-    rt_thread_t tid;
-
-    if (rt_interrupt_get_nest() != 0)
-    {
-        /* it's in interrupt context */
-        return __rt_errno;
-    }
-
-    tid = rt_thread_self();
-    if (tid == RT_NULL)
-        return __rt_errno;
-
-    return tid->error;
-}
-RTM_EXPORT(rt_get_errno);
-
-/**
- * This function sets the global errno for the current thread.
- *
- * @param error is the errno shall be set.
- */
-void rt_set_errno(rt_err_t error)
-{
-    rt_thread_t tid;
-
-    if (rt_interrupt_get_nest() != 0)
-    {
-        /* it's in interrupt context */
-        __rt_errno = error;
-
-        return;
-    }
-
-    tid = rt_thread_self();
-    if (tid == RT_NULL)
-    {
-        __rt_errno = error;
-
-        return;
-    }
-
-    tid->error = error;
-}
-RTM_EXPORT(rt_set_errno);
-
-/**
- * This function returns the address of the current thread errno.
- *
- * @return The errno address.
- */
-int *_rt_errno(void)
-{
-    rt_thread_t tid;
-
-    if (rt_interrupt_get_nest() != 0)
-        return (int *)&__rt_errno;
-
-    tid = rt_thread_self();
-    if (tid != RT_NULL)
-        return (int *) & (tid->error);
-
-    return (int *)&__rt_errno;
-}
-RTM_EXPORT(_rt_errno);
-
-<<<<<<< HEAD
-#ifndef RT_KSERVICE_USING_STDLIB_MEMORY
-=======
-static const char rt_errno_strs[][8] =
+static const char rt_errno_strs[][] =
 {
     "OK",
     "ERROR",
@@ -162,7 +87,79 @@
 }
 RTM_EXPORT(rt_strerror);
 
->>>>>>> 3093bb15
+/**
+ * This function gets the global errno for the current thread.
+ *
+ * @return errno
+ */
+rt_err_t rt_get_errno(void)
+{
+    rt_thread_t tid;
+
+    if (rt_interrupt_get_nest() != 0)
+    {
+        /* it's in interrupt context */
+        return __rt_errno;
+    }
+
+    tid = rt_thread_self();
+    if (tid == RT_NULL)
+        return __rt_errno;
+
+    return tid->error;
+}
+RTM_EXPORT(rt_get_errno);
+
+/**
+ * This function sets the global errno for the current thread.
+ *
+ * @param error is the errno shall be set.
+ */
+void rt_set_errno(rt_err_t error)
+{
+    rt_thread_t tid;
+
+    if (rt_interrupt_get_nest() != 0)
+    {
+        /* it's in interrupt context */
+        __rt_errno = error;
+
+        return;
+    }
+
+    tid = rt_thread_self();
+    if (tid == RT_NULL)
+    {
+        __rt_errno = error;
+
+        return;
+    }
+
+    tid->error = error;
+}
+RTM_EXPORT(rt_set_errno);
+
+/**
+ * This function returns the address of the current thread errno.
+ *
+ * @return The errno address.
+ */
+int *_rt_errno(void)
+{
+    rt_thread_t tid;
+
+    if (rt_interrupt_get_nest() != 0)
+        return (int *)&__rt_errno;
+
+    tid = rt_thread_self();
+    if (tid != RT_NULL)
+        return (int *) & (tid->error);
+
+    return (int *)&__rt_errno;
+}
+RTM_EXPORT(_rt_errno);
+
+#ifndef RT_KSERVICE_USING_STDLIB_MEMORY
 /**
  * This function will set the content of memory to specified value.
  *
