# Automation utest run script for the QEMU platform
# Generate the corresponding config configuration for CI based on the configuration file under .github/utest.

name: utest_auto_run

on:
  push:
    branches:
      - master
    paths-ignore:
      - documentation/**
      - '**/README.md'
      - '**/README_zh.md'
  pull_request:
    branches:
      - master
    paths-ignore:
      - documentation/**
      - '**/README.md'
      - '**/README_zh.md'

permissions:
  contents: read

jobs:
  test:
    runs-on: ubuntu-22.04
    name: ${{ matrix.platform.UTEST }} :${{ matrix.config_file }}
    if: github.repository_owner == 'RT-Thread'
    strategy:
      fail-fast: false
      matrix:
        platform:
          - { UTEST: "A9",            RTT_BSP: "bsp/qemu-vexpress-a9",      QEMU_ARCH: "arm",     QEMU_MACHINE: "vexpress-a9", SD_FILE: "sd.bin", KERNEL: "standard", "SMP_RUN":"" }
          - { UTEST: "A9-rtsmart",    RTT_BSP: "bsp/qemu-vexpress-a9",      QEMU_ARCH: "arm",     QEMU_MACHINE: "vexpress-a9", SD_FILE: "sd.bin", KERNEL: "rtsmart",  "SMP_RUN":"" }
          - { UTEST: "A9-smp",        RTT_BSP: "bsp/qemu-vexpress-a9",      QEMU_ARCH: "arm",     QEMU_MACHINE: "vexpress-a9", SD_FILE: "sd.bin", KERNEL: "standard",  "SMP_RUN":"smp" }

          - { UTEST: "RISCV",         RTT_BSP: "bsp/qemu-virt64-riscv",     QEMU_ARCH: "riscv64", QEMU_MACHINE: "virt",        SD_FILE: "None",   KERNEL: "standard", "SMP_RUN":"" }
          - { UTEST: "RISCV-rtsmart", RTT_BSP: "bsp/qemu-virt64-riscv",     QEMU_ARCH: "riscv64", QEMU_MACHINE: "virt",        SD_FILE: "None",   KERNEL: "rtsmart",  "SMP_RUN":"" }
          # - { UTEST: "RISCV-smp",         RTT_BSP: "bsp/qemu-virt64-riscv",     QEMU_ARCH: "riscv64", QEMU_MACHINE: "virt",        SD_FILE: "None",   KERNEL: "standard", "SMP_RUN":"smp" }
          - { UTEST: "XUANTIE-rtsmart",       RTT_BSP: "bsp/xuantie/virt64/c906",   QEMU_ARCH: "riscv64", QEMU_MACHINE: "virt",        SD_FILE: "sd.bin", KERNEL: "rtsmart",  "SMP_RUN":"" }

          - { UTEST: "AARCH64",       RTT_BSP: "bsp/qemu-virt64-aarch64",   QEMU_ARCH: "aarch64", QEMU_MACHINE: "virt",        SD_FILE: "sd.bin", KERNEL: "standard",  "SMP_RUN":"" }
          - { UTEST: "AARCH64-rtsmart", RTT_BSP: "bsp/qemu-virt64-aarch64", QEMU_ARCH: "aarch64", QEMU_MACHINE: "virt",        SD_FILE: "sd.bin", KERNEL: "rtsmart",  "SMP_RUN":"" }
          # - { UTEST: "AARCH64-smp",       RTT_BSP: "bsp/qemu-virt64-aarch64",   QEMU_ARCH: "aarch64", QEMU_MACHINE: "virt",        SD_FILE: "sd.bin", KERNEL: "standard",  "SMP_RUN":"smp" }

        config_file:
          - "default.cfg"

        include:
          # only run on qemu-vexpress-a9
          - platform: { UTEST: "A9",            RTT_BSP: "bsp/qemu-vexpress-a9",      QEMU_ARCH: "arm",     QEMU_MACHINE: "vexpress-a9", SD_FILE: "sd.bin", KERNEL: "standard", "SMP_RUN":"" }
            config_file: "kernel/object.cfg"

          - platform: { UTEST: "A9",            RTT_BSP: "bsp/qemu-vexpress-a9",      QEMU_ARCH: "arm",     QEMU_MACHINE: "vexpress-a9", SD_FILE: "sd.bin", KERNEL: "standard", "SMP_RUN":"" }
            config_file: "dfs/dfs.cfg"

          - platform: { UTEST: "A9",            RTT_BSP: "bsp/qemu-vexpress-a9",      QEMU_ARCH: "arm",     QEMU_MACHINE: "vexpress-a9", SD_FILE: "sd.bin", KERNEL: "standard", "SMP_RUN":"" }
            config_file: "cpp11/cpp11.cfg"
<<<<<<< HEAD
=======

          - platform: { UTEST: "A9",            RTT_BSP: "bsp/qemu-vexpress-a9",      QEMU_ARCH: "arm",     QEMU_MACHINE: "vexpress-a9", SD_FILE: "sd.bin", KERNEL: "standard", "SMP_RUN":"" }
            config_file: "lwip/lwip.cfg"
>>>>>>> 138c8887

    env:
      TEST_QEMU_ARCH: ${{ matrix.platform.QEMU_ARCH }}
      TEST_QEMU_MACHINE: ${{ matrix.platform.QEMU_MACHINE }}
      TEST_BSP_ROOT: ${{ matrix.platform.RTT_BSP }}
      TEST_CONFIG_FILE: ${{ matrix.config_file }}
      TEST_SD_FILE: ${{ matrix.platform.SD_FILE }}
    steps:
      - uses: actions/checkout@main

      - name: Install Tools
        shell: bash
        run: |
          sudo apt-get update
          sudo apt-get -yqq install scons qemu-system git
          pip3 install kconfiglib

      - name: Install ToolChains
        shell: bash
        run: |
          TOOLCHAIN_INSTALLED=""

          # Install Arm ToolChains
          if [[ "${{ matrix.platform.QEMU_ARCH }}" == "arm" && "${{ matrix.platform.KERNEL }}" == "standard" ]]; then
            echo "Starting install Arm ToolChains"
            wget -q https://github.com/RT-Thread/toolchains-ci/releases/download/v1.3/gcc-arm-none-eabi-10-2020-q4-major-x86_64-linux.tar.bz2
            sudo tar xjf gcc-arm-none-eabi-10-2020-q4-major-x86_64-linux.tar.bz2 -C /opt
            /opt/gcc-arm-none-eabi-10-2020-q4-major/bin/arm-none-eabi-gcc --version
            echo "RTT_EXEC_PATH=/opt/gcc-arm-none-eabi-10-2020-q4-major/bin" >> $GITHUB_ENV
            echo "RTT_CC_PREFIX=arm-none-eabi-" >> $GITHUB_ENV
            echo "TOOLCHAIN_INSTALLED=arm" >> $GITHUB_ENV
          fi

          # Install Arm Musl ToolChains
          if [[ "${{ matrix.platform.QEMU_ARCH }}" == "arm" && "${{ matrix.platform.KERNEL }}" == "rtsmart" ]]; then
            echo "Starting install Arm Musl ToolChains"
            wget -q https://github.com/RT-Thread/toolchains-ci/releases/download/v1.7/arm-linux-musleabi_for_x86_64-pc-linux-gnu_stable.tar.bz2
            sudo tar xjf arm-linux-musleabi_for_x86_64-pc-linux-gnu_stable.tar.bz2 -C /opt
            /opt/arm-linux-musleabi_for_x86_64-pc-linux-gnu/bin/arm-linux-musleabi-gcc --version
            echo "RTT_EXEC_PATH=/opt/arm-linux-musleabi_for_x86_64-pc-linux-gnu/bin" >> $GITHUB_ENV
            echo "RTT_CC_PREFIX=arm-linux-musleabi-" >> $GITHUB_ENV
            echo "TOOLCHAIN_INSTALLED=arm-musl" >> $GITHUB_ENV
          fi

          # Install RISC-V ToolChains
          if [[ "${{ matrix.platform.QEMU_ARCH }}" == "riscv64" && "${{ matrix.platform.KERNEL }}" == "standard" ]]; then
            echo "Starting install RISC-V ToolChains"
            wget -q https://github.com/RT-Thread/toolchains-ci/releases/download/v1.4/riscv64-unknown-elf-toolchain-10.2.0-2020.12.8-x86_64-linux-ubuntu14.tar.gz
            sudo tar zxvf riscv64-unknown-elf-toolchain-10.2.0-2020.12.8-x86_64-linux-ubuntu14.tar.gz -C /opt
            /opt/riscv64-unknown-elf-toolchain-10.2.0-2020.12.8-x86_64-linux-ubuntu14/bin/riscv64-unknown-elf-gcc --version
            echo "RTT_EXEC_PATH=/opt/riscv64-unknown-elf-toolchain-10.2.0-2020.12.8-x86_64-linux-ubuntu14/bin" >> $GITHUB_ENV
            echo "TOOLCHAIN_INSTALLED=riscv" >> $GITHUB_ENV
          fi

          # Install RISC-V Musl ToolChains
          if [[ "${{ matrix.platform.QEMU_ARCH }}" == "riscv64" && "${{ matrix.platform.KERNEL }}" == "rtsmart" ]]; then
            echo "Starting install RISC-V Musl ToolChains"
            wget -q https://github.com/RT-Thread/toolchains-ci/releases/download/v1.7/riscv64-linux-musleabi_for_x86_64-pc-linux-gnu_latest.tar.bz2
            sudo tar xjf riscv64-linux-musleabi_for_x86_64-pc-linux-gnu_latest.tar.bz2 -C /opt
            /opt/riscv64-linux-musleabi_for_x86_64-pc-linux-gnu/bin/riscv64-unknown-linux-musl-gcc --version
            echo "RTT_EXEC_PATH=/opt/riscv64-linux-musleabi_for_x86_64-pc-linux-gnu/bin" >> $GITHUB_ENV
            echo "RTT_CC_PREFIX=riscv64-unknown-linux-musl-" >> $GITHUB_ENV
            echo "TOOLCHAIN_INSTALLED=riscv-musl" >> $GITHUB_ENV
          fi

          # Install RISC-V XUANTIE Musl ToolChains
          if [[ "${{ matrix.platform.UTEST }}" == "XUANTIE-rtsmart" && "${{ matrix.platform.QEMU_ARCH }}" == "riscv64" && "${{ matrix.platform.KERNEL }}" == "rtsmart" ]]; then
            echo "Starting install RISC-V XUANTIE Musl ToolChains"
            wget -q https://github.com/RT-Thread/toolchains-ci/releases/download/v1.9/Xuantie-900-gcc-linux-6.6.0-musl64-x86_64-V3.0.2.tar.gz
            sudo tar zxvf Xuantie-900-gcc-linux-6.6.0-musl64-x86_64-V3.0.2.tar.gz -C /opt
            /opt/Xuantie-900-gcc-linux-6.6.0-musl64-x86_64-V3.0.2/bin/riscv64-unknown-linux-musl-gcc --version
            echo "RTT_EXEC_PATH=/opt/Xuantie-900-gcc-linux-6.6.0-musl64-x86_64-V3.0.2/bin" >> $GITHUB_ENV
            echo "RTT_CC_PREFIX=riscv64-unknown-linux-musl-" >> $GITHUB_ENV
            echo "TOOLCHAIN_INSTALLED=riscv-musl" >> $GITHUB_ENV
          fi

          # Install AARCH64 ToolChains
          if [[ "${{ matrix.platform.QEMU_ARCH }}" == "aarch64" && "${{ matrix.platform.KERNEL }}" == "standard" ]]; then
            echo "Starting install AARCH64 ToolChains"
            wget -q https://github.com/RT-Thread/toolchains-ci/releases/download/v1.6/gcc-arm-10.2-2020.11-x86_64-aarch64-none-elf.tar.xz
            sudo tar -xvJf gcc-arm-10.2-2020.11-x86_64-aarch64-none-elf.tar.xz -C /opt
            /opt/gcc-arm-10.2-2020.11-x86_64-aarch64-none-elf/bin/aarch64-none-elf-gcc --version
            echo "RTT_EXEC_PATH=/opt/gcc-arm-10.2-2020.11-x86_64-aarch64-none-elf/bin" >> $GITHUB_ENV
            echo "RTT_CC_PREFIX=aarch64-none-elf-" >> $GITHUB_ENV
            echo "TOOLCHAIN_INSTALLED=aarch64" >> $GITHUB_ENV
          fi

          # Install AARCH64 Musl ToolChains
          if [[ "${{ matrix.platform.QEMU_ARCH }}" == "aarch64" && "${{ matrix.platform.KERNEL }}" == "rtsmart" ]]; then
            echo "Starting install AARCH64 Musl ToolChains"
            wget -q https://github.com/RT-Thread/toolchains-ci/releases/download/v1.7/aarch64-linux-musleabi_for_x86_64-pc-linux-gnu_stable.tar.bz2
            sudo tar xjf aarch64-linux-musleabi_for_x86_64-pc-linux-gnu_stable.tar.bz2 -C /opt
            /opt/aarch64-linux-musleabi_for_x86_64-pc-linux-gnu/bin/aarch64-linux-musleabi-gcc --version
            echo "RTT_EXEC_PATH=/opt/aarch64-linux-musleabi_for_x86_64-pc-linux-gnu/bin" >> $GITHUB_ENV
            echo "RTT_CC_PREFIX=aarch64-linux-musleabi-" >> $GITHUB_ENV
            echo "TOOLCHAIN_INSTALLED=aarch64-musl" >> $GITHUB_ENV
          fi

          # Install CPP11 Preprocessing Toolchain
          if [[ "${{ matrix.platform.QEMU_ARCH }}" == "arm" && "${{ matrix.config_file }}" == "cpp11/cpp11.cfg" && "${{ matrix.platform.KERNEL }}" == "standard" ]]; then
            sudo rm -f /opt/gcc-arm-none-eabi-10-2020-q4-major/arm-none-eabi/include/c++/10.2.1/thread
            sudo rm -f /opt/gcc-arm-none-eabi-10-2020-q4-major/arm-none-eabi/include/c++/10.2.1/mutex
            sudo rm -f /opt/gcc-arm-none-eabi-10-2020-q4-major/arm-none-eabi/include/c++/10.2.1/condition_variable
            sudo rm -f /opt/gcc-arm-none-eabi-10-2020-q4-major/arm-none-eabi/include/c++/10.2.1/future
            sudo rm -f /opt/gcc-arm-none-eabi-10-2020-q4-major/arm-none-eabi/include/pthread.h
            sudo cat /dev/null > /opt/gcc-arm-none-eabi-10-2020-q4-major/arm-none-eabi/include/sys/_pthreadtypes.h
            sed -i 's/-fno-exceptions/ /g' $TEST_BSP_ROOT/rtconfig.py
          fi

          if [ "$TOOLCHAIN_INSTALLED" == "None" ]; then
            echo "No valid toolchain installed, stopping the workflow."
          fi

      - name: Build BSP
        if: ${{ env.TOOLCHAIN_INSTALLED != '' && success() }}
        run: |
          # Whether plan to run SMP?
          if [[ "${{ matrix.platform.SMP_RUN }}"  == "smp" ]]; then
            cat .github/utest/smp/smp.cfg >> $TEST_BSP_ROOT/.config
          fi

          # Is the kernel rtsmart?
          if [[ "${{ matrix.platform.KERNEL }}"  == "rtsmart" ]]; then
            cat .github/utest/rtsmart/rtsmart.cfg >> $TEST_BSP_ROOT/.config
          fi

          echo CONFIG_RT_USING_UTESTCASES=y >> $TEST_BSP_ROOT/.config
          cat .github/utest/$TEST_CONFIG_FILE >> $TEST_BSP_ROOT/.config
          scons --pyconfig-silent -C $TEST_BSP_ROOT
          scons -j$(nproc) --strict -C $TEST_BSP_ROOT

      - name: QEMU Run Test
        if: ${{ env.TOOLCHAIN_INSTALLED != '' && success() }}
        run: |
          if [ "$TEST_SD_FILE" != "None" ]; then
            dd if=/dev/zero of=$TEST_BSP_ROOT/sd.bin bs=1024 count=65536
            mkfs.fat $TEST_BSP_ROOT/sd.bin
          fi

          if [[ "${{ matrix.platform.QEMU_ARCH }}"  == "aarch64" ]]; then 
            qemu-system-$TEST_QEMU_ARCH -M virt,gic-version=2 -cpu cortex-a53 -smp 4 -kernel $TEST_BSP_ROOT/rtthread.bin  -nographic \
            -drive if=none,file=$TEST_BSP_ROOT/sd.bin,format=raw,id=blk0 -device virtio-blk-device,drive=blk0,bus=virtio-mmio-bus.0 \
            -netdev user,id=net0 -device virtio-net-device,netdev=net0,bus=virtio-mmio-bus.1 \
            > qemu_output_$TEST_QEMU_ARCH.log  2>&1 &
          elif [[ "${{ matrix.platform.UTEST }}"  == "XUANTIE-rtsmart" ]]; then
            sudo apt-get install -y dos2unix libcapstone-dev libbrlapi-dev
            wget -q https://occ-oss-prod.oss-cn-hangzhou.aliyuncs.com/resource//1736318325160/Xuantie-qemu-x86_64-Ubuntu-20.04-V5.0.5-B20250108-0335.tar.gz
            tar zxvf  Xuantie-qemu-x86_64-Ubuntu-20.04-V5.0.5-B20250108-0335.tar.gz
            dos2unix ./install/qemu_post_install_small.sh
            sudo chmod +x ./install/qemu_post_install_small.sh
            sudo ./install/qemu_post_install_small.sh

            QEMU_BIN="./install/bin/qemu-system-$TEST_QEMU_ARCH"
            [ ! -f "$QEMU_BIN" ] && echo "ERROR: $QEMU_BIN not found." && exit 1

            tmp_output=$(mktemp)
            ldd "$QEMU_BIN" > "$tmp_output" 2>&1
            missing_libs=$(grep "not found" "$tmp_output" | awk '{print $1}')

            for lib in $missing_libs; do
              base_lib=$(echo "$lib" | sed -E 's/\.so.*/\.so/')

              echo "🔍 修复基础库：$base_lib ..."
              sudo ln -s /usr/lib/x86_64-linux-gnu/$base_lib  /usr/lib/x86_64-linux-gnu/$lib
            done
            echo "✅ 所有缺失库已处理。"

            $QEMU_BIN -cpu c906fd -M $TEST_QEMU_MACHINE -kernel $TEST_BSP_ROOT/rtthread.bin -nographic \
            -drive if=none,file=$TEST_BSP_ROOT/sd.bin,format=raw,id=blk0 -device virtio-blk-device,drive=blk0,bus=virtio-mmio-bus.0 \
            > qemu_output_$TEST_QEMU_ARCH.log  2>&1 &
          elif [[ "${{ matrix.platform.QEMU_ARCH }}"  == "arm" ]]; then 
            qemu-system-$TEST_QEMU_ARCH \
                -nographic \
                -M $TEST_QEMU_MACHINE \
                -kernel $TEST_BSP_ROOT/rtthread.bin  \
                -sd $TEST_BSP_ROOT/sd.bin  \
                > qemu_output_$TEST_QEMU_ARCH.log  2>&1 &
          else 
            qemu-system-$TEST_QEMU_ARCH \
                -nographic \
                -M $TEST_QEMU_MACHINE \
                -kernel $TEST_BSP_ROOT/rtthread.bin  \
                > qemu_output_$TEST_QEMU_ARCH.log  2>&1 &
          fi 

          QEMU_PID=$!
          disown $QEMU_PID
      
      - name: Monitor qemu log
        if: ${{ env.TOOLCHAIN_INSTALLED != '' && success() }}
        run: |
          FAILURE_DETECTED=false
          ERROR_LOGS=""
          
          echo "=========================================================================================="
          echo " ||                                                                                    || "
          echo " ||                          Start automatic running of Utest                          || "
          echo " VV                                                                                    VV "
          echo "=========================================================================================="
          tail -n 0 -f qemu_output_$TEST_QEMU_ARCH.log | while read line; do
            echo $line
            if [[ "$line" == *"[  FAILED  ] [ result   ]"* ]]; then
              ERROR_LOGS="$ERROR_LOGS$line"$'\n'
              FAILURE_DETECTED=true
            fi
            
            if [[ "$line" == *"[==========] [ utest    ] finished"* ]]; then
              if $FAILURE_DETECTED; then
                echo "=========================================================================================="
                echo " ||                                                                                    || "
                echo " ||         Error: Failures detected in logs. Below are the failure details...         || "
                echo " VV                                                                                    VV "
                echo "=========================================================================================="
                echo "$ERROR_LOGS"
                exit 1
              fi
              echo "=========================================================================================="
              echo "                  Successed: Utest run completed. Exiting log monitoring                  "
              echo "=========================================================================================="
              break
            fi
          done<|MERGE_RESOLUTION|>--- conflicted
+++ resolved
@@ -57,12 +57,9 @@
 
           - platform: { UTEST: "A9",            RTT_BSP: "bsp/qemu-vexpress-a9",      QEMU_ARCH: "arm",     QEMU_MACHINE: "vexpress-a9", SD_FILE: "sd.bin", KERNEL: "standard", "SMP_RUN":"" }
             config_file: "cpp11/cpp11.cfg"
-<<<<<<< HEAD
-=======
 
           - platform: { UTEST: "A9",            RTT_BSP: "bsp/qemu-vexpress-a9",      QEMU_ARCH: "arm",     QEMU_MACHINE: "vexpress-a9", SD_FILE: "sd.bin", KERNEL: "standard", "SMP_RUN":"" }
             config_file: "lwip/lwip.cfg"
->>>>>>> 138c8887
 
     env:
       TEST_QEMU_ARCH: ${{ matrix.platform.QEMU_ARCH }}
