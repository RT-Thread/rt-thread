--- conflicted
+++ resolved
@@ -67,14 +67,8 @@
 #define MSH_USING_SYMTAB
 #define MSH_CMD_SIZE 80
 #define MSH_USING_BUILT_IN_COMMANDS
-<<<<<<< HEAD
-#define MSH_USING_DESCRIPTION
-#define MSH_ARG_MAX 10
-/* end of Command shell */
-=======
 #define FINSH_USING_DESCRIPTION
 #define FINSH_ARG_MAX 10
->>>>>>> ddaa8f3f
 
 /* Device virtual file system */
 
