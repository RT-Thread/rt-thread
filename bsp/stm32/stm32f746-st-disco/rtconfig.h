--- conflicted
+++ resolved
@@ -150,12 +150,6 @@
 /* sensors drivers */
 
 
-<<<<<<< HEAD
-/* miscellaneous packages */
-
-=======
->>>>>>> a0df6bea
-
 /* samples: kernel and components samples */
 
 #define SOC_FAMILY_STM32
