menu "Hardware Drivers Config"

config SOC_HC32F460PE
    bool 
    select SOC_SERIES_HC32F4
    select RT_USING_COMPONENTS_INIT
    select RT_USING_USER_MAIN
    default y

menu "Onboard Peripheral Drivers"

endmenu

menu "On-chip Peripheral Drivers"
    config BSP_USING_GPIO
        bool "Enable GPIO"
        select RT_USING_PIN
        default y

    menuconfig BSP_USING_UART
        bool "Enable UART"
        default y
        select RT_USING_SERIAL
        if BSP_USING_UART
            config BSP_USING_UART1
                bool "Enable UART1"
                default y

            config BSP_UART1_RX_USING_DMA
                bool "Enable UART1 RX DMA"
                depends on BSP_USING_UART1 && RT_SERIAL_USING_DMA
                default n

            config BSP_UART1_TX_USING_DMA
                bool "Enable UART1 TX DMA"
                depends on BSP_USING_UART1 && RT_SERIAL_USING_DMA
                default n

            config BSP_USING_UART2
                bool "Enable UART2"
                default n

            config BSP_UART2_RX_USING_DMA
                bool "Enable UART2 RX DMA"
                depends on BSP_USING_UART2 && RT_SERIAL_USING_DMA
                default n

            config BSP_UART2_TX_USING_DMA
                bool "Enable UART2 TX DMA"
                depends on BSP_USING_UART2 && RT_SERIAL_USING_DMA
                default n
            
            config BSP_USING_UART3
                bool "Enable UART3"
                default n

            config BSP_UART3_RX_USING_DMA
                bool "Enable UART3 RX DMA"
                depends on BSP_USING_UART3 && RT_SERIAL_USING_DMA
                default n

            config BSP_UART3_TX_USING_DMA
                bool "Enable UART3 TX DMA"
                depends on BSP_USING_UART3 && RT_SERIAL_USING_DMA
                default n

            config BSP_USING_UART4
                bool "Enable UART4"
                default n
            
            config BSP_UART4_RX_USING_DMA
                bool "Enable UART4 RX DMA"
                depends on BSP_USING_UART4 && RT_SERIAL_USING_DMA
                default n

            config BSP_UART4_TX_USING_DMA
                bool "Enable UART4 TX DMA"
                depends on BSP_USING_UART4 && RT_SERIAL_USING_DMA
                default n
        endif
		
	menuconfig BSP_USING_CAN
        bool "Enable CAN"
        default n
        select RT_USING_CAN
        if BSP_USING_CAN
            config BSP_USING_CAN1
                bool "using can1"
                default n
        endif
		
	menuconfig BSP_USING_ADC
        bool "Enable ADC"
        default n
        select RT_USING_ADC
        if BSP_USING_ADC
            config BSP_USING_ADC1
                bool "using adc1"
                default n
            config BSP_USING_ADC2
                bool "using adc2"
                default n
        endif
<<<<<<< HEAD
		
	menuconfig BSP_USING_RTC
        bool "Enable RTC"
        select RT_USING_RTC
        default n

        if BSP_USING_RTC
            choice
                prompt "Select clock source"
                default BSP_RTC_USING_LRC

                config BSP_RTC_USING_XTAL32
                    bool "RTC USING XTAL32"

                config BSP_RTC_USING_LRC
                    bool "RTC USING LRC"
            endchoice
        endif
=======

    menuconfig BSP_USING_RTC
        bool "Enable RTC"
        select RT_USING_RTC
        default n
>>>>>>> 53ed0314

        if BSP_USING_RTC
            choice
                prompt "Select clock source"
                default BSP_RTC_USING_LRC

                config BSP_RTC_USING_XTAL32
                    bool "RTC USING XTAL32"

                config BSP_RTC_USING_LRC
                    bool "RTC USING LRC"
            endchoice
        endif
		
    menuconfig BSP_USING_I2C2
        bool "Enable I2C2 BUS (software simulation)"
        default n
        select RT_USING_I2C
        select RT_USING_I2C_BITOPS
        select RT_USING_PIN 
        if BSP_USING_I2C2
            config BSP_I2C2_SCL_PIN
                int "i2c2 scl pin number"
                range 1 100
                default 48
            config BSP_I2C2_SDA_PIN
                int "I2C2 sda pin number"
                range 1 100
                default 49
        endif 
		
endmenu

menu "Board extended module Drivers"

endmenu
 
endmenu<|MERGE_RESOLUTION|>--- conflicted
+++ resolved
@@ -101,33 +101,11 @@
                 bool "using adc2"
                 default n
         endif
-<<<<<<< HEAD
-		
-	menuconfig BSP_USING_RTC
-        bool "Enable RTC"
-        select RT_USING_RTC
-        default n
-
-        if BSP_USING_RTC
-            choice
-                prompt "Select clock source"
-                default BSP_RTC_USING_LRC
-
-                config BSP_RTC_USING_XTAL32
-                    bool "RTC USING XTAL32"
-
-                config BSP_RTC_USING_LRC
-                    bool "RTC USING LRC"
-            endchoice
-        endif
-=======
 
     menuconfig BSP_USING_RTC
         bool "Enable RTC"
         select RT_USING_RTC
         default n
->>>>>>> 53ed0314
-
         if BSP_USING_RTC
             choice
                 prompt "Select clock source"
