--- conflicted
+++ resolved
@@ -399,15 +399,11 @@
 
     RT_OBJECT_HOOK_CALL(rt_object_take_hook, (&(timer->parent)));
 
-<<<<<<< HEAD
     /*
      * get timeout tick,
      * the max timeout tick shall not great than RT_TICK_MAX/2
      */
     timer->timeout_tick = current_tick + timer->init_tick;
-=======
-    timer->timeout_tick = rt_tick_get() + timer->init_tick;
->>>>>>> b5de9861
 
 #ifdef RT_USING_TIMER_SOFT
     if (timer->parent.flag & RT_TIMER_FLAG_SOFT_TIMER)
