import rtconfig
from building import *

# get current directory
cwd = GetCurrentDir()

# The set of source files associated with this SConscript file.

src = Split('''
STM32MP1xx_HAL_Driver/Src/stm32mp1xx_hal.c
STM32MP1xx_HAL_Driver/Src/stm32mp1xx_hal_hsem.c
STM32MP1xx_HAL_Driver/Src/stm32mp1xx_hal_exti.c
STM32MP1xx_HAL_Driver/Src/stm32mp1xx_hal_ipcc.c
STM32MP1xx_HAL_Driver/Src/stm32mp1xx_hal_cortex.c
STM32MP1xx_HAL_Driver/Src/stm32mp1xx_hal_dma.c
STM32MP1xx_HAL_Driver/Src/stm32mp1xx_hal_dma_ex.c
STM32MP1xx_HAL_Driver/Src/stm32mp1xx_hal_mdma.c
STM32MP1xx_HAL_Driver/Src/stm32mp1xx_hal_pwr.c
STM32MP1xx_HAL_Driver/Src/stm32mp1xx_hal_pwr_ex.c
STM32MP1xx_HAL_Driver/Src/stm32mp1xx_hal_rcc.c
STM32MP1xx_HAL_Driver/Src/stm32mp1xx_hal_rcc_ex.c
STM32MP1xx_HAL_Driver/Src/stm32mp1xx_hal_gpio.c
STM32MP1xx_HAL_Driver/Src/stm32mp1xx_hal_adc.c
STM32MP1xx_HAL_Driver/Src/stm32mp1xx_hal_adc_ex.c
STM32MP1xx_HAL_Driver/Src/stm32mp1xx_hal_dac.c
STM32MP1xx_HAL_Driver/Src/stm32mp1xx_hal_dac_ex.c
STM32MP1xx_HAL_Driver/Src/stm32mp1xx_hal_i2c.c
STM32MP1xx_HAL_Driver/Src/stm32mp1xx_hal_i2c_ex.c
STM32MP1xx_HAL_Driver/Src/stm32mp1xx_hal_spi.c
STM32MP1xx_HAL_Driver/Src/stm32mp1xx_hal_tim.c
STM32MP1xx_HAL_Driver/Src/stm32mp1xx_hal_tim_ex.c
''')

if GetDepend(['RT_USING_SERIAL']):
    src += ['STM32MP1xx_HAL_Driver/Src/stm32mp1xx_hal_uart.c']
    src += ['STM32MP1xx_HAL_Driver/Src/stm32mp1xx_hal_uart_ex.c']

if GetDepend(['RT_USING_USB_HOST']) or GetDepend(['RT_USING_USB_DEVICE']):
    src += ['STM32MP1xx_HAL_Driver/Src/stm32mp1xx_hal_pccard.c']
    src += ['STM32MP1xx_HAL_Driver/Src/stm32mp1xx_hal_pcd.c']
    src += ['STM32MP1xx_HAL_Driver/Src/stm32mp1xx_hal_pcd_ex.c']
    src += ['STM32MP1xx_HAL_Driver/Src/stm32mp1xx_hal_hcd.c']
    src += ['STM32MP1xx_HAL_Driver/Src/stm32mp1xx_ll_usb.c']

if GetDepend(['RT_USING_CAN']):
    src += ['STM32MP1xx_HAL_Driver/Src/stm32mp1xx_hal_can.c']

<<<<<<< HEAD
=======
if GetDepend(['BSP_USING_ETH']):
    src += ['STM32MP1xx_HAL_Driver/Src/stm32mp1xx_hal_eth.c']

>>>>>>> df3d4b7b
if GetDepend(['BSP_USING_WWDG']):
    src += ['STM32MP1xx_HAL_Driver/Src/stm32mp1xx_hal_wwdg.c']

if GetDepend(['BSP_USING_LPTIM']):
    src += ['STM32MP1xx_HAL_Driver/Src/stm32mp1xx_hal_lptim.c']

if GetDepend(['RT_USING_RTC']):
    src += ['STM32MP1xx_HAL_Driver/Src/stm32mp1xx_hal_rtc.c']
    src += ['STM32MP1xx_HAL_Driver/Src/stm32mp1xx_hal_rtc_ex.c']

if GetDepend(['RT_USING_WDT']):
    src += ['STM32MP1xx_HAL_Driver/Src/stm32mp1xx_hal_wwdg.c']

if GetDepend(['RT_USING_SDIO']):
    src += ['STM32MP1xx_HAL_Driver/Src/stm32mp1xx_ll_sdmmc.c']
    src += ['STM32MP1xx_HAL_Driver/Src/stm32mp1xx_hal_sd.c']
    src += ['STM32MP1xx_HAL_Driver/Src/stm32mp1xx_ll_delayblock.c']

if GetDepend(['RT_USING_AUDIO']):
    src += ['STM32MP1xx_HAL_Driver/Src/stm32mp1xx_hal_sai.c']
    src += ['STM32MP1xx_HAL_Driver/Src/stm32mp1xx_hal_sai_ex.c']

if GetDepend(['BSP_USING_FMC']):
    src += ['STM32MP1xx_HAL_Driver/Src/stm32mp1xx_ll_fmc.c']
    src += ['STM32MP1xx_HAL_Driver/Src/stm32mp1xx_ll_fsmc.c']

if GetDepend(['BSP_USING_SDRAM']):
    src += ['STM32MP1xx_HAL_Driver/Src/stm32mp1xx_hal_sdram.c']

if GetDepend(['BSP_USING_EXT_FMC_IO']):
    src += ['STM32MP1xx_HAL_Driver/Src/stm32mp1xx_hal_sram.c']

if GetDepend(['BSP_USING_ON_CHIP_FLASH']):
    src += ['STM32MP1xx_HAL_Driver/Src/stm32mp1xx_hal_flash.c']
    src += ['STM32MP1xx_HAL_Driver/Src/stm32mp1xx_hal_flash_ex.c']
    src += ['STM32MP1xx_HAL_Driver/Src/stm32mp1xx_hal_flash_ramfunc.c']

if GetDepend(['BSP_USING_LTDC']):
    src += ['STM32MP1xx_HAL_Driver/Src/stm32mp1xx_hal_ltdc.c']
    src += ['STM32MP1xx_HAL_Driver/Src/stm32mp1xx_hal_ltdc_ex.c']
    src += ['STM32MP1xx_HAL_Driver/Src/stm32mp1xx_hal_dma2d.c']
    src += ['STM32MP1xx_HAL_Driver/Src/stm32mp1xx_ll_dma2d.c']
    src += ['STM32MP1xx_HAL_Driver/Src/stm32mp1xx_hal_dsi.c']

if GetDepend(['BSP_USING_SDMMC']):
    src += ['STM32MP1xx_HAL_Driver/Src/stm32mp1xx_ll_sdmmc.c']
    src += ['STM32MP1xx_HAL_Driver/Src/stm32mp1xx_hal_sd.c']

if GetDepend(['BSP_USING_HASH']):
    src += ['STM32MP1xx_HAL_Driver/Src/stm32mp1xx_hal_hash.c']
    src += ['STM32MP1xx_HAL_Driver/Src/stm32mp1xx_hal_hash_ex.c']

if GetDepend(['BSP_USING_CRC']):
    src += ['STM32MP1xx_HAL_Driver/Src/stm32mp1xx_hal_crc.c']
    src += ['STM32MP1xx_HAL_Driver/Src/stm32mp1xx_hal_crc_ex.c']

if GetDepend(['BSP_USING_RNG']):
    src += ['STM32MP1xx_HAL_Driver/Src/stm32mp1xx_hal_rng.c']

if GetDepend(['BSP_USING_CRYP']):
    src += ['STM32MP1xx_HAL_Driver/Src/stm32mp1xx_hal_cryp.c']
    src += ['STM32MP1xx_HAL_Driver/Src/stm32mp1xx_hal_cryp_ex.c']

path = [cwd + '/STM32MP1xx_HAL_Driver/Inc',
    cwd + '/CMSIS/Device/ST/STM32MP1xx/Include',
    cwd + '/CMSIS/Core/Include',
    cwd + '/CMSIS/Include']

CPPDEFINES = ['USE_HAL_DRIVER']
group = DefineGroup('STM32_HAL', src, depend = [''], CPPPATH = path, CPPDEFINES = CPPDEFINES)

Return('group')<|MERGE_RESOLUTION|>--- conflicted
+++ resolved
@@ -45,12 +45,6 @@
 if GetDepend(['RT_USING_CAN']):
     src += ['STM32MP1xx_HAL_Driver/Src/stm32mp1xx_hal_can.c']
 
-<<<<<<< HEAD
-=======
-if GetDepend(['BSP_USING_ETH']):
-    src += ['STM32MP1xx_HAL_Driver/Src/stm32mp1xx_hal_eth.c']
-
->>>>>>> df3d4b7b
 if GetDepend(['BSP_USING_WWDG']):
     src += ['STM32MP1xx_HAL_Driver/Src/stm32mp1xx_hal_wwdg.c']
 
