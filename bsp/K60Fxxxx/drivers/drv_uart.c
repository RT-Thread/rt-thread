/*
 * File      : drv_uart.c
 * This file is part of RT-Thread RTOS
 * COPYRIGHT (C) 2013, RT-Thread Develop Team
 *
 * The license and distribution terms for this file may be
 * found in the file LICENSE in this distribution or at
 * http://openlab.rt-thread.com/license/LICENSE
 *
 * Change Logs:
 * Date           Author       Notes
 * 2013-07-11     reynolds     port to TWR-K60F120M
 */


#include "drv_uart.h"

static struct rt_serial_device _k60_serial;  /* abstracted serial for RTT */
static struct serial_ringbuffer _k60_int_rx; /* UART send buffer area     */

void rt_hw_FIFO_init(struct rt_serial_device *serial);
void rt_hw_FIFO_deinit(struct rt_serial_device *serial);

struct k60_serial_device
{
    /* UART base address */
    UART_Type *baseAddress;

    /* UART IRQ Number */
    int irq_num;

    /* device config */
    struct serial_configure config;
};

/* hardware abstract device */
static struct k60_serial_device _k60_node =
{
    (UART_Type *)UART5,
    k60_uasrt_irq_num,
};

static rt_err_t _configure(struct rt_serial_device *serial, struct serial_configure *cfg)
{
    unsigned int reg_C1 = 0,reg_C3 = 0,reg_C4 = 0,reg_BDH = 0,reg_BDL = 0,reg_S2,reg_BRFA=0;
    unsigned int cal_SBR = 0;
    UART_Type *uart_reg;

    /* ref : drivers\system_MK60F12.c Line 64 ,BusClock = 60MHz
     * calculate baud_rate
     * NOTE :
     * UART0 and UART1 are clocked from the core clock, the remaining UARTs are
     * clocked on the bus clock. The maximum baud rate is 1/16 of related source clock
     * frequency.
     */
    uart_reg = ((struct k60_serial_device *)serial->parent.user_data)->baseAddress;

    /* calc SBR */
    cal_SBR = 60000000 / (16 * cfg->baud_rate);

    /* calc baud_rate */
    reg_BDH = (cal_SBR & 0x1FFF) >> 8 & 0x00FF;
    reg_BDL = cal_SBR & 0x00FF;

    /* fractional divider */
    reg_BRFA = ((60000*32000)/(cfg->baud_rate * 16)) - (cal_SBR * 32);

    reg_C4 = (unsigned char)(reg_BRFA & 0x001F);

    /*
     * set bit order
     */
    if (cfg->bit_order == BIT_ORDER_LSB)
        reg_S2 &= ~(UART_S2_MSBF_MASK<<UART_S2_MSBF_SHIFT);
    else if (cfg->bit_order == BIT_ORDER_MSB)
        reg_S2 |= UART_S2_MSBF_MASK<<UART_S2_MSBF_SHIFT;

    /*
     * set data_bits
     */
    if (cfg->data_bits == DATA_BITS_8)
        reg_C1 &= ~(UART_C1_M_MASK<<UART_C1_M_SHIFT);
    else if (cfg->data_bits == DATA_BITS_9)
        reg_C1 |= UART_C1_M_MASK<<UART_C1_M_SHIFT;

    /*
     * set parity
     */
    if (cfg->parity == PARITY_NONE)
    {
        reg_C1 &= ~(UART_C1_PE_MASK);
    }
    else
    {
        /* first ,set parity enable bit */
        reg_C1 |= (UART_C1_PE_MASK);
        
        /* second ,determine parity odd or even*/
        if (cfg->parity == PARITY_ODD)
            reg_C1 |= UART_C1_PT_MASK;
        if (cfg->parity == PARITY_EVEN)
            reg_C1 &= ~(UART_C1_PT_MASK);
    }

    /*
     * set stop bit
     * not supported on Tower? need ur help!
     */

    /*
     * set NZR mode
     * not tested
     */
    if (cfg->invert != NRZ_NORMAL)
    {
        /* not in normal mode ,set inverted polarity */
        reg_C3 |= UART_C3_TXINV_MASK;
    }

    switch( (int)uart_reg)
    {
    /* Tower board use UART5 for communication
     * if you're using other board
     * set clock and pin map for UARTx
     */
    case UART5_BASE:

        /* set UART5 clock	*/
        SIM->SCGC1 |= SIM_SCGC1_UART5_MASK;/* Enable UART gate clocking		*/
        SIM->SCGC5 |= SIM_SCGC5_PORTE_MASK;/* Enable PORTE gate clocking	*/

        /* set UART5 pin	*/
        PORTE->PCR[ 8] = (3UL <<  8);      /* Pin mux configured as ALT3	*/
        PORTE->PCR[ 9] = (3UL <<  8);      /* Pin mux configured as ALT3	*/
        break;
    default:
        break;
    }

    rt_hw_FIFO_init(serial);

    uart_reg->BDH = reg_BDH;
    uart_reg->BDL = reg_BDL;
    uart_reg->C1 = reg_C1;
    uart_reg->C4 = reg_C4;
    uart_reg->S2 = reg_S2;

    uart_reg->S2  =  0;
    uart_reg->C3  =  0;

    uart_reg->RWFIFO = UART_RWFIFO_RXWATER(1);
    uart_reg->TWFIFO = UART_TWFIFO_TXWATER(0);


    return RT_EOK;
}

static rt_err_t _control(struct rt_serial_device *serial, int cmd, void *arg)
{
    UART_Type *uart_reg;
    int uart_irq_num = 0;

    uart_reg = ((struct k60_serial_device *)serial->parent.user_data)->baseAddress;
    uart_irq_num = ((struct k60_serial_device *)serial->parent.user_data)->irq_num;

    switch (cmd)
    {
    case RT_DEVICE_CTRL_CLR_INT:
        /* disable rx irq	*/
        uart_reg->C2 &= ~UART_C2_RIE_MASK;
        /* disable NVIC		*/
        NVICICER1 |= 1 << (uart_irq_num % 32);
        break;
    case RT_DEVICE_CTRL_SET_INT:
        /* enable rx irq */
        uart_reg->C2 |= UART_C2_RIE_MASK;
        /* enable NVIC,we are sure uart's NVIC vector is in NVICICPR1	*/
        NVICICPR1 |= 1 << (uart_irq_num % 32);
        NVICISER1 |= 1 << (uart_irq_num % 32);
        break;
    case RT_DEVICE_CTRL_SUSPEND:
        /* suspend device */
        uart_reg->C2  &=  ~(UART_C2_RE_MASK |
                            UART_C2_TE_MASK);
        break;
    case RT_DEVICE_CTRL_RESUME:
        /* resume device */
        uart_reg->C2  |=  UART_C2_RE_MASK |
                         UART_C2_TE_MASK;
        break;
    }

    return RT_EOK;
}

static int _putc(struct rt_serial_device *serial, char c)
{
    UART_Type *uart_reg;
    uart_reg = ((struct k60_serial_device *)serial->parent.user_data)->baseAddress;

#ifdef USE_UART_TX_FIFO
	/* if we use fifo ,we'll wait fifo has enough space to put one DataWord(char c) */
	while ( !(UART_FIFO_TX_ENTRY - uart_reg->TCFIFO > 0));
#else
	/* without fifo ,we'll check whether D reg is empty for new transmit */
	while (!(uart_reg->S1 & UART_S1_TDRE_MASK));
#endif
<<<<<<< HEAD
=======
	//
>>>>>>> 4396e34c
    uart_reg->D = (c & 0xFF);
	
	
    return 1;
}

static int _getc(struct rt_serial_device *serial)
{
    UART_Type *uart_reg;
    uart_reg = ((struct k60_serial_device *)serial->parent.user_data)->baseAddress;

    if (uart_reg->S1 & UART_S1_RDRF_MASK)
        return (uart_reg->D);
    else
        return -1;
}

static const struct rt_uart_ops _k60_ops =
{
    _configure,
    _control,
    _putc,
    _getc,
};


void UART5_RX_TX_IRQHandler(void)
{
    rt_hw_serial_isr((struct rt_serial_device*)&_k60_serial);
}


void rt_hw_uart_init(void)
{
    struct serial_configure config;

    /* fake configuration */
    config.baud_rate = BAUD_RATE_115200;
    config.bit_order = BIT_ORDER_LSB;
    config.data_bits = DATA_BITS_8;
    config.parity    = PARITY_NONE;
    config.stop_bits = STOP_BITS_1;
    config.invert    = NRZ_NORMAL;

    _k60_serial.ops    = &_k60_ops;
    _k60_serial.int_rx = &_k60_int_rx;
    _k60_serial.config = config;

    rt_hw_serial_register(&_k60_serial, "uart5",
                          RT_DEVICE_FLAG_RDWR | RT_DEVICE_FLAG_INT_RX | RT_DEVICE_FLAG_STREAM,
                          (void*)&_k60_node);
}

void rt_hw_console_output(const char *str)
{
    while(*str != '\0')
    {
        if (*str == '\n')
            _putc(&_k60_serial,'\r');
        _putc(&_k60_serial,*str);
        str++;
    }
}

void rt_hw_FIFO_init(struct rt_serial_device *serial)
{
    UART_Type *uart_reg;
    uart_reg = ((struct k60_serial_device *)serial->parent.user_data)->baseAddress;

#ifdef USE_UART_TX_FIFO
    /* clear TE and RE to set PFIFO
     * TE and RE is ensured by other method
     * to make sure TE & RE not set
     */
    uart_reg->C2  &=  ~(UART_C2_RE_MASK | UART_C2_TE_MASK);

    /* flush TX FIFO */
    uart_reg->CFIFO = UART_CFIFO_TXFLUSH_MASK;

    /* set PFIFO to enable TX FIFO*/
    uart_reg->PFIFO |= UART_PFIFO_TXFE_MASK ;

    /* set TX FIFO watermark
     * at most ,less than FIFO entry
     */
    uart_reg->TWFIFO = UART_FIFO_TX_WATERMARK;
#endif

#ifdef USE_UART_RX_FIFO
	/* RX fifo init */
#endif
}

void rt_hw_FIFO_deinit(struct rt_serial_device *serial)
{
    UART_Type *uart_reg;
    uart_reg = ((struct k60_serial_device *)serial->parent.user_data)->baseAddress;

#ifdef USE_UART_TX_FIFO
    /* clear TE and RE to set PFIFO
     * TE and RE is ensured by other method
     * to make sure TE & RE not set
     */
    uart_reg->C2  &=  ~(UART_C2_RE_MASK | UART_C2_TE_MASK);

    /* flush TX FIFO */
    uart_reg->CFIFO = UART_CFIFO_TXFLUSH_MASK;

    /* set PFIFO to enable TX FIFO*/
    uart_reg->PFIFO &= ~(UART_PFIFO_TXFE_MASK);
#endif

#ifdef USE_UART_RX_FIFO
	/* RX fifo init */
#endif
}<|MERGE_RESOLUTION|>--- conflicted
+++ resolved
@@ -71,17 +71,17 @@
      * set bit order
      */
     if (cfg->bit_order == BIT_ORDER_LSB)
-        reg_S2 &= ~(UART_S2_MSBF_MASK<<UART_S2_MSBF_SHIFT);
+        reg_S2 &= ~(UART_S2_MSBF_MASK << UART_S2_MSBF_SHIFT);
     else if (cfg->bit_order == BIT_ORDER_MSB)
-        reg_S2 |= UART_S2_MSBF_MASK<<UART_S2_MSBF_SHIFT;
+        reg_S2 |= UART_S2_MSBF_MASK << UART_S2_MSBF_SHIFT;
 
     /*
      * set data_bits
      */
     if (cfg->data_bits == DATA_BITS_8)
-        reg_C1 &= ~(UART_C1_M_MASK<<UART_C1_M_SHIFT);
+        reg_C1 &= ~(UART_C1_M_MASK << UART_C1_M_SHIFT);
     else if (cfg->data_bits == DATA_BITS_9)
-        reg_C1 |= UART_C1_M_MASK<<UART_C1_M_SHIFT;
+        reg_C1 |= UART_C1_M_MASK << UART_C1_M_SHIFT;
 
     /*
      * set parity
@@ -125,13 +125,13 @@
      */
     case UART5_BASE:
 
-        /* set UART5 clock	*/
-        SIM->SCGC1 |= SIM_SCGC1_UART5_MASK;/* Enable UART gate clocking		*/
-        SIM->SCGC5 |= SIM_SCGC5_PORTE_MASK;/* Enable PORTE gate clocking	*/
-
-        /* set UART5 pin	*/
-        PORTE->PCR[ 8] = (3UL <<  8);      /* Pin mux configured as ALT3	*/
-        PORTE->PCR[ 9] = (3UL <<  8);      /* Pin mux configured as ALT3	*/
+        /* set UART5 clock    */
+        SIM->SCGC1 |= SIM_SCGC1_UART5_MASK;/* Enable UART gate clocking     */
+        SIM->SCGC5 |= SIM_SCGC5_PORTE_MASK;/* Enable PORTE gate clocking    */
+
+        /* set UART5 pin    */
+        PORTE->PCR[ 8] = (3UL <<  8);      /* Pin mux configured as ALT3    */
+        PORTE->PCR[ 9] = (3UL <<  8);      /* Pin mux configured as ALT3    */
         break;
     default:
         break;
@@ -166,15 +166,15 @@
     switch (cmd)
     {
     case RT_DEVICE_CTRL_CLR_INT:
-        /* disable rx irq	*/
+        /* disable rx irq   */
         uart_reg->C2 &= ~UART_C2_RIE_MASK;
-        /* disable NVIC		*/
+        /* disable NVIC     */
         NVICICER1 |= 1 << (uart_irq_num % 32);
         break;
     case RT_DEVICE_CTRL_SET_INT:
         /* enable rx irq */
         uart_reg->C2 |= UART_C2_RIE_MASK;
-        /* enable NVIC,we are sure uart's NVIC vector is in NVICICPR1	*/
+        /* enable NVIC,we are sure uart's NVIC vector is in NVICICPR1   */
         NVICICPR1 |= 1 << (uart_irq_num % 32);
         NVICISER1 |= 1 << (uart_irq_num % 32);
         break;
@@ -186,7 +186,7 @@
     case RT_DEVICE_CTRL_RESUME:
         /* resume device */
         uart_reg->C2  |=  UART_C2_RE_MASK |
-                         UART_C2_TE_MASK;
+                          UART_C2_TE_MASK;
         break;
     }
 
@@ -199,19 +199,15 @@
     uart_reg = ((struct k60_serial_device *)serial->parent.user_data)->baseAddress;
 
 #ifdef USE_UART_TX_FIFO
-	/* if we use fifo ,we'll wait fifo has enough space to put one DataWord(char c) */
-	while ( !(UART_FIFO_TX_ENTRY - uart_reg->TCFIFO > 0));
+    /* if we use fifo ,we'll wait fifo has enough space to put one DataWord(char c) */
+    while ( !(UART_FIFO_TX_ENTRY - uart_reg->TCFIFO > 0));
 #else
-	/* without fifo ,we'll check whether D reg is empty for new transmit */
-	while (!(uart_reg->S1 & UART_S1_TDRE_MASK));
-#endif
-<<<<<<< HEAD
-=======
-	//
->>>>>>> 4396e34c
+    /* without fifo ,we'll check whether D reg is empty for new transmit */
+    while (!(uart_reg->S1 & UART_S1_TDRE_MASK));
+#endif
     uart_reg->D = (c & 0xFF);
-	
-	
+    
+    
     return 1;
 }
 
@@ -298,7 +294,7 @@
 #endif
 
 #ifdef USE_UART_RX_FIFO
-	/* RX fifo init */
+    /* RX fifo init */
 #endif
 }
 
@@ -322,6 +318,6 @@
 #endif
 
 #ifdef USE_UART_RX_FIFO
-	/* RX fifo init */
+    /* RX fifo deinit */
 #endif
 }