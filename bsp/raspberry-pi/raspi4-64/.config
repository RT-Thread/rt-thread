--- conflicted
+++ resolved
@@ -1070,18 +1070,6 @@
 #
 # Uncategorized
 #
-<<<<<<< HEAD
-=======
-
-#
-# Privated Packages of RealThread
-#
-# CONFIG_PKG_USING_CODEC is not set
-# CONFIG_PKG_USING_PLAYER is not set
-# CONFIG_PKG_USING_MPLAYER is not set
-# CONFIG_PKG_USING_PERSIMMON_SRC is not set
-# CONFIG_PKG_USING_JS_PERSIMMON is not set
-# CONFIG_PKG_USING_JERRYSCRIPT_WIN32 is not set
 
 #
 # Network Utilities
@@ -1131,7 +1119,6 @@
 #
 # CONFIG_PKG_USING_UKERNEL is not set
 # CONFIG_PKG_USING_TRACE_AGENT is not set
->>>>>>> 9d8da765
 CONFIG_BCM2711_SOC=y
 
 #
