--- conflicted
+++ resolved
@@ -49,15 +49,12 @@
 
 if GetDepend(['RT_USING_WDT']):
     src += ['drv_wdt.c']
-<<<<<<< HEAD
 	
 if GetDepend(['RT_USING_DAC']):
     src += ['drv_dac.c']	
-=======
     
 if GetDepend(['BSP_USING_TIM']):
     src += ['drv_hwtimer.c']    
->>>>>>> 38154c46
 
 path =  [cwd]
 path += [cwd + '/config']
