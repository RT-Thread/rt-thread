--- conflicted
+++ resolved
@@ -34,13 +34,9 @@
     config BOARD_RT1050_ShareBoard
         bool "RT1050_ShareBoard"
     config BOARD_RT1050_ATK
-<<<<<<< HEAD
         bool "RT1050_ATK"	
     config BOARD_RT1050_SeeedStudio
         bool "RT1050_SeeedStudio"				
-=======
-        bool "RT1050_ATK"		
->>>>>>> 391de3af
 endchoice
 
 menu "RT1050 Bsp Config" 
@@ -71,12 +67,8 @@
         bool "Using uart6"
         select RT_USING_SERIAL
         default n 
-<<<<<<< HEAD
 endif
 if !BOARD_RT1050_ATK && !BOARD_RT1050_SeeedStudio
-=======
-if ! BOARD_RT1050_ATK
->>>>>>> 391de3af
     config RT_USING_UART7
         bool "Using uart7"
         select RT_USING_SERIAL
@@ -350,11 +342,8 @@
     endchoice
 
 endmenu
-<<<<<<< HEAD
+
 if !BOARD_RT1050_ATK && !BOARD_RT1050_SeeedStudio
-=======
-if ! BOARD_RT1050_ATK
->>>>>>> 391de3af
 menu "Select lcd driver"
     if RT_USING_LCD && BOARD_RT1050_EVK
     comment "Notice: Evk Board para: 480*272 4 4 8 2 40 10 106 45" 
