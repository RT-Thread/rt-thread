--- conflicted
+++ resolved
@@ -39,11 +39,7 @@
  * 2020-10-11     Meco Man     add value overflow-check code
  * 2021-01-03     Meco Man     implement rt_mb_urgent()
  * 2021-05-30     Meco Man     implement rt_mutex_trytake()
-<<<<<<< HEAD
  * 2021-06-07     Meco Man     only RT_IPC_FLAG_PRIO needs to execute priority inheritance
- * 2021-01-20     hupu         fix priority inversion bug of mutex
-=======
->>>>>>> 5c8625c8
  */
 
 #include <rtthread.h>
