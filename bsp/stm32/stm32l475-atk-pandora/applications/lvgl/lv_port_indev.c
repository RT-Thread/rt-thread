--- conflicted
+++ resolved
@@ -17,11 +17,7 @@
 #define BUTTON2_PIN        GET_PIN(D, 8)
 #define BUTTON_WKUP_PIN    GET_PIN(C, 13)
 
-<<<<<<< HEAD
-lv_indev_t *button_indev;
-=======
 lv_indev_t * button_indev;
->>>>>>> 8c18ec64
 
 /*Test if `id` button is pressed or not*/
 static bool button_is_pressed(uint8_t id)
@@ -87,6 +83,8 @@
 void lv_port_indev_init(void)
 {
     static lv_indev_drv_t indev_drv;
+    /*assign buttons to coordinates*/
+    static lv_point_t points_array[] =  {{200,35},{0,0},{70,35},{0,0}};
 
     /* Initialize the on-board buttons */
     rt_pin_mode(BUTTON0_PIN, PIN_MODE_INPUT);
@@ -101,7 +99,5 @@
     /*Register the driver in LVGL and save the created input device object*/
     button_indev = lv_indev_drv_register(&indev_drv);
 
-    /*assign buttons to coordinates*/
-    const lv_point_t points_array[] =  {{200,35},{0,0},{70,35},{0,0}};
     lv_indev_set_button_points(button_indev, points_array);
 }