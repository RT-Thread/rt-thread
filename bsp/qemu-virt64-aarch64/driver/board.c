--- conflicted
+++ resolved
@@ -58,13 +58,9 @@
     rt_hw_gtimer_init();
     rt_thread_idle_sethook(idle_wfi);
 
-<<<<<<< HEAD
-#if defined(RT_USING_CONSOLE) && defined(RT_USING_DEVICE)
-=======
     arm_psci_init(RT_NULL, RT_NULL);
 
-#ifdef RT_USING_CONSOLE
->>>>>>> 353f7170
+#if defined(RT_USING_CONSOLE) && defined(RT_USING_DEVICE)
     /* set console device */
     rt_console_set_device(RT_CONSOLE_DEVICE_NAME);
 #endif
