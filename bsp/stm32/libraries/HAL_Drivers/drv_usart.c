--- conflicted
+++ resolved
@@ -871,25 +871,20 @@
     || defined(SOC_SERIES_STM32G4)|| defined(SOC_SERIES_STM32H7) || defined(SOC_SERIES_STM32WB)
         /* enable DMA clock && Delay after an RCC peripheral clock enabling*/
         SET_BIT(RCC->AHB1ENR, dma_config->dma_rcc);
-<<<<<<< HEAD
-        tmpreg = READ_BIT(RCC->AHB1ENR, dma_config->dma_rcc);
-
-#if (defined(SOC_SERIES_STM32L4) || defined(SOC_SERIES_STM32WL) || defined(SOC_SERIES_STM32G4)) || defined(SOC_SERIES_STM32WB)) && defined(DMAMUX1)
-=======
         tmpreg = READ_BIT(RCC->AHB1ENR, dma_config->dma_rcc); 
 #elif defined(SOC_SERIES_STM32MP1)
         /* enable DMA clock && Delay after an RCC peripheral clock enabling*/
         SET_BIT(RCC->MP_AHB2ENSETR, dma_config->dma_rcc);
         tmpreg = READ_BIT(RCC->MP_AHB2ENSETR, dma_config->dma_rcc);
-#if (defined(SOC_SERIES_STM32L4) || defined(SOC_SERIES_STM32G4) || defined(SOC_SERIES_STM32WB)) && defined(DMAMUX1)
->>>>>>> 46a2e685
+#endif
+
+#if (defined(SOC_SERIES_STM32L4) || defined(SOC_SERIES_STM32WL) || defined(SOC_SERIES_STM32G4) || defined(SOC_SERIES_STM32WB)) && defined(DMAMUX1)
         /* enable DMAMUX clock for L4+ and G4 */
         __HAL_RCC_DMAMUX1_CLK_ENABLE();   
 #elif defined(SOC_SERIES_STM32MP1)
-    __HAL_RCC_DMAMUX_CLK_ENABLE();
-#endif
-
-#endif
+        __HAL_RCC_DMAMUX_CLK_ENABLE();
+#endif
+
         UNUSED(tmpreg);   /* To avoid compiler warnings */
     }
 
