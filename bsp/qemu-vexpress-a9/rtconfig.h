--- conflicted
+++ resolved
@@ -168,29 +168,17 @@
 #define RT_USING_POSIX_TERMIOS
 #define RT_USING_POSIX_AIO
 #define RT_USING_POSIX_DELAY
-<<<<<<< HEAD
 #define RT_USING_POSIX_CLOCK
-=======
->>>>>>> 7733999c
 #define RT_USING_POSIX_GETLINE
 #define RT_USING_PTHREADS
 #define PTHREAD_NUM_MAX 8
 
 /* Interprocess Communication (IPC) */
 
-<<<<<<< HEAD
 #define RT_USING_POSIX_MESSAGE_QUEUE
 #define RT_USING_POSIX_MESSAGE_SEMAPHORE
 
 /* Socket is in the 'Network' category */
-=======
-
-/* Socket is in the 'Network' category */
-
-/* end of Interprocess Communication (IPC) */
-/* end of POSIX (Portable Operating System Interface) layer */
-/* end of POSIX layer and C standard library */
->>>>>>> 7733999c
 
 /* Network */
 
@@ -311,11 +299,6 @@
 
 /* enhanced kernel services */
 
-<<<<<<< HEAD
-=======
-/* end of enhanced kernel services */
->>>>>>> 7733999c
-
 /* acceleration: Assembly language or algorithmic acceleration packages */
 
 
@@ -337,13 +320,6 @@
 
 
 /* entertainment: terminal games and other interesting software packages */
-
-<<<<<<< HEAD
-=======
-/* end of entertainment: terminal games and other interesting software packages */
-/* end of miscellaneous packages */
-/* end of RT-Thread online packages */
->>>>>>> 7733999c
 
 /* Hardware Drivers Config */
 
