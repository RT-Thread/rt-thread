--- conflicted
+++ resolved
@@ -305,8 +305,6 @@
 
 /* Device Control */
 
-<<<<<<< HEAD
-=======
 
 /* Other */
 
@@ -315,8 +313,6 @@
 
 /* Uncategorized */
 
-/* Privated Packages of RealThread */
->>>>>>> 9d8da765
 
 /* Other */
 
