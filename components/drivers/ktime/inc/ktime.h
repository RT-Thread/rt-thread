/*
 * Copyright (c) 2006-2023, RT-Thread Development Team
 *
 * SPDX-License-Identifier: Apache-2.0
 *
 * Change Logs:
 * Date           Author       Notes
 * 2023-07-10     xqyjlj       The first version.
 * 2024-04-26     Shell        Improve ipc performance
 */

#ifndef __KTIME_H__
#define __KTIME_H__

#include <stdint.h>
#include <sys/time.h>
#include <ipc/completion.h>

#include "rtthread.h"

#define RT_KTIME_RESMUL (1000000ULL)

struct rt_ktime_hrtimer
{
<<<<<<< HEAD
    rt_uint8_t           flag; /**< compatible to tick timer's flag */
    const char          *name;
    rt_list_t            node;
    void                *parameter;
    unsigned long        delay_cnt;
=======
    struct rt_object     parent; /**< inherit from rt_object */
    rt_list_t            row;
    void                *parameter;
    unsigned long        init_cnt;
>>>>>>> e7cddf3a
    unsigned long        timeout_cnt;
    rt_err_t             error;
    struct rt_completion completion;
    void (*timeout_func)(void *parameter);
};
typedef struct rt_ktime_hrtimer *rt_ktime_hrtimer_t;

/**
 * @brief Get boottime with us precision
 *
 * @param tv: timeval
 * @return rt_err_t
 */
rt_err_t rt_ktime_boottime_get_us(struct timeval *tv);

/**
 * @brief Get boottime with s precision
 *
 * @param t: time_t
 * @return rt_err_t
 */
rt_err_t rt_ktime_boottime_get_s(time_t *t);

/**
 * @brief Get boottime with ns precision
 *
 * @param ts: timespec
 * @return rt_err_t
 */
rt_err_t rt_ktime_boottime_get_ns(struct timespec *ts);

/**
 * @brief Get cputimer resolution
 *
 * @return (resolution * RT_KTIME_RESMUL)
 */
rt_uint64_t rt_ktime_cputimer_getres(void);

/**
 * @brief Get cputimer frequency
 *
 * @return frequency
 */
unsigned long rt_ktime_cputimer_getfrq(void);

/**
 * @brief Get cputimer the value of the cnt counter
 *
 * @return cnt
 */
unsigned long rt_ktime_cputimer_getcnt(void);

/**
 * @brief Get cputimer the cnt value corresponding to 1 os tick
 *
 * @return step
 */
unsigned long rt_ktime_cputimer_getstep(void);

/**
 * @brief Init cputimer
 *
 */
void rt_ktime_cputimer_init(void);

/**
 * @brief Get hrtimer resolution
 *
 * @return (resolution * RT_KTIME_RESMUL)
 */
rt_uint64_t rt_ktime_hrtimer_getres(void);

/**
 * @brief Get hrtimer frequency
 *
 * @return frequency
 */
unsigned long rt_ktime_hrtimer_getfrq(void);

/**
 * @brief Get hrtimer the value of the cnt counter
 *
 * @return cnt
 */
unsigned long rt_ktime_hrtimer_getcnt(void);

/**
 * @brief set hrtimer timeout, when timeout, the timer callback will call timeout
 *
 * @param cnt: hrtimer requires a timing cnt value
 * @param timeout: timeout callback
 * @param param: parameter
 * @return rt_err_t
 */
rt_err_t rt_ktime_hrtimer_settimeout(unsigned long cnt, void (*timeout)(void *param), void *param);

void     rt_ktime_hrtimer_init(rt_ktime_hrtimer_t timer,
                               const char        *name,
                               rt_uint8_t         flag,
                               void (*timeout)(void *parameter),
                               void *parameter);
rt_err_t rt_ktime_hrtimer_start(rt_ktime_hrtimer_t timer, unsigned long cnt);
rt_err_t rt_ktime_hrtimer_stop(rt_ktime_hrtimer_t timer);
rt_err_t rt_ktime_hrtimer_control(rt_ktime_hrtimer_t timer, int cmd, void *arg);
rt_err_t rt_ktime_hrtimer_detach(rt_ktime_hrtimer_t timer);

rt_inline void rt_ktime_hrtimer_keep_errno(rt_ktime_hrtimer_t timer, rt_err_t err)
{
    RT_ASSERT(timer != RT_NULL);

    timer->error = err;
    rt_set_errno(-err);
}

void rt_ktime_hrtimer_delay_init(struct rt_ktime_hrtimer *timer);
void rt_ktime_hrtimer_delay_detach(struct rt_ktime_hrtimer *timer);

/**
 * @brief sleep by the cputimer cnt value
 *
 * @param cnt: the cputimer cnt value
 * @return rt_err_t
 */
rt_err_t rt_ktime_hrtimer_sleep(struct rt_ktime_hrtimer *timer, unsigned long cnt);

/**
 * @brief sleep by ns
 *
 * @param ns: ns
 * @return rt_err_t
 */
rt_err_t rt_ktime_hrtimer_ndelay(struct rt_ktime_hrtimer *timer, unsigned long ns);

/**
 * @brief sleep by us
 *
 * @param us: us
 * @return rt_err_t
 */
rt_err_t rt_ktime_hrtimer_udelay(struct rt_ktime_hrtimer *timer, unsigned long us);

/**
 * @brief sleep by ms
 *
 * @param ms: ms
 * @return rt_err_t
 */
rt_err_t rt_ktime_hrtimer_mdelay(struct rt_ktime_hrtimer *timer, unsigned long ms);

#endif<|MERGE_RESOLUTION|>--- conflicted
+++ resolved
@@ -22,18 +22,11 @@
 
 struct rt_ktime_hrtimer
 {
-<<<<<<< HEAD
     rt_uint8_t           flag; /**< compatible to tick timer's flag */
     const char          *name;
     rt_list_t            node;
     void                *parameter;
     unsigned long        delay_cnt;
-=======
-    struct rt_object     parent; /**< inherit from rt_object */
-    rt_list_t            row;
-    void                *parameter;
-    unsigned long        init_cnt;
->>>>>>> e7cddf3a
     unsigned long        timeout_cnt;
     rt_err_t             error;
     struct rt_completion completion;
