--- conflicted
+++ resolved
@@ -45,23 +45,20 @@
 #include "drivers/core/power_domain.h"
 #include "drivers/platform.h"
 
-<<<<<<< HEAD
+#ifdef RT_USING_BLK
+#include "drivers/blk.h"
+#endif
+
+#ifdef RT_USING_DMA
+#include "drivers/dma.h"
+#endif
+
+#include "drivers/iio.h"
+
 #ifdef RT_USING_NVME
 #include "drivers/nvme.h"
 #endif
 
-=======
-#ifdef RT_USING_BLK
-#include "drivers/blk.h"
-#endif
-
-#ifdef RT_USING_DMA
-#include "drivers/dma.h"
-#endif
-
-#include "drivers/iio.h"
-
->>>>>>> 42a41c69
 #ifdef RT_USING_OFW
 #include "drivers/ofw.h"
 #include "drivers/ofw_fdt.h"
