/*
 * Copyright (c) 2006-2018, RT-Thread Development Team
 *
 * SPDX-License-Identifier: Apache-2.0
 *
 * Change Logs:
 * Date           Author       Notes
 * 2018-12-05     zylx         first version
 * 2018-12-12     greedyhao    Porting for stm32f7xx
 * 2019-02-01     yuneizhilin   fix the stm32_adc_init function initialization issue
 */

#include <board.h>

#if defined(BSP_USING_ADC1) || defined(BSP_USING_ADC2) || defined(BSP_USING_ADC3)
#include "drv_config.h"

//#define DRV_DEBUG
#define LOG_TAG             "drv.adc"
#include <drv_log.h>

static ADC_HandleTypeDef adc_config[] =
{
#ifdef BSP_USING_ADC1
    ADC1_CONFIG,
#endif

#ifdef BSP_USING_ADC2
    ADC2_CONFIG,
#endif

#ifdef BSP_USING_ADC3
    ADC3_CONFIG,
#endif
};

struct stm32_adc
{
    ADC_HandleTypeDef ADC_Handler;
    struct rt_adc_device stm32_adc_device;
};

static struct stm32_adc stm32_adc_obj[sizeof(adc_config) / sizeof(adc_config[0])];

static rt_err_t stm32_adc_enabled(struct rt_adc_device *device, rt_uint32_t channel, rt_bool_t enabled)
{
    ADC_HandleTypeDef *stm32_adc_handler = device->parent.user_data;

    RT_ASSERT(device != RT_NULL);

    if (enabled)
    {
#if defined(SOC_SERIES_STM32L4) || defined(SOC_SERIES_STM32G0)
        ADC_Enable(stm32_adc_handler);
#else
        __HAL_ADC_ENABLE(stm32_adc_handler);
#endif
    }
    else
    {
#if defined(SOC_SERIES_STM32L4) || defined(SOC_SERIES_STM32G0)
        ADC_Disable(stm32_adc_handler);
#else
        __HAL_ADC_DISABLE(stm32_adc_handler);
#endif
    }

    return RT_EOK;
}

static rt_uint32_t stm32_adc_get_channel(rt_uint32_t channel)
{
    rt_uint32_t stm32_channel = 0;

    switch (channel)
    {
    case  0:
        stm32_channel = ADC_CHANNEL_0;
        break;
    case  1:
        stm32_channel = ADC_CHANNEL_1;
        break;
    case  2:
        stm32_channel = ADC_CHANNEL_2;
        break;
    case  3:
        stm32_channel = ADC_CHANNEL_3;
        break;
    case  4:
        stm32_channel = ADC_CHANNEL_4;
        break;
    case  5:
        stm32_channel = ADC_CHANNEL_5;
        break;
    case  6:
        stm32_channel = ADC_CHANNEL_6;
        break;
    case  7:
        stm32_channel = ADC_CHANNEL_7;
        break;
    case  8:
        stm32_channel = ADC_CHANNEL_8;
        break;
    case  9:
        stm32_channel = ADC_CHANNEL_9;
        break;
    case 10:
        stm32_channel = ADC_CHANNEL_10;
        break;
    case 11:
        stm32_channel = ADC_CHANNEL_11;
        break;
    case 12:
        stm32_channel = ADC_CHANNEL_12;
        break;
    case 13:
        stm32_channel = ADC_CHANNEL_13;
        break;
    case 14:
        stm32_channel = ADC_CHANNEL_14;
        break;
    case 15:
        stm32_channel = ADC_CHANNEL_15;
        break;
    case 16:
        stm32_channel = ADC_CHANNEL_16;
        break;
    case 17:
        stm32_channel = ADC_CHANNEL_17;
        break;
#if defined(SOC_SERIES_STM32F0) || defined(SOC_SERIES_STM32F4) || defined(SOC_SERIES_STM32F7) || defined(SOC_SERIES_STM32L4)
    case 18:
        stm32_channel = ADC_CHANNEL_18;
        break;
#endif
    }

    return stm32_channel;
}

static rt_err_t stm32_get_adc_value(struct rt_adc_device *device, rt_uint32_t channel, rt_uint32_t *value)
{
    ADC_ChannelConfTypeDef ADC_ChanConf;
    ADC_HandleTypeDef *stm32_adc_handler = device->parent.user_data;

    RT_ASSERT(device != RT_NULL);
    RT_ASSERT(value != RT_NULL);

    rt_memset(&ADC_ChanConf, 0, sizeof(ADC_ChanConf));

#if defined(SOC_SERIES_STM32F1)
    if (channel <= 17)
#elif defined(SOC_SERIES_STM32F0) || defined(SOC_SERIES_STM32F4) || defined(SOC_SERIES_STM32F7) \
        || defined(SOC_SERIES_STM32L4) || defined(SOC_SERIES_STM32G0)
    if (channel <= 18)
#endif
    {
        /* set stm32 ADC channel */
        ADC_ChanConf.Channel =  stm32_adc_get_channel(channel);
    }
    else
    {
#if defined(SOC_SERIES_STM32F1)
        LOG_E("ADC channel must be between 0 and 17.");
#elif defined(SOC_SERIES_STM32F0) || defined(SOC_SERIES_STM32F4) || defined(SOC_SERIES_STM32F7) \
        || defined(SOC_SERIES_STM32L4) || defined(SOC_SERIES_STM32G0)
        LOG_E("ADC channel must be between 0 and 18.");
#endif
        return -RT_ERROR;
    }
    ADC_ChanConf.Rank = 1;
#if defined(SOC_SERIES_STM32F0)
    ADC_ChanConf.SamplingTime = ADC_SAMPLETIME_71CYCLES_5;
#elif defined(SOC_SERIES_STM32F1)
    ADC_ChanConf.SamplingTime = ADC_SAMPLETIME_55CYCLES_5;
#elif defined(SOC_SERIES_STM32F4) || defined(SOC_SERIES_STM32F7)
    ADC_ChanConf.SamplingTime = ADC_SAMPLETIME_112CYCLES;
#elif defined(SOC_SERIES_STM32L4)
    ADC_ChanConf.SamplingTime = ADC_SAMPLETIME_247CYCLES_5;
#endif
#if defined(SOC_SERIES_STM32F4) || defined(SOC_SERIES_STM32F7) || defined(SOC_SERIES_STM32L4)
    ADC_ChanConf.Offset = 0;
#endif
#ifdef SOC_SERIES_STM32L4
    ADC_ChanConf.OffsetNumber = ADC_OFFSET_NONE;
    ADC_ChanConf.SingleDiff = LL_ADC_SINGLE_ENDED;
#endif
    HAL_ADC_ConfigChannel(stm32_adc_handler, &ADC_ChanConf);

    /* start ADC */
    HAL_ADC_Start(stm32_adc_handler);

    /* Wait for the ADC to convert */
    HAL_ADC_PollForConversion(stm32_adc_handler, 100);

    /* get ADC value */
    *value = (rt_uint32_t)HAL_ADC_GetValue(stm32_adc_handler);

    return RT_EOK;
}

static const struct rt_adc_ops stm_adc_ops =
{
    .enabled = stm32_adc_enabled,
    .convert = stm32_get_adc_value,
};

static int stm32_adc_init(void)
{
    int result = RT_EOK;
    /* save adc name */
    char name_buf[5] = {'a', 'd', 'c', '0', 0};
    int i = 0;

    for (i = 0; i < sizeof(adc_config) / sizeof(adc_config[0]); i++)
    {
        /* ADC init */
        name_buf[3] = '0';
        stm32_adc_obj[i].ADC_Handler = adc_config[i];
<<<<<<< HEAD
#if defined(SOC_STM32L432KC)
        if (stm32_adc_obj[i].ADC_Handler.Instance == ADC1)
        {
            name_buf[3] = '1';
        }		
#else
=======
#if defined(ADC1)
>>>>>>> 4723d5d4
        if (stm32_adc_obj[i].ADC_Handler.Instance == ADC1)
        {
            name_buf[3] = '1';
        }
#endif
#if defined(ADC2)
        if (stm32_adc_obj[i].ADC_Handler.Instance == ADC2)
        {
            name_buf[3] = '2';
        }
#endif
#if defined(ADC3)
        if (stm32_adc_obj[i].ADC_Handler.Instance == ADC3)
        {
            name_buf[3] = '3';
        }
<<<<<<< HEAD
#endif		
=======
#endif
>>>>>>> 4723d5d4
        if (HAL_ADC_Init(&stm32_adc_obj[i].ADC_Handler) != HAL_OK)
        {
            LOG_E("%s init failed", name_buf);
            result = -RT_ERROR;
        }
        else
        {
            /* register ADC device */
            if (rt_hw_adc_register(&stm32_adc_obj[i].stm32_adc_device, name_buf, &stm_adc_ops, &stm32_adc_obj[i].ADC_Handler) == RT_EOK)
            {
                LOG_D("%s init success", name_buf);
            }
            else
            {
                LOG_E("%s register failed", name_buf);
                result = -RT_ERROR;
            }
        }
    }

    return result;
}
INIT_BOARD_EXPORT(stm32_adc_init);

#endif /* BSP_USING_ADC */<|MERGE_RESOLUTION|>--- conflicted
+++ resolved
@@ -217,16 +217,7 @@
         /* ADC init */
         name_buf[3] = '0';
         stm32_adc_obj[i].ADC_Handler = adc_config[i];
-<<<<<<< HEAD
-#if defined(SOC_STM32L432KC)
-        if (stm32_adc_obj[i].ADC_Handler.Instance == ADC1)
-        {
-            name_buf[3] = '1';
-        }		
-#else
-=======
 #if defined(ADC1)
->>>>>>> 4723d5d4
         if (stm32_adc_obj[i].ADC_Handler.Instance == ADC1)
         {
             name_buf[3] = '1';
@@ -243,11 +234,7 @@
         {
             name_buf[3] = '3';
         }
-<<<<<<< HEAD
-#endif		
-=======
-#endif
->>>>>>> 4723d5d4
+#endif
         if (HAL_ADC_Init(&stm32_adc_obj[i].ADC_Handler) != HAL_OK)
         {
             LOG_E("%s init failed", name_buf);
