menu "Hardware Drivers Config"

config SOC_STM32F429IG
    bool
    select SOC_SERIES_STM32F4
    select RT_USING_COMPONENTS_INIT
    select RT_USING_USER_MAIN
    default y

menu "Onboard Peripheral Drivers"

    config BSP_USING_USB_TO_USART
        bool "Enable USB TO USART (uart1)"
        select BSP_USING_UART
        select BSP_USING_UART1
        default y

    config BSP_USING_COM2
        bool "Enable COM2 (uart2 pin conflict with Ethernet and PWM)"
        select BSP_USING_UART
        select BSP_USING_UART2
        default n

    config BSP_USING_COM3
        bool "Enable COM3 (uart3 pin conflict with Ethernet)"
        select BSP_USING_UART3
        default n
        depends on !BSP_USING_ETH

    config BSP_USING_SDRAM
        bool "Enable SDRAM"
        select BSP_USING_FMC
        default n

    config BSP_USING_SPI_FLASH
        bool "Enable SPI FLASH (W25Q256 spi5)"
        select BSP_USING_SPI
        select BSP_USING_SPI5
        select RT_USING_SFUD
        select RT_SFUD_USING_SFDP
        default n

    config BSP_USING_MPU9250
        bool "Enable MPU 9250 (i2c1)"
        select BSP_USING_I2C1
        select PKG_USING_MPU6XXX
        default n

    config PHY_USING_LAN8720A
        bool

    config BSP_USING_ETH
        bool "Enable Ethernet (Ethernet pin conflict with uart3)"
        select BSP_USING_I2C1
        select PKG_USING_PCF8574
        select RT_USING_LWIP
        select PHY_USING_LAN8720A
        default n

    config BSP_USING_SDCARD
        bool "Enable SDCARD (sdio)"
        select BSP_USING_SDIO
        select RT_USING_DFS
        select RT_USING_DFS_ELMFAT
        default n

    config BSP_USING_AUDIO
        bool "Enable AUDIO (WM8978)"
        select BSP_USING_I2C1
        select RT_USING_AUDIO
        default n

        if BSP_USING_AUDIO
            config BSP_USING_AUDIO_PLAY
            bool "Enable Audio Play"
            default y

            config BSP_USING_AUDIO_RECORD
            bool "Enable Audio Record"
            select BSP_USING_AUDIO_PLAY
            default n
        endif

endmenu

menu "On-chip Peripheral Drivers"

    config BSP_USING_GPIO
        bool "Enable GPIO"
        select RT_USING_PIN
        default y

    menuconfig BSP_USING_UART
        bool "Enable UART"
        default y
        select RT_USING_SERIAL
        if BSP_USING_UART
            config BSP_USING_UART1
                bool "Enable UART1"
                default y

            config BSP_UART1_TX_USING_DMA
                bool "Enable UART1 TX DMA"
                depends on BSP_USING_UART1 && RT_SERIAL_USING_DMA
                default n

            config BSP_UART1_RX_USING_DMA
                bool "Enable UART1 RX DMA"
                depends on BSP_USING_UART1 && RT_SERIAL_USING_DMA
                default n

            config BSP_USING_UART2
                bool "Enable UART2"
                default n

            config BSP_UART2_TX_USING_DMA
                bool "Enable UART2 TX DMA"
                depends on BSP_USING_UART2 && RT_SERIAL_USING_DMA
                default n

            config BSP_UART2_RX_USING_DMA
                bool "Enable UART2 RX DMA"
                depends on BSP_USING_UART2 && RT_SERIAL_USING_DMA
                default n

            config BSP_USING_UART3
                bool "Enable UART3"
                default n

            config BSP_UART3_TX_USING_DMA
                bool "Enable UART3 TX DMA"
                depends on BSP_USING_UART3 && RT_SERIAL_USING_DMA
                depends on !BSP_USING_ETH
<<<<<<< HEAD
                default n
  
=======

>>>>>>> 1c2daeaf
            config BSP_UART3_RX_USING_DMA
                bool "Enable UART3 RX DMA"
                depends on BSP_USING_UART3 && RT_SERIAL_USING_DMA
                default n
        endif

    config BSP_USING_ON_CHIP_FLASH
        bool "Enable on-chip FLASH"
        default n
    menuconfig BSP_USING_CAN
        bool "Enable CAN"
        default n
        select RT_USING_CAN
        if BSP_USING_CAN
            config BSP_USING_CAN1
                bool "Enable CAN1"
                default n
        endif

    menuconfig BSP_USING_SPI
        bool "Enable SPI BUS"
        default n
        select RT_USING_SPI
        if BSP_USING_SPI
            config BSP_USING_SPI1
                bool "Enable SPI1 BUS"
                default n

            config BSP_SPI1_TX_USING_DMA
                bool "Enable SPI1 TX DMA"
                depends on BSP_USING_SPI1
                default n

            config BSP_SPI1_RX_USING_DMA
                bool "Enable SPI1 RX DMA"
                depends on BSP_USING_SPI1
                select BSP_SPI1_TX_USING_DMA
                default n

            config BSP_USING_SPI2
                bool "Enable SPI2 BUS"
                default n

            config BSP_SPI2_TX_USING_DMA
                bool "Enable SPI2 TX DMA"
                depends on BSP_USING_SPI2
                default n

            config BSP_SPI2_RX_USING_DMA
                bool "Enable SPI2 RX DMA"
                depends on BSP_USING_SPI2
                select BSP_SPI2_TX_USING_DMA
                default n

            config BSP_USING_SPI5
                bool "Enable SPI5 BUS"
                default n

            config BSP_SPI5_TX_USING_DMA
                bool "Enable SPI5 TX DMA"
                depends on BSP_USING_SPI5
                default n

            config BSP_SPI5_RX_USING_DMA
                bool "Enable SPI5 RX DMA"
                depends on BSP_USING_SPI5
                select BSP_SPI5_TX_USING_DMA
                default n
        endif

    menuconfig BSP_USING_I2C1
        bool "Enable I2C1 BUS (software simulation)"
        default n
        select RT_USING_I2C
        select RT_USING_I2C_BITOPS
        select RT_USING_PIN
        if BSP_USING_I2C1
            comment "Notice: PH4 --> 116; PH5 --> 117"
            config BSP_I2C1_SCL_PIN
                int "I2C1 scl pin number"
                range 1 176
                default 116
            config BSP_I2C1_SDA_PIN
                int "I2C1 sda pin number"
                range 1 176
                default 117
        endif

    menuconfig BSP_USING_TIM
        bool "Enable timer"
        default n
        select RT_USING_HWTIMER
        if BSP_USING_TIM
            config BSP_USING_TIM11
                bool "Enable TIM11"
                default n

            config BSP_USING_TIM13
                bool "Enable TIM13"
                default n

            config BSP_USING_TIM14
                bool "Enable TIM14"
                default n
        endif

    menuconfig BSP_USING_PWM
        bool "Enable PWM"
        default n
        select RT_USING_PWM
        if BSP_USING_PWM
        menuconfig BSP_USING_PWM2
            bool "Enable timer2 output PWM"
            default n
            if BSP_USING_PWM2
                config BSP_USING_PWM2_CH4
                    bool "Enable PWM2 channel4"
                    default n
            endif
        endif

    menuconfig BSP_USING_ADC
        bool "Enable ADC"
        default n
        select RT_USING_ADC
        if BSP_USING_ADC
            config BSP_USING_ADC1
                bool "Enable ADC1"
                default n
        endif

    menuconfig BSP_USING_ONCHIP_RTC
        bool "Enable RTC"
        select RT_USING_RTC
        default n
        if BSP_USING_ONCHIP_RTC
            choice
                prompt "Select clock source"
                default BSP_RTC_USING_LSE

                config BSP_RTC_USING_LSE
                    bool "RTC USING LSE"

                config BSP_RTC_USING_LSI
                    bool "RTC USING LSI"
            endchoice
        endif

    config BSP_USING_WDT
        bool "Enable Watchdog Timer"
        select RT_USING_WDT
        default n

    menuconfig BSP_USING_USBH
        bool "Enable USB Host"
        select RT_USING_USB_HOST
        default n
        if BSP_USING_USBH
            menuconfig RT_USBH_MSTORAGE
                bool "Enable Udisk Drivers"
                default n
                if RT_USBH_MSTORAGE
                    config UDISK_MOUNTPOINT
                    string "Udisk mount dir"
                    default "/"
                endif
        endif

    config BSP_USING_SDIO
        bool "Enable SDIO"
        select RT_USING_SDIO
        select RT_USING_DFS
        default n

    config BSP_USING_FMC
        bool
        default n
    source "../libraries/HAL_Drivers/Kconfig"

endmenu

menu "Board extended module Drivers"

endmenu

endmenu<|MERGE_RESOLUTION|>--- conflicted
+++ resolved
@@ -131,12 +131,8 @@
                 bool "Enable UART3 TX DMA"
                 depends on BSP_USING_UART3 && RT_SERIAL_USING_DMA
                 depends on !BSP_USING_ETH
-<<<<<<< HEAD
-                default n
-  
-=======
-
->>>>>>> 1c2daeaf
+                default n
+
             config BSP_UART3_RX_USING_DMA
                 bool "Enable UART3 RX DMA"
                 depends on BSP_USING_UART3 && RT_SERIAL_USING_DMA
