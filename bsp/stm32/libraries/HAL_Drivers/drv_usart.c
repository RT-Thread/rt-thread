--- conflicted
+++ resolved
@@ -19,16 +19,9 @@
 #include <drv_log.h>
 
 #if !defined(BSP_USING_UART1) && !defined(BSP_USING_UART2) && !defined(BSP_USING_UART3) \
-<<<<<<< HEAD
-    && !defined(BSP_USING_UART4) && !defined(BSP_USING_UART5) && !defined(BSP_USING_UART6) \
-		&& !defined(BSP_USING_LPUART1)
-#error "Please define at least one BSP_USING_UARTx"
-/* this driver can be disabled at menuconfig → RT-Thread Components → Device Drivers */
-=======
     && !defined(BSP_USING_UART4) && !defined(BSP_USING_UART5) && !defined(BSP_USING_UART6) && !defined(BSP_USING_LPUART1)
     #error "Please define at least one BSP_USING_UARTx"
     /* this driver can be disabled at menuconfig → RT-Thread Components → Device Drivers */
->>>>>>> 874ca543
 #endif
 
 #ifdef RT_SERIAL_USING_DMA
@@ -490,11 +483,7 @@
     rt_interrupt_enter();
 
     uart_isr(&(uart_obj[UART6_INDEX].serial));
-<<<<<<< HEAD
-    
-=======
-
->>>>>>> 874ca543
+
     /* leave interrupt */
     rt_interrupt_leave();
 }
@@ -510,11 +499,7 @@
     rt_interrupt_leave();
 }
 #endif /* defined(RT_SERIAL_USING_DMA) && defined(BSP_UART6_RX_USING_DMA) */
-<<<<<<< HEAD
-#endif /* BSP_USING_UART6 */
-=======
 #endif /* BSP_USING_UART6*/
->>>>>>> 874ca543
 
 #if defined(BSP_USING_LPUART1)
 void LPUART1_IRQHandler(void)
