--- conflicted
+++ resolved
@@ -25,7 +25,6 @@
 {
     switch(info->type)
     {
-<<<<<<< HEAD
         case RT_SENSOR_TYPE_ACCE:
             return RT_SENSOR_MACRO_GET_NAME(RT_SENSOR_TYPE_ACCE);
         case RT_SENSOR_TYPE_GYRO:
@@ -68,56 +67,11 @@
             return RT_SENSOR_MACRO_GET_NAME(RT_SENSOR_TYPE_ETOH);
         case RT_SENSOR_TYPE_BP:
             return RT_SENSOR_MACRO_GET_NAME(RT_SENSOR_TYPE_BP);
+        case RT_SENSOR_TYPE_VOLTAGE:
+            return RT_SENSOR_MACRO_GET_NAME(RT_SENSOR_TYPE_VOLTAGE);
+        case RT_SENSOR_TYPE_CURRENT:
+            return RT_SENSOR_MACRO_GET_NAME(RT_SENSOR_TYPE_CURRENT);
         case RT_SENSOR_TYPE_NONE:
-=======
-        case RT_SENSOR_CLASS_ACCE:
-            return RT_SENSOR_MACRO_GET_NAME(RT_SENSOR_CLASS_ACCE);
-        case RT_SENSOR_CLASS_GYRO:
-            return RT_SENSOR_MACRO_GET_NAME(RT_SENSOR_CLASS_GYRO);
-        case RT_SENSOR_CLASS_MAG:
-            return RT_SENSOR_MACRO_GET_NAME(RT_SENSOR_CLASS_MAG);
-        case RT_SENSOR_CLASS_TEMP:
-            return RT_SENSOR_MACRO_GET_NAME(RT_SENSOR_CLASS_TEMP);
-        case RT_SENSOR_CLASS_HUMI:
-            return RT_SENSOR_MACRO_GET_NAME(RT_SENSOR_CLASS_HUMI);
-        case RT_SENSOR_CLASS_BARO:
-            return RT_SENSOR_MACRO_GET_NAME(RT_SENSOR_CLASS_BARO);
-        case RT_SENSOR_CLASS_LIGHT:
-            return RT_SENSOR_MACRO_GET_NAME(RT_SENSOR_CLASS_LIGHT);
-        case RT_SENSOR_CLASS_PROXIMITY:
-            return RT_SENSOR_MACRO_GET_NAME(RT_SENSOR_CLASS_PROXIMITY);
-        case RT_SENSOR_CLASS_HR:
-            return RT_SENSOR_MACRO_GET_NAME(RT_SENSOR_CLASS_HR);
-        case RT_SENSOR_CLASS_TVOC:
-            return RT_SENSOR_MACRO_GET_NAME(RT_SENSOR_CLASS_TVOC);
-        case RT_SENSOR_CLASS_NOISE:
-            return RT_SENSOR_MACRO_GET_NAME(RT_SENSOR_CLASS_NOISE);
-        case RT_SENSOR_CLASS_STEP:
-            return RT_SENSOR_MACRO_GET_NAME(RT_SENSOR_CLASS_STEP);
-        case RT_SENSOR_CLASS_FORCE:
-            return RT_SENSOR_MACRO_GET_NAME(RT_SENSOR_CLASS_FORCE);
-        case RT_SENSOR_CLASS_DUST:
-            return RT_SENSOR_MACRO_GET_NAME(RT_SENSOR_CLASS_DUST);
-        case RT_SENSOR_CLASS_ECO2:
-            return RT_SENSOR_MACRO_GET_NAME(RT_SENSOR_CLASS_ECO2);
-        case RT_SENSOR_CLASS_GNSS:
-            return RT_SENSOR_MACRO_GET_NAME(RT_SENSOR_CLASS_GNSS);
-        case RT_SENSOR_CLASS_TOF:
-            return RT_SENSOR_MACRO_GET_NAME(RT_SENSOR_CLASS_TOF);
-        case RT_SENSOR_CLASS_SPO2:
-            return RT_SENSOR_MACRO_GET_NAME(RT_SENSOR_CLASS_SPO2);
-        case RT_SENSOR_CLASS_IAQ:
-            return RT_SENSOR_MACRO_GET_NAME(RT_SENSOR_CLASS_IAQ);
-        case RT_SENSOR_CLASS_ETOH:
-            return RT_SENSOR_MACRO_GET_NAME(RT_SENSOR_CLASS_ETOH);
-        case RT_SENSOR_CLASS_BP:
-            return RT_SENSOR_MACRO_GET_NAME(RT_SENSOR_CLASS_BP);
-        case RT_SENSOR_CLASS_VOLTAGE:
-            return RT_SENSOR_MACRO_GET_NAME(RT_SENSOR_CLASS_VOLTAGE);
-        case RT_SENSOR_CLASS_CURRENT:
-            return RT_SENSOR_MACRO_GET_NAME(RT_SENSOR_CLASS_CURRENT);
-        case RT_SENSOR_CLASS_NONE:
->>>>>>> e2bdd8a1
         default:
             return RT_SENSOR_MACRO_GET_NAME(RT_SENSOR_TYPE_NONE);
     }
