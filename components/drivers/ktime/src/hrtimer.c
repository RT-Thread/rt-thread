--- conflicted
+++ resolved
@@ -119,9 +119,6 @@
 {
     rt_ktime_hrtimer_t iter;
 
-    /* remove timer from list */
-    rt_list_remove(&timer->node);
-
     /* change status of timer */
     timer->flag &= ~RT_TIMER_FLAG_ACTIVATED;
 
@@ -137,43 +134,23 @@
     timer->flag |= RT_TIMER_FLAG_ACTIVATED;
 }
 
-static void _set_next_timeout_locked(void);
-
 static void _exec_timeout_locked(rt_ktime_hrtimer_t timer)
 {
+    rt_list_remove(&(timer->node));
+
     if (timer->flag & RT_TIMER_FLAG_PERIODIC)
     {
         timer->timeout_cnt = timer->delay_cnt + rt_ktime_cputimer_getcnt();
         _insert_timer_to_list_locked(timer);
     }
-    else
-    {
-        rt_list_remove(&(timer->node));
-    }
 
     if ((timer->flag & RT_TIMER_FLAG_ACTIVATED) && timer->timeout_func)
     {
         timer->timeout_func(timer->parameter);
     }
-
-    _set_next_timeout_locked();
-}
-
-static void _timeout_callback(void *parameter)
-{
-    rt_ktime_hrtimer_t timer;
-    timer = (rt_ktime_hrtimer_t)parameter;
-    rt_base_t level;
-
-    LOG_D("Expected wake-up in CPU time: %lu, actual wake-up in CPU time %lu", timer->timeout_cnt, rt_ktime_cputimer_getcnt());
-
-    level     = rt_spin_lock_irqsave(&_spinlock);
-
-    _exec_timeout_locked(timer);
-
-    rt_spin_unlock_irqrestore(&_spinlock, level);
-}
-
+}
+
+static void _timeout_callback(void *parameter);
 static void _set_next_timeout_locked(void)
 {
     rt_ktime_hrtimer_t t;
@@ -193,13 +170,33 @@
             else
             {
                 _exec_timeout_locked(_current_timer);
+                _set_next_timeout_locked();
             }
         }
     }
     else
     {
         _current_timer = RT_NULL;
-    }
+
+        /* clear hrtimer timeout */
+        rt_ktime_hrtimer_settimeout(0, RT_NULL, RT_NULL);
+    }
+}
+
+static void _timeout_callback(void *parameter)
+{
+    rt_ktime_hrtimer_t timer;
+    timer = (rt_ktime_hrtimer_t)parameter;
+    rt_base_t level;
+
+    LOG_D("Expected wake-up in CPU time: %lu, actual wake-up in CPU time %lu", timer->timeout_cnt, rt_ktime_cputimer_getcnt());
+
+    level     = rt_spin_lock_irqsave(&_spinlock);
+
+    _exec_timeout_locked(timer);
+    _set_next_timeout_locked();
+
+    rt_spin_unlock_irqrestore(&_spinlock, level);
 }
 
 void rt_ktime_hrtimer_init(rt_ktime_hrtimer_t timer,
@@ -216,17 +213,9 @@
     timer->name = name;
 
     /* set deactivated */
-<<<<<<< HEAD
     timer->flag        &= ~RT_TIMER_FLAG_ACTIVATED;
     timer->timeout_func = timeout;
     timer->parameter    = parameter;
-=======
-    timer->parent.flag  &= ~RT_TIMER_FLAG_ACTIVATED;
-    timer->timeout_func  = timeout;
-    timer->parameter     = parameter;
-    timer->timeout_cnt   = cnt + rt_ktime_cputimer_getcnt();
-    timer->init_cnt      = cnt;
->>>>>>> e7cddf3a
 
     rt_list_init(&(timer->node));
     rt_completion_init(&timer->completion);
@@ -239,25 +228,14 @@
     /* parameter check */
     RT_ASSERT(timer != RT_NULL);
     RT_ASSERT(delay_cnt < (_HRTIMER_MAX_CNT / 2));
+    RT_ASSERT((timer->flag & RT_TIMER_FLAG_ACTIVATED) == 0);
 
     timer->delay_cnt    = delay_cnt;
     timer->timeout_cnt  = timer->delay_cnt + rt_ktime_cputimer_getcnt();
 
     level = rt_spin_lock_irqsave(&_spinlock);
-<<<<<<< HEAD
-=======
-    rt_list_remove(&timer->row); /* remove timer from list */
-    /* change status of timer */
-    timer->parent.flag &= ~RT_TIMER_FLAG_ACTIVATED;
-    timer_list          = &_timer_list;
-    for (; timer_list != _timer_list.prev; timer_list = timer_list->next)
-    {
-        rt_ktime_hrtimer_t t;
-        rt_list_t         *p = timer_list->next;
->>>>>>> e7cddf3a
 
     _insert_timer_to_list_locked(timer);
-
     _set_next_timeout_locked();
 
     rt_spin_unlock_irqrestore(&_spinlock, level);
@@ -298,58 +276,27 @@
     level = rt_spin_lock_irqsave(&_spinlock);
     switch (cmd)
     {
-<<<<<<< HEAD
-        case RT_TIMER_CTRL_GET_TIME:
-            *(unsigned long *)arg = timer->delay_cnt;
-            break;
-
-        case RT_TIMER_CTRL_SET_TIME:
-            RT_ASSERT((*(unsigned long *)arg) < (_HRTIMER_MAX_CNT / 2));
-            timer->delay_cnt    = *(unsigned long *)arg;
-            timer->timeout_cnt  = *(unsigned long *)arg + rt_ktime_cputimer_getcnt();
-            break;
-
-        case RT_TIMER_CTRL_SET_ONESHOT:
-            timer->flag &= ~RT_TIMER_FLAG_PERIODIC;
-            break;
-
-        case RT_TIMER_CTRL_SET_PERIODIC:
-            timer->flag |= RT_TIMER_FLAG_PERIODIC;
-            break;
-
-        case RT_TIMER_CTRL_GET_STATE:
-            if (timer->flag & RT_TIMER_FLAG_ACTIVATED)
-            {
-                /*timer is start and run*/
-                *(rt_uint32_t *)arg = RT_TIMER_FLAG_ACTIVATED;
-            }
-            else
-            {
-                /*timer is stop*/
-                *(rt_uint32_t *)arg = RT_TIMER_FLAG_DEACTIVATED;
-            }
-            break;
-=======
+
     case RT_TIMER_CTRL_GET_TIME:
-        *(unsigned long *)arg = timer->init_cnt;
+        *(unsigned long *)arg = timer->delay_cnt;
         break;
 
     case RT_TIMER_CTRL_SET_TIME:
         RT_ASSERT((*(unsigned long *)arg) < (_HRTIMER_MAX_CNT / 2));
-        timer->init_cnt    = *(unsigned long *)arg;
-        timer->timeout_cnt = *(unsigned long *)arg + rt_ktime_cputimer_getcnt();
+        timer->delay_cnt    = *(unsigned long *)arg;
+        timer->timeout_cnt  = *(unsigned long *)arg + rt_ktime_cputimer_getcnt();
         break;
 
     case RT_TIMER_CTRL_SET_ONESHOT:
-        timer->parent.flag &= ~RT_TIMER_FLAG_PERIODIC;
+        timer->flag &= ~RT_TIMER_FLAG_PERIODIC;
         break;
 
     case RT_TIMER_CTRL_SET_PERIODIC:
-        timer->parent.flag |= RT_TIMER_FLAG_PERIODIC;
+        timer->flag |= RT_TIMER_FLAG_PERIODIC;
         break;
 
     case RT_TIMER_CTRL_GET_STATE:
-        if (timer->parent.flag & RT_TIMER_FLAG_ACTIVATED)
+        if (timer->flag & RT_TIMER_FLAG_ACTIVATED)
         {
             /*timer is start and run*/
             *(rt_uint32_t *)arg = RT_TIMER_FLAG_ACTIVATED;
@@ -360,7 +307,6 @@
             *(rt_uint32_t *)arg = RT_TIMER_FLAG_DEACTIVATED;
         }
         break;
->>>>>>> e7cddf3a
 
     case RT_TIMER_CTRL_GET_REMAIN_TIME:
         *(unsigned long *)arg = timer->timeout_cnt;
@@ -436,14 +382,8 @@
     if (cnt == 0)
         return -RT_EINVAL;
 
-<<<<<<< HEAD
     rt_ktime_hrtimer_start(timer, cnt); /* reset the timeout of thread timer and start it */
-=======
-    timer->timeout_cnt = cnt + rt_ktime_cputimer_getcnt();
-    timer->init_cnt    = cnt;
-
-    rt_ktime_hrtimer_start(timer); /* reset the timeout of thread timer and start it */
->>>>>>> e7cddf3a
+
     err = rt_completion_wait_flags(&(timer->completion), RT_WAITING_FOREVER,
                                    RT_INTERRUPTIBLE);
     rt_ktime_hrtimer_keep_errno(timer, err);
