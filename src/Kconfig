--- conflicted
+++ resolved
@@ -139,13 +139,12 @@
     bool
     default n
 
-<<<<<<< HEAD
 config RT_USING_ASM_MEMSET
     bool
-=======
+    default n
+
 config RT_USING_TINY_FFS
     bool "Enable kservice to use tiny ffs"
->>>>>>> 19d5a52a
     default n
 
 endmenu
