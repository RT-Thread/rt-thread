--- conflicted
+++ resolved
@@ -9,10 +9,7 @@
  * 2022-07-20     Emuzit            add watchdog test
  * 2022-07-26     Emuzit            add hwtimer test
  * 2022-07-30     Emuzit            add spi master test
-<<<<<<< HEAD
  * 2022-08-04     Emuzit            add pwm test
-=======
->>>>>>> b3cd4707
  */
 #include <rtthread.h>
 #include <rtdebug.h>
@@ -20,10 +17,7 @@
 #include <drivers/watchdog.h>
 #include <drivers/hwtimer.h>
 #include <drivers/spi.h>
-<<<<<<< HEAD
 #include <drivers/rt_drv_pwm.h>
-=======
->>>>>>> b3cd4707
 #include "board.h"
 
 #define PWM_CYCLE_MAX   255
@@ -249,18 +243,11 @@
     rt_err_t res;
 
     uint8_t buf[16];
-<<<<<<< HEAD
     int i;
 
     cfg.max_hz = 25 * 1000000;
     cfg.data_width = 8;
     cfg.mode = RT_SPI_MASTER | RT_SPI_MODE_0 | RT_SPI_MSB;
-=======
-
-    cfg.max_hz = 25 * 1000000;
-    cfg.data_width = 8;
-    cfg.mode = RT_SPI_MASTER | RT_SPI_MODE_0 | RT_SPI_MSB | RT_SPI_CS_HIGH;
->>>>>>> b3cd4707
 
     res = rt_spi_bus_attach_device(
           &spi_dev_w25q, W25Q32_SPI_NAME, SPI0_BUS_NAME, (void *)W25Q32_CS_PIN);
@@ -294,14 +281,10 @@
         msg2.length = 16;
         if (rt_spi_transfer_message(&spi_dev_w25q, &msg1) == RT_NULL)
         {
-<<<<<<< HEAD
             rt_kprintf("SPI0 16-byte DMA read :");
             for (i = 0; i < 16; i++)
                 rt_kprintf(" %02x", buf[i]);
             rt_kprintf("\n\n");
-=======
-            rt_kprintf("rt_spi_transfer_message() 16-byte-read DMA done\n\n");
->>>>>>> b3cd4707
         }
     }
     else
@@ -313,7 +296,6 @@
     #define test_spi_master()  do {} while(0)
 #endif
 
-<<<<<<< HEAD
 #ifdef RT_USING_PWM
 static struct rt_device_pwm *pwm_dev;
 static uint32_t pwm_period;
@@ -379,27 +361,17 @@
     #define test_pwm()  do {} while(0)
 #endif
 
-=======
->>>>>>> b3cd4707
 void main(void)
 {
     uint32_t wdog_timeout = 32;
 
-<<<<<<< HEAD
-    int i;
-
-=======
->>>>>>> b3cd4707
     rt_kprintf("\nCH569W-R0-1v0, HCLK: %dMHz\n\n", sys_hclk_get() / 1000000);
 
     test_gpio_int();
     test_watchdog(wdog_timeout);
     test_hwtimer();
     test_spi_master();
-<<<<<<< HEAD
     test_pwm();
-=======
->>>>>>> b3cd4707
 
     rt_pin_mode(LED0_PIN, PIN_MODE_OUTPUT);
     rt_pin_write(LED0_PIN, led0 = PIN_LOW);
