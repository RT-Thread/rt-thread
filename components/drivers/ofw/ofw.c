/*
 * Copyright (c) 2006-2024, RT-Thread Development Team
 *
 * SPDX-License-Identifier: Apache-2.0
 *
 * Change Logs:
 * Date           Author       Notes
 * 2022-08-25     GuEe-GUI     first version
 */

#include <rtthread.h>
#include <rtdevice.h>
#include <drivers/platform.h>
#include <drivers/core/bus.h>
#include <drivers/serial_dm.h>

#define DBG_TAG "rtdm.ofw"
#define DBG_LVL DBG_INFO
#include <rtdbg.h>

#include "ofw_internal.h"

struct rt_ofw_stub *rt_ofw_stub_probe_range(struct rt_ofw_node *np,
        const struct rt_ofw_stub *stub_start, const struct rt_ofw_stub *stub_end)
{
    const struct rt_ofw_stub *stub = RT_NULL;

    if (np && stub_start && stub_end &&
        !rt_ofw_node_test_flag(np, RT_OFW_F_READLY) &&
        !rt_ofw_node_test_flag(np, RT_OFW_F_SYSTEM))
    {
        struct rt_ofw_prop *compat_prop = rt_ofw_get_prop(np, "compatible", RT_NULL);

        if (compat_prop)
        {
            rt_ofw_foreach_stub(stub, stub_start, stub_end)
            {
                struct rt_ofw_node_id *id;

                if (!stub->ids)
                {
                    continue;
                }

                id = rt_ofw_prop_match(compat_prop, stub->ids);

                if (id)
                {
                    if (!stub->handler(np, id))
                    {
                        rt_ofw_node_set_flag(np, RT_OFW_F_READLY);
                    }

                    break;
                }
            }
        }
    }

    return (struct rt_ofw_stub *)stub;
}

struct ofw_obj_cmp_list
{
    const char *cells_name;
    const char *obj_name;
    rt_size_t obj_size;
};

static const struct ofw_obj_cmp_list ofw_obj_cmp_list[] =
{
<<<<<<< HEAD
#ifdef RT_USING_RESET
    { "#reset-cells", RT_RESET_CONTROLLER_OBJ_NAME, sizeof(struct rt_reset_controller) },
=======
#ifdef RT_USING_CLK
    { "#clock-cells", RT_CLK_NODE_OBJ_NAME, sizeof(struct rt_clk_node) },
>>>>>>> f849afb5
#endif
    { "#power-domain-cells", RT_POWER_DOMAIN_PROXY_OBJ_NAME, sizeof(struct rt_dm_power_domain_proxy) },
    { "#power-domain-cells", RT_POWER_DOMAIN_OBJ_NAME, sizeof(struct rt_dm_power_domain) },
};

static struct rt_object *ofw_parse_object(struct rt_ofw_node *np, const char *cells_name)
{
    const struct ofw_obj_cmp_list *item;
    struct rt_object *obj = rt_ofw_data(np), *ret_obj = RT_NULL;
    RT_BITMAP_DECLARE(idx_mask, RT_ARRAY_SIZE(ofw_obj_cmp_list)) = {};

    for (int i = 0; i < RT_ARRAY_SIZE(ofw_obj_cmp_list); ++i)
    {
        item = &ofw_obj_cmp_list[i];

        if (!rt_ofw_prop_read_bool(np, item->cells_name))
        {
            rt_bitmap_set_bit(idx_mask, i);
        }
    }

    while (!ret_obj)
    {
        int i = 0;

        /* Is print ? */
        if (!((rt_uint32_t)(obj->name[0] - 0x20) < 0x5f))
        {
            break;
        }

        rt_bitmap_for_each_clear_bit(idx_mask, i, RT_ARRAY_SIZE(ofw_obj_cmp_list))
        {
            item = &ofw_obj_cmp_list[i];

            if (!rt_strncmp(item->obj_name, obj->name, RT_NAME_MAX))
            {
                if (!rt_strcmp(item->cells_name, cells_name))
                {
                    ret_obj = obj;
                    break;
                }

                obj = (struct rt_object *)((rt_ubase_t)obj + item->obj_size);
                break;
            }
        }

        if (i >= RT_ARRAY_SIZE(ofw_obj_cmp_list))
        {
            LOG_E("Invalid rt_object = %s", obj->name);

            break;
        }
    }

    return ret_obj;
}

struct rt_object *rt_ofw_parse_object(struct rt_ofw_node *np, const char *obj_name, const char *cells_name)
{
    struct rt_object *obj = RT_NULL, *test_obj;

    if (np && (test_obj = rt_ofw_data(np)) && cells_name)
    {
        /* The composite object is rare, so we try to find this object as much as possible at once. */
        if (obj_name && !rt_strcmp(test_obj->name, obj_name))
        {
            obj = test_obj;
        }
        else
        {
            obj = ofw_parse_object(np, cells_name);
        }
    }

    return obj;
}

static const char *ofw_console_serial_find(char *dst_con, struct rt_ofw_node *np)
{
    rt_object_t rt_obj = RT_NULL;
    const char *ofw_name = RT_NULL;
    struct rt_serial_device *rt_serial = rt_ofw_data(np);

    if (rt_serial)
    {
        rt_obj = &rt_serial->parent.parent;
    }

    /*
     * This is a dangerous behavior because rt_data can be modified by other
     * user. But fortunately, we can check if the rt_data is a rt_device or
     * rt_serial_device.
     */
    if (rt_obj && rt_object_get_type(rt_obj) == RT_Object_Class_Device &&
        rt_serial->parent.type == RT_Device_Class_Char)
    {
        ofw_name = np->full_name;
        rt_strncpy(dst_con, rt_obj->name, RT_NAME_MAX);
    }

    return ofw_name;
}

static int tty_device_compare(rt_device_t dev, void *data)
{
    rt_ubase_t *args_list;
    char *dst_con;
    const char *console, **ofw_name;
    const struct rt_ofw_node_id *id;
    struct rt_platform_device *pdev;
    int *tty_idx, tty_id, tty_name_len;

    pdev = rt_container_of(dev, struct rt_platform_device, parent);
    id = pdev->id;

    args_list = data;
    tty_idx = (int *)args_list[0];
    tty_id = args_list[1];
    console = (const char *)args_list[2];
    tty_name_len = args_list[3];
    dst_con = (char *)args_list[4];
    ofw_name = (const char **)args_list[5];

    if (id && id->type[0] && !strncmp(id->type, console, tty_name_len))
    {
        if (*tty_idx == tty_id)
        {
            *ofw_name = ofw_console_serial_find(dst_con, pdev->parent.ofw_node);

            return RT_EOK;
        }

        ++*tty_idx;
    }

    return -RT_EEMPTY;
}

static const char *ofw_console_tty_find(char *dst_con, const char *con)
{
    const char *ofw_name = RT_NULL;
    static rt_bus_t platform_bus = RT_NULL;

    if (!platform_bus)
    {
        platform_bus = rt_bus_find_by_name("platform");
    }

    if (platform_bus)
    {
        rt_ubase_t args_list[6];
        const char *console = con;
        int tty_idx = 0, tty_id = 0, tty_name_len;

        con += sizeof("tty") - 1;

        while (*con && !(*con >= '0' && *con <= '9'))
        {
            ++con;
        }

        tty_name_len = con - console;

        while (*con && *con >= '0' && *con <= '9')
        {
            tty_id *= 10;
            tty_id += *con - '0';

            ++con;
        }

        args_list[0] = (rt_ubase_t)&tty_idx;
        args_list[1] = tty_id;
        args_list[2] = (rt_ubase_t)console;
        args_list[3] = tty_name_len;
        args_list[4] = (rt_ubase_t)dst_con;
        args_list[5] = (rt_ubase_t)&ofw_name;
        rt_bus_for_each_dev(platform_bus, &args_list, tty_device_compare);
    }

    return ofw_name;
}

rt_err_t rt_ofw_console_setup(void)
{
    rt_err_t err = -RT_ENOSYS;
    char con_name[RT_NAME_MAX], *options = RT_NULL;
    const char *ofw_name = RT_NULL, *stdout_path, *con;

    /* chosen.console > chosen.stdout-path > RT_CONSOLE_DEVICE_NAME */

    con = rt_ofw_bootargs_select("console=", 0);

    for (int i = 1; con; ++i)
    {
        if (!rt_strncmp(con, "uart", sizeof("uart") - 1))
        {
            rt_strncpy(con_name, con, RT_NAME_MAX);

            err = RT_EOK;
            break;
        }
        else if (!rt_strncmp(con, "tty", sizeof("tty") - 1))
        {
            ofw_name = ofw_console_tty_find(con_name, con);

            if (ofw_name)
            {
                const char *ch = con;

                while (*ch && *ch != ' ')
                {
                    if (*ch++ == ',')
                    {
                        options = (char *)ch;

                        break;
                    }
                }

                err = RT_EOK;
                break;
            }
        }

        con = rt_ofw_bootargs_select("console=", i);
    }

    if (err == -RT_ENOSYS && !rt_ofw_prop_read_string(ofw_node_chosen, "stdout-path", &stdout_path))
    {
        struct rt_ofw_node *stdout_np = rt_ofw_find_node_by_path(stdout_path);

        if (stdout_np && (ofw_name = ofw_console_serial_find(con_name, stdout_np)))
        {
            err = RT_EOK;
        }
    }

    if (err == -RT_ENOSYS)
    {
        rt_device_t serial = rt_device_find(RT_CONSOLE_DEVICE_NAME);

        if (serial)
        {
            ofw_name = rt_ofw_node_full_name(serial->ofw_node);

            con = RT_CONSOLE_DEVICE_NAME;
        }
        else
        {
            LOG_W("Console will probably fail to setup");
        }
    }
    else
    {
        con = con_name;
    }

    rt_console_set_device(con);

    if (options)
    {
        rt_device_t con_dev = rt_console_get_device();

        if (con_dev)
        {
            struct serial_configure con_conf = serial_cfg_from_args(options);

            rt_device_control(con_dev, RT_DEVICE_CTRL_CONFIG, &con_conf);
        }
    }

    rt_fdt_earlycon_kick(FDT_EARLYCON_KICK_COMPLETED);

    LOG_I("Console: %s (%s)", con, ofw_name ? ofw_name : "<unknown>");

    return err;
}

const char *rt_ofw_bootargs_select(const char *key, int index)
{
    const char *value = RT_NULL;

    if (key && index >= 0)
    {
        static char **values = RT_NULL;
        static rt_size_t bootargs_nr = 1;
        const char *bootargs = RT_NULL, *ch;

        if (bootargs_nr && !values &&
            (bootargs_nr = 0, !rt_ofw_prop_read_string(ofw_node_chosen, "bootargs", &bootargs)) &&
            bootargs && (bootargs = rt_strdup(bootargs)))
        {
            rt_bool_t quotes = RT_TRUE;
            rt_size_t length = rt_strlen(bootargs);
            const char *bootargs_end = bootargs + length;

            for (ch = bootargs; ch < bootargs_end; ++ch)
            {
                if (*ch == '"')
                {
                    quotes = !quotes;
                    continue;
                }

                if (*ch != ' ' || !quotes)
                {
                    continue;
                }

                ++bootargs_nr;

                while (*ch == ' ' && ch < bootargs_end)
                {
                    *(char *)ch++ = '\0';
                }
                if (*ch == '\0')
                {
                    /* space in the end */
                    --bootargs_nr;
                }
                --ch;
            }

            if (bootargs_nr)
            {
                /* last arg */
                ++bootargs_nr;
                values = rt_malloc(sizeof(char *) * bootargs_nr);
            }

            if (values)
            {
                int idx = 0;

                for (int i = 0; i < length; ++i)
                {
                    for (; i < length && !bootargs[i]; ++i)
                    {
                    }

                    if (i < length)
                    {
                        values[idx++] = (char *)&bootargs[i];
                    }

                    for (; i < length && bootargs[i]; ++i)
                    {
                    }
                }
            }
            else
            {
                rt_free((char *)bootargs);
            }
        }

        if (values)
        {
            int keylen = rt_strlen(key);

            for (int idx = 0, count = 0; idx < bootargs_nr; ++idx)
            {
                if (!rt_strncmp(values[idx], key, keylen))
                {
                    if (count == index)
                    {
                        value = values[idx] + keylen;

                        break;
                    }

                    ++count;
                }
            }
        }
    }

    return value;
}

#ifdef RT_USING_CONSOLE
static void dts_put_depth(int depth)
{
    while (depth --> 0)
    {
        rt_kputs("    ");
    }
}

static rt_bool_t dts_test_string_list(const void *value, int size)
{
    const char *str, *str_start, *str_end;

    if (!size)
    {
        return RT_FALSE;
    }

    str = value;

    /* String end with '\0' */
    if (str[size - 1] != '\0')
    {
        return RT_FALSE;
    }

    /* Get string list end */
    str_end = str + size;

    while (str < str_end)
    {
        str_start = str;
        /* Before string list end, not '\0' and a printable characters */
        while (str < str_end && *str && ((unsigned char)*str >= ' ' && (unsigned char)*str <= '~'))
        {
            ++str;
        }

        /* Not zero, or not increased */
        if (*str != '\0' || str == str_start)
        {
            return RT_FALSE;
        }

        /* Next string */
        ++str;
    }

    return RT_TRUE;
}

static void ofw_node_dump_dts(struct rt_ofw_node *np, rt_bool_t sibling_too)
{
    int depth = 0;
    struct rt_ofw_prop *prop;
    struct rt_ofw_node *org_np = np;

    while (np)
    {
        dts_put_depth(depth);
        rt_kputs(np->full_name);
        rt_kputs(" {\n");

        prop = np->props;

        /* Print prop start */
        ++depth;

        while (prop)
        {
            dts_put_depth(depth);

            rt_kputs(prop->name);

            /* Have value? */
            if (prop->length > 0)
            {
                int length = prop->length;
                void *value = prop->value;

                rt_kputs(" = ");

                if (dts_test_string_list(value, length))
                {
                    /* String list */
                    char *str = value;

                    do {
                        rt_kputs("\"");
                        rt_kputs(str);
                        rt_kputs("\", ");

                        str += rt_strlen(str) + 1;

                    } while (str < (char *)value + length);

                    rt_kputs("\b\b");
                }
                else if ((length % 4) == 0)
                {
                    /* u32 data in <?> */
                    fdt32_t *cell = value;

                    rt_kputs("<");

                    length /= 4;

                    for (int i = 0; i < length; ++i)
                    {
                        rt_kprintf("0x%02x ", fdt32_to_cpu(cell[i]));
                    }

                    rt_kputs("\b>");
                }
                else
                {
                    /* Byte data in [?] */
                    rt_uint8_t *byte = value;

                    rt_kputs("[");

                    for (int i = 0; i < length; ++i)
                    {
                       rt_kprintf("%02x ", *byte++);
                    }

                    rt_kputs("\b]");
                }
            }

            rt_kputs(";\n");

            prop = prop->next;
        }

        --depth;
        /* Print prop end */

        if (np->child)
        {
            rt_kputs("\n");
            np = np->child;
            ++depth;
        }
        else
        {
            dts_put_depth(depth);
            rt_kputs("};\n");

            if (!sibling_too && org_np == np)
            {
                break;
            }

            while (np->parent && !np->sibling)
            {
                np = np->parent;
                --depth;

                if (depth >= 0)
                {
                    dts_put_depth(depth);
                    rt_kputs("};\n");
                }
            }

            if (!sibling_too && org_np == np)
            {
                break;
            }

            np = np->sibling;

            if (np)
            {
                rt_kputs("\n");
            }
        }
    }
}

void rt_ofw_node_dump_dts(struct rt_ofw_node *np, rt_bool_t sibling_too)
{
    if (np)
    {
        if (!rt_strcmp(np->name, "/"))
        {
            struct fdt_info *header = (struct fdt_info *)np->name;
            struct fdt_reserve_entry *rsvmap = header->rsvmap;

            /*
             * Shall be present to identify the file as a version 1 DTS
             * (dts files without this tag will be treated by dtc
             * as being in the obsolete version 0, which uses
             * a different format for integers in addition to
             * other small but incompatible changes).
             */
            rt_kprintf("/dts-v1/;\n\n");

            for (int i = header->rsvmap_nr - 1; i >= 0; --i)
            {
                rt_kprintf("/memreserve/\t%p %p;\n",
                        ofw_static_cast(rt_size_t, fdt64_to_cpu(rsvmap->address)),
                        ofw_static_cast(rt_size_t, fdt64_to_cpu(rsvmap->size)));

                ++rsvmap;
            }

            rt_kputs(np->name);
        }

        ofw_node_dump_dts(np, sibling_too);
    }
}

#ifdef RT_USING_MSH
static void ofw_dts(int argc, char**argv)
{
    if (ofw_node_root)
    {
        if (argc == 1)
        {
            rt_ofw_node_dump_dts(ofw_node_root, RT_TRUE);
        }
        else if (argv[1][0] == '/')
        {
            struct rt_ofw_node *np = rt_ofw_find_node_by_path(argv[1]);

            if (np)
            {
                rt_ofw_node_dump_dts(np, RT_FALSE);
            }
            else
            {
                rt_kprintf("%s not found.\n", argv[1]);
            }
        }
        else if (argc >= 2 && !rt_strcmp(argv[1], "list") && argv[2][0] == '/')
        {
            struct rt_ofw_node *np = rt_ofw_find_node_by_path(argv[2]);

            if (np)
            {
                const char *split = np == ofw_node_root ? "" : "/";

                np = np->child;

                while (np)
                {
                    rt_kprintf("%s%s%s\n", argv[2], split, np->full_name);
                    np = np->sibling;
                }
            }
            else
            {
                rt_kprintf("%s not found.\n", argv[2]);
            }
        }
        else
        {
            rt_kprintf("Usage: %s {list} {path}\n", __func__);
        }
    }
    else
    {
        rt_kprintf("\"/\" path not found.");
    }
}
MSH_CMD_EXPORT(ofw_dts, dump the dts or node for this platform);
#endif /* RT_USING_MSH */
#endif /* RT_USING_CONSOLE */<|MERGE_RESOLUTION|>--- conflicted
+++ resolved
@@ -69,13 +69,11 @@
 
 static const struct ofw_obj_cmp_list ofw_obj_cmp_list[] =
 {
-<<<<<<< HEAD
+#ifdef RT_USING_CLK
+    { "#clock-cells", RT_CLK_NODE_OBJ_NAME, sizeof(struct rt_clk_node) },
+#endif
 #ifdef RT_USING_RESET
     { "#reset-cells", RT_RESET_CONTROLLER_OBJ_NAME, sizeof(struct rt_reset_controller) },
-=======
-#ifdef RT_USING_CLK
-    { "#clock-cells", RT_CLK_NODE_OBJ_NAME, sizeof(struct rt_clk_node) },
->>>>>>> f849afb5
 #endif
     { "#power-domain-cells", RT_POWER_DOMAIN_PROXY_OBJ_NAME, sizeof(struct rt_dm_power_domain_proxy) },
     { "#power-domain-cells", RT_POWER_DOMAIN_OBJ_NAME, sizeof(struct rt_dm_power_domain) },
