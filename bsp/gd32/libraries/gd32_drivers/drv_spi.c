/*
 * Copyright (c) 2006-2022, RT-Thread Development Team
 *
 * SPDX-License-Identifier: Apache-2.0
 *
 * Change Logs:
 * Date           Author       Notes
 * 2021-12-20     BruceOu      first implementation
 */
#include "drv_spi.h"

#ifdef RT_USING_SPI

#if defined(BSP_USING_SPI0) || defined(BSP_USING_SPI1) || defined(BSP_USING_SPI2) || defined(BSP_USING_SPI3) || defined(BSP_USING_SPI4)
#define LOG_TAG              "drv.spi"

#include <rtdbg.h>

#ifdef BSP_USING_SPI0
static struct rt_spi_bus spi_bus0;
#endif
#ifdef BSP_USING_SPI1
static struct rt_spi_bus spi_bus1;
#endif
#ifdef BSP_USING_SPI2
static struct rt_spi_bus spi_bus2;
#endif
#ifdef BSP_USING_SPI3
static struct rt_spi_bus spi_bus3;
#endif
#ifdef BSP_USING_SPI4
static struct rt_spi_bus spi_bus4;
#endif

static const struct gd32_spi spi_bus_obj[] = {

#ifdef BSP_USING_SPI0
    {
        SPI0,
        "spi0",
        RCU_SPI0,
        RCU_GPIOA,
        &spi_bus0,
        GPIOA,
        GPIO_AF_5,
        GPIO_PIN_5,
        GPIO_PIN_6,
        GPIO_PIN_7,
    },
#endif /* BSP_USING_SPI0 */

#ifdef BSP_USING_SPI1
    {
        SPI1,
        "spi1",
        RCU_SPI1,
        RCU_GPIOB,
        &spi_bus1,
        GPIOB,
        GPIO_AF_5,
        GPIO_PIN_12,
        GPIO_PIN_14,
        GPIO_PIN_15,
    },
#endif /* BSP_USING_SPI1 */

#ifdef BSP_USING_SPI2
    {
        SPI2,
        "spi2",
        RCU_SPI2,
        RCU_GPIOB,
        &spi_bus2,
        GPIOB,
        GPIO_AF_6,
        GPIO_PIN_3,
        GPIO_PIN_4,
        GPIO_PIN_5,
    },
#endif /* BSP_USING_SPI2 */

#ifdef BSP_USING_SPI3
    {
        SPI2,
        "spi2",
        RCU_SPI3,
        RCU_GPIOE,
        &spi_bus3,
        GPIOB,
        GPIO_AF_5,
        GPIO_PIN_2,
        GPIO_PIN_5,
        GPIO_PIN_6,
    },
#endif /* BSP_USING_SPI3 */

#ifdef BSP_USING_SPI4
    {
        SPI4,
        "spi4",
        RCU_SPI4,
        RCU_GPIOF,
        &spi_bus4,
        GPIOF,
        GPIO_AF_5,
        GPIO_PIN_7,
        GPIO_PIN_8,
        GPIO_PIN_9,
    }
#endif /* BSP_USING_SPI4 */
};

/* private rt-thread spi ops function */
static rt_err_t spi_configure(struct rt_spi_device* device, struct rt_spi_configuration* configuration);
static rt_uint32_t spixfer(struct rt_spi_device* device, struct rt_spi_message* message);

static struct rt_spi_ops gd32_spi_ops =
{
    .configure = spi_configure,
    .xfer = spixfer,
};

/**
* @brief SPI Initialization
* @param gd32_spi: SPI BUS
* @retval None
*/
static void gd32_spi_init(struct gd32_spi *gd32_spi)
{
    /* enable SPI clock */
    rcu_periph_clock_enable(gd32_spi->spi_clk);
    rcu_periph_clock_enable(gd32_spi->gpio_clk);

#if defined SOC_SERIES_GD32F4xx
    /*GPIO pin configuration*/
    gpio_af_set(gd32_spi->spi_port, gd32_spi->alt_func_num, gd32_spi->sck_pin | gd32_spi->mosi_pin | gd32_spi->miso_pin);

    gpio_mode_set(gd32_spi->spi_port, GPIO_MODE_AF, GPIO_PUPD_NONE, gd32_spi->sck_pin | gd32_spi->mosi_pin | gd32_spi->miso_pin);
    gpio_output_options_set(gd32_spi->spi_port, GPIO_OTYPE_PP, GPIO_OSPEED_200MHZ,gd32_spi->miso_pin| gd32_spi->miso_pin);
#else
    /* Init SPI SCK MOSI */
    gpio_init(gd32_spi->spi_port, GPIO_MODE_AF_PP, GPIO_OSPEED_50MHZ, gd32_spi->sck_pin | gd32_spi->mosi_pin);

    /* Init SPI MISO */
    gpio_init(gd32_spi->spi_port, GPIO_MODE_IN_FLOATING, GPIO_OSPEED_50MHZ, gd32_spi->miso_pin);
#endif

}

static rt_err_t spi_configure(struct rt_spi_device* device,
                          struct rt_spi_configuration* configuration)
{
    struct rt_spi_bus * spi_bus = (struct rt_spi_bus *)device->bus;
    struct gd32_spi *spi_device = (struct gd32_spi *)spi_bus->parent.user_data;
    spi_parameter_struct spi_init_struct;
    uint32_t spi_periph = spi_device->spi_periph;

    RT_ASSERT(device != RT_NULL);
    RT_ASSERT(configuration != RT_NULL);

    //Init SPI
    gd32_spi_init(spi_device);

    /* data_width */
    if(configuration->data_width <= 8)
    {
        spi_init_struct.frame_size = SPI_FRAMESIZE_8BIT;
    }
    else if(configuration->data_width <= 16)
    {
        spi_init_struct.frame_size = SPI_FRAMESIZE_16BIT;
    }
    else
    {
        return RT_EIO;
    }

    /* baudrate */
    {
        rcu_clock_freq_enum spi_src;
        uint32_t spi_apb_clock;
        uint32_t max_hz;

        max_hz = configuration->max_hz;

        LOG_D("sys   freq: %d\n", rcu_clock_freq_get(CK_SYS));
        LOG_D("CK_APB2 freq: %d\n", rcu_clock_freq_get(CK_APB2));
        LOG_D("max   freq: %d\n", max_hz);

        if (spi_periph == SPI1 || spi_periph == SPI2)
        {
            spi_src = CK_APB1;
        }
        else
        {
            spi_src = CK_APB2;
        }
        spi_apb_clock = rcu_clock_freq_get(spi_src);

        if(max_hz >= spi_apb_clock/2)
        {
            spi_init_struct.prescale = SPI_PSC_2;
        }
        else if (max_hz >= spi_apb_clock/4)
        {
            spi_init_struct.prescale = SPI_PSC_4;
        }
        else if (max_hz >= spi_apb_clock/8)
        {
            spi_init_struct.prescale = SPI_PSC_8;
        }
        else if (max_hz >= spi_apb_clock/16)
        {
            spi_init_struct.prescale = SPI_PSC_16;
        }
        else if (max_hz >= spi_apb_clock/32)
        {
            spi_init_struct.prescale = SPI_PSC_32;
        }
        else if (max_hz >= spi_apb_clock/64)
        {
            spi_init_struct.prescale = SPI_PSC_64;
        }
        else if (max_hz >= spi_apb_clock/128)
        {
            spi_init_struct.prescale = SPI_PSC_128;
        }
        else
        {
            /*  min prescaler 256 */
            spi_init_struct.prescale = SPI_PSC_256;
        }
    } /* baudrate */

    switch(configuration->mode & RT_SPI_MODE_3)
    {
    case RT_SPI_MODE_0:
        spi_init_struct.clock_polarity_phase = SPI_CK_PL_LOW_PH_1EDGE;
        break;
    case RT_SPI_MODE_1:
        spi_init_struct.clock_polarity_phase = SPI_CK_PL_LOW_PH_2EDGE;
        break;
    case RT_SPI_MODE_2:
        spi_init_struct.clock_polarity_phase = SPI_CK_PL_HIGH_PH_1EDGE;
        break;
    case RT_SPI_MODE_3:
        spi_init_struct.clock_polarity_phase = SPI_CK_PL_HIGH_PH_2EDGE;
        break;
    }

    /* MSB or LSB */
    if(configuration->mode & RT_SPI_MSB)
    {
        spi_init_struct.endian = SPI_ENDIAN_MSB;
    }
    else
    {
        spi_init_struct.endian = SPI_ENDIAN_LSB;
    }

    spi_init_struct.trans_mode = SPI_TRANSMODE_FULLDUPLEX;
    spi_init_struct.device_mode = SPI_MASTER;
    spi_init_struct.nss = SPI_NSS_SOFT;

    spi_crc_off(spi_periph);

    /* init SPI */
    spi_init(spi_periph, &spi_init_struct);
    /* Enable SPI_MASTER */
    spi_enable(spi_periph);

    return RT_EOK;
};

static rt_uint32_t spixfer(struct rt_spi_device* device, struct rt_spi_message* message)
{
    struct rt_spi_bus * gd32_spi_bus = (struct rt_spi_bus *)device->bus;
    struct gd32_spi *spi_device = (struct gd32_spi *)gd32_spi_bus->parent.user_data;
    struct rt_spi_configuration * config = &device->config;
    struct gd32_spi_cs * gd32_spi_cs = device->parent.user_data;
    uint32_t spi_periph = spi_device->spi_periph;

    RT_ASSERT(device != NULL);
    RT_ASSERT(message != NULL);

    /* take CS */
    if(message->cs_take)
    {
        gpio_bit_reset(gd32_spi_cs->GPIOx, gd32_spi_cs->GPIO_Pin);
        LOG_D("spi take cs\n");
    }

    {
        if(config->data_width <= 8)
        {
            const rt_uint8_t * send_ptr = message->send_buf;
            rt_uint8_t * recv_ptr = message->recv_buf;
            rt_uint32_t size = message->length;

            LOG_D("spi poll transfer start: %d\n", size);

            while(size--)
            {
                rt_uint8_t data = 0xFF;

                if(send_ptr != RT_NULL)
                {
                    data = *send_ptr++;
                }

                // Todo: replace register read/write by gd32f4 lib
                //Wait until the transmit buffer is empty
                while(RESET == spi_i2s_flag_get(spi_periph, SPI_FLAG_TBE));
                // Send the byte
                spi_i2s_data_transmit(spi_periph, data);

                //Wait until a data is received
                while(RESET == spi_i2s_flag_get(spi_periph, SPI_FLAG_RBNE));
                // Get the received data
                data = spi_i2s_data_receive(spi_periph);

                if(recv_ptr != RT_NULL)
                {
                    *recv_ptr++ = data;
                }
            }
            LOG_D("spi poll transfer finsh\n");
        }
        else if(config->data_width <= 16)
        {
            const rt_uint16_t * send_ptr = message->send_buf;
            rt_uint16_t * recv_ptr = message->recv_buf;
            rt_uint32_t size = message->length;

            while(size--)
            {
                rt_uint16_t data = 0xFF;

                if(send_ptr != RT_NULL)
                {
                    data = *send_ptr++;
                }

                //Wait until the transmit buffer is empty
                while(RESET == spi_i2s_flag_get(spi_periph, SPI_FLAG_TBE));
                // Send the byte
                spi_i2s_data_transmit(spi_periph, data);

                //Wait until a data is received
                while(RESET == spi_i2s_flag_get(spi_periph, SPI_FLAG_RBNE));
                // Get the received data
                data = spi_i2s_data_receive(spi_periph);

                if(recv_ptr != RT_NULL)
                {
                    *recv_ptr++ = data;
                }
            }
        }
    }

    /* release CS */
    if(message->cs_release)
    {
        gpio_bit_set(gd32_spi_cs->GPIOx, gd32_spi_cs->GPIO_Pin);
        LOG_D("spi release cs\n");
    }

    return message->length;
};

/**
  * Attach the spi device to SPI bus, this function must be used after initialization.
  */
rt_err_t rt_hw_spi_device_attach(const char *bus_name, const char *device_name, uint32_t cs_gpiox, uint16_t cs_gpio_pin)
{
    RT_ASSERT(bus_name != RT_NULL);
    RT_ASSERT(device_name != RT_NULL);

    rt_err_t result;
    struct rt_spi_device *spi_device;
    struct gd32_spi_cs *cs_pin;

    /* initialize the cs pin && select the slave*/
    gpio_mode_set(cs_gpiox, GPIO_MODE_OUTPUT, GPIO_PUPD_NONE,cs_gpio_pin);
    gpio_output_options_set(cs_gpiox, GPIO_OTYPE_PP, GPIO_OSPEED_50MHZ,cs_gpio_pin);
<<<<<<< HEAD
    gpio_bit_set(cs_gpiox, cs_gpio_pin);

=======

    gpio_bit_set(cs_gpiox, cs_gpio_pin);
		
>>>>>>> 1cb0a303
    /* attach the device to spi bus*/
    spi_device = (struct rt_spi_device *)rt_malloc(sizeof(struct rt_spi_device));
    RT_ASSERT(spi_device != RT_NULL);
    cs_pin = (struct gd32_spi_cs *)rt_malloc(sizeof(struct gd32_spi_cs));
    RT_ASSERT(cs_pin != RT_NULL);
    cs_pin->GPIOx = cs_gpiox;
    cs_pin->GPIO_Pin = cs_gpio_pin;
    result = rt_spi_bus_attach_device(spi_device, device_name, bus_name, (void *)cs_pin);

    if (result != RT_EOK)
    {
        LOG_E("%s attach to %s faild, %d\n", device_name, bus_name, result);
    }

    RT_ASSERT(result == RT_EOK);

    LOG_D("%s attach to %s done", device_name, bus_name);

    return result;
}

int rt_hw_spi_init(void)
{
    int result = 0;
    int i;

    for (i = 0; i < sizeof(spi_bus_obj) / sizeof(spi_bus_obj[0]); i++)
    {
        spi_bus_obj[i].spi_bus->parent.user_data = (void *)&spi_bus_obj[i];

        result = rt_spi_bus_register(spi_bus_obj[i].spi_bus, spi_bus_obj[i].bus_name, &gd32_spi_ops);

        RT_ASSERT(result == RT_EOK);

        LOG_D("%s bus init done", spi_bus_obj[i].bus_name);
    }

    return result;
}

INIT_BOARD_EXPORT(rt_hw_spi_init);

#endif /* BSP_USING_SPI0 || BSP_USING_SPI1 || BSP_USING_SPI2 */
#endif /* RT_USING_SPI */<|MERGE_RESOLUTION|>--- conflicted
+++ resolved
@@ -384,14 +384,8 @@
     /* initialize the cs pin && select the slave*/
     gpio_mode_set(cs_gpiox, GPIO_MODE_OUTPUT, GPIO_PUPD_NONE,cs_gpio_pin);
     gpio_output_options_set(cs_gpiox, GPIO_OTYPE_PP, GPIO_OSPEED_50MHZ,cs_gpio_pin);
-<<<<<<< HEAD
     gpio_bit_set(cs_gpiox, cs_gpio_pin);
 
-=======
-
-    gpio_bit_set(cs_gpiox, cs_gpio_pin);
-		
->>>>>>> 1cb0a303
     /* attach the device to spi bus*/
     spi_device = (struct rt_spi_device *)rt_malloc(sizeof(struct rt_spi_device));
     RT_ASSERT(spi_device != RT_NULL);
@@ -434,5 +428,5 @@
 
 INIT_BOARD_EXPORT(rt_hw_spi_init);
 
-#endif /* BSP_USING_SPI0 || BSP_USING_SPI1 || BSP_USING_SPI2 */
+#endif /* BSP_USING_SPI0 || BSP_USING_SPI1 || BSP_USING_SPI2 || BSP_USING_SPI3 || BSP_USING_SPI4*/
 #endif /* RT_USING_SPI */