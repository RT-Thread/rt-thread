--- conflicted
+++ resolved
@@ -643,11 +643,7 @@
     rt_kprintf("\n \\ | /\n");
     rt_kprintf("- RT -     Thread Operating System\n");
     rt_kprintf(" / | \\     %d.%d.%d build %s %s\n",
-<<<<<<< HEAD
-               (rt_int32_t)RT_VERSION, (rt_int32_t)RT_SUBVERSION, (rt_int32_t)RT_REVISION, __DATE__, __TIME__);
-=======
                RT_VERSION, RT_SUBVERSION, RT_REVISION, __DATE__, __TIME__);
->>>>>>> 4383b628
     rt_kprintf(" 2006 - 2022 Copyright by RT-Thread team\n");
 }
 RTM_EXPORT(rt_show_version);
