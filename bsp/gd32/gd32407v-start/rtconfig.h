--- conflicted
+++ resolved
@@ -45,13 +45,6 @@
 #define RT_CONSOLEBUF_SIZE 128
 #define RT_CONSOLE_DEVICE_NAME "uart1"
 #define RT_VER_NUM 0x40100
-<<<<<<< HEAD
-=======
-#define ARCH_ARM
-#define RT_USING_CPU_FFS
-#define ARCH_ARM_CORTEX_M
-#define ARCH_ARM_CORTEX_M4
->>>>>>> f21af836
 
 /* RT-Thread Components */
 
@@ -200,11 +193,6 @@
 
 /* entertainment: terminal games and other interesting software packages */
 
-<<<<<<< HEAD
-=======
-#define SOC_FAMILY_GD32
-#define SOC_SERIES_GD32F4
->>>>>>> f21af836
 
 /* Hardware Drivers Config */
 
@@ -218,12 +206,9 @@
 #define BSP_USING_GPIO
 #define BSP_USING_UART
 #define BSP_USING_UART1
-<<<<<<< HEAD
 #define BSP_USING_I2C1
 #define BSP_I2C1_SCL_PIN 24
 #define BSP_I2C1_SDA_PIN 25
-=======
->>>>>>> f21af836
 
 /* Board extended module Drivers */
 
