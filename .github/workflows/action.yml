name: RT-Thread

# Controls when the action will run. Triggers the workflow on push or pull request
# events but only for the master branch
on:
  # Runs at 16:00 UTC (BeiJing 00:00) on the 1st of every month
  schedule:
    - cron:  '0 16 1 * *'
  push:
    branches:
      - master
    paths-ignore:
      - documentation/**
      - '**/README.md'
      - '**/README_zh.md'
  pull_request:
    branches:
      - master
    paths-ignore:
      - documentation/**
      - '**/README.md'
      - '**/README_zh.md'

jobs:
  build:
    runs-on: ubuntu-latest
    name: ${{ matrix.legs.RTT_BSP }}
    strategy:
      fail-fast: false
      matrix:
       legs:
         - {RTT_BSP: "CME_M7", RTT_TOOL_CHAIN: "sourcery-arm"}
         - {RTT_BSP: "apollo2", RTT_TOOL_CHAIN: "sourcery-arm"}
         - {RTT_BSP: "asm9260t", RTT_TOOL_CHAIN: "sourcery-arm"}
         - {RTT_BSP: "at91sam9260", RTT_TOOL_CHAIN: "sourcery-arm"}
         - {RTT_BSP: "allwinner_tina", RTT_TOOL_CHAIN: "sourcery-arm"}
         - {RTT_BSP: "efm32", RTT_TOOL_CHAIN: "sourcery-arm"}
         - {RTT_BSP: "gd32e230k-start", RTT_TOOL_CHAIN: "sourcery-arm"}
         - {RTT_BSP: "gd32303e-eval", RTT_TOOL_CHAIN: "sourcery-arm"}
         - {RTT_BSP: "gd32450z-eval", RTT_TOOL_CHAIN: "sourcery-arm"}
         - {RTT_BSP: "imx6sx/cortex-a9", RTT_TOOL_CHAIN: "sourcery-arm"}
         - {RTT_BSP: "imxrt/imxrt1052-atk-commander", RTT_TOOL_CHAIN: "sourcery-arm"}
         - {RTT_BSP: "imxrt/imxrt1052-fire-pro", RTT_TOOL_CHAIN: "sourcery-arm"}
         - {RTT_BSP: "imxrt/imxrt1052-nxp-evk", RTT_TOOL_CHAIN: "sourcery-arm"}
         - {RTT_BSP: "lm3s8962", RTT_TOOL_CHAIN: "sourcery-arm"}
         - {RTT_BSP: "lm3s9b9x", RTT_TOOL_CHAIN: "sourcery-arm"}
         - {RTT_BSP: "lm4f232", RTT_TOOL_CHAIN: "sourcery-arm"}
         - {RTT_BSP: "tm4c123bsp", RTT_TOOL_CHAIN: "sourcery-arm"}
         - {RTT_BSP: "tm4c129x", RTT_TOOL_CHAIN: "sourcery-arm"}
         - {RTT_BSP: "lpc43xx/M4", RTT_TOOL_CHAIN: "sourcery-arm"}
         - {RTT_BSP: "lpc176x", RTT_TOOL_CHAIN: "sourcery-arm"}
         - {RTT_BSP: "lpc178x", RTT_TOOL_CHAIN: "sourcery-arm"}
         - {RTT_BSP: "lpc408x", RTT_TOOL_CHAIN: "sourcery-arm"}
         - {RTT_BSP: "lpc1114", RTT_TOOL_CHAIN: "sourcery-arm"}
         - {RTT_BSP: "lpc2148", RTT_TOOL_CHAIN: "sourcery-arm"}
         - {RTT_BSP: "lpc2478", RTT_TOOL_CHAIN: "sourcery-arm"}
         - {RTT_BSP: "lpc5410x", RTT_TOOL_CHAIN: "sourcery-arm"}
         - {RTT_BSP: "lpc54114-lite", RTT_TOOL_CHAIN: "sourcery-arm"}
         - {RTT_BSP: "ls1bdev", RTT_TOOL_CHAIN: "sourcery-mips"}
         - {RTT_BSP: "ls1cdev", RTT_TOOL_CHAIN: "sourcery-mips"}
         - {RTT_BSP: "mb9bf500r", RTT_TOOL_CHAIN: "sourcery-arm"}
         - {RTT_BSP: "mb9bf506r", RTT_TOOL_CHAIN: "sourcery-arm"}
         - {RTT_BSP: "mb9bf618s", RTT_TOOL_CHAIN: "sourcery-arm"}
         - {RTT_BSP: "mb9bf568r", RTT_TOOL_CHAIN: "sourcery-arm"}
         - {RTT_BSP: "mini2440", RTT_TOOL_CHAIN: "sourcery-arm"}
         - {RTT_BSP: "qemu-vexpress-a9", RTT_TOOL_CHAIN: "sourcery-arm"}
         - {RTT_BSP: "qemu-vexpress-gemini", RTT_TOOL_CHAIN: "sourcery-arm"}
         - {RTT_BSP: "sam7x", RTT_TOOL_CHAIN: "sourcery-arm"}
         - {RTT_BSP: "stm32/stm32f072-st-nucleo", RTT_TOOL_CHAIN: "sourcery-arm"}
         - {RTT_BSP: "stm32/stm32f091-st-nucleo", RTT_TOOL_CHAIN: "sourcery-arm"}
         - {RTT_BSP: "stm32/stm32f103-atk-nano", RTT_TOOL_CHAIN: "sourcery-arm"}
         - {RTT_BSP: "stm32/stm32f103-atk-warshipv3", RTT_TOOL_CHAIN: "sourcery-arm"}
         - {RTT_BSP: "stm32/stm32f103-dofly-lyc8", RTT_TOOL_CHAIN: "sourcery-arm"}
         - {RTT_BSP: "stm32/stm32f103-dofly-M3S", RTT_TOOL_CHAIN: "sourcery-arm"}
         - {RTT_BSP: "stm32/stm32f103-fire-arbitrary", RTT_TOOL_CHAIN: "sourcery-arm"}
         - {RTT_BSP: "stm32/stm32f103-hw100k-ibox", RTT_TOOL_CHAIN: "sourcery-arm"}
         - {RTT_BSP: "stm32/stm32f103-blue-pill", RTT_TOOL_CHAIN: "sourcery-arm"}
         - {RTT_BSP: "stm32/stm32f103-onenet-nbiot", RTT_TOOL_CHAIN: "sourcery-arm"}
         - {RTT_BSP: "stm32/stm32f103-yf-ufun", RTT_TOOL_CHAIN: "sourcery-arm"}
         - {RTT_BSP: "stm32/stm32f107-uc-eval", RTT_TOOL_CHAIN: "sourcery-arm"}
         - {RTT_BSP: "stm32/stm32f207-st-nucleo", RTT_TOOL_CHAIN: "sourcery-arm"}
         - {RTT_BSP: "stm32/stm32f302-st-nucleo", RTT_TOOL_CHAIN: "sourcery-arm"}
         - {RTT_BSP: "stm32/stm32f401-st-nucleo", RTT_TOOL_CHAIN: "sourcery-arm"}
         - {RTT_BSP: "stm32/stm32f405-smdz-breadfruit", RTT_TOOL_CHAIN: "sourcery-arm"}
         - {RTT_BSP: "stm32/stm32f407-atk-explorer", RTT_TOOL_CHAIN: "sourcery-arm"}
         - {RTT_BSP: "stm32/stm32f407-robomaster-c", RTT_TOOL_CHAIN: "sourcery-arm"}
         - {RTT_BSP: "stm32/stm32f407-st-discovery", RTT_TOOL_CHAIN: "sourcery-arm"}
         - {RTT_BSP: "stm32/stm32f410-st-nucleo", RTT_TOOL_CHAIN: "sourcery-arm"}
         - {RTT_BSP: "stm32/stm32f411-atk-nano", RTT_TOOL_CHAIN: "sourcery-arm"}
         - {RTT_BSP: "stm32/stm32f411-st-nucleo", RTT_TOOL_CHAIN: "sourcery-arm"}
         - {RTT_BSP: "stm32/stm32f411-weact-MiniF4", RTT_TOOL_CHAIN: "sourcery-arm"}
         - {RTT_BSP: "stm32/stm32f413-st-nucleo", RTT_TOOL_CHAIN: "sourcery-arm"}
         - {RTT_BSP: "stm32/stm32f427-robomaster-a", RTT_TOOL_CHAIN: "sourcery-arm"}
         - {RTT_BSP: "stm32/stm32f429-armfly-v6", RTT_TOOL_CHAIN: "sourcery-arm"}
         - {RTT_BSP: "stm32/stm32f429-atk-apollo", RTT_TOOL_CHAIN: "sourcery-arm"}
         - {RTT_BSP: "stm32/stm32f429-fire-challenger", RTT_TOOL_CHAIN: "sourcery-arm"}
         - {RTT_BSP: "stm32/stm32f429-st-disco", RTT_TOOL_CHAIN: "sourcery-arm"}
         - {RTT_BSP: "stm32/stm32f446-st-nucleo", RTT_TOOL_CHAIN: "sourcery-arm"}
         - {RTT_BSP: "stm32/stm32f469-st-disco", RTT_TOOL_CHAIN: "sourcery-arm"}
         - {RTT_BSP: "stm32/stm32f746-st-disco", RTT_TOOL_CHAIN: "sourcery-arm"}
         - {RTT_BSP: "stm32/stm32f767-atk-apollo", RTT_TOOL_CHAIN: "sourcery-arm"}
         - {RTT_BSP: "stm32/stm32f767-fire-challenger-v1", RTT_TOOL_CHAIN: "sourcery-arm"}
         - {RTT_BSP: "stm32/stm32f767-st-nucleo", RTT_TOOL_CHAIN: "sourcery-arm"}
         - {RTT_BSP: "stm32/stm32g070-st-nucleo", RTT_TOOL_CHAIN: "sourcery-arm"}
         - {RTT_BSP: "stm32/stm32g071-st-nucleo", RTT_TOOL_CHAIN: "sourcery-arm"}
         - {RTT_BSP: "stm32/stm32g431-st-nucleo", RTT_TOOL_CHAIN: "sourcery-arm"}
         - {RTT_BSP: "stm32/stm32h743-atk-apollo", RTT_TOOL_CHAIN: "sourcery-arm"}
         - {RTT_BSP: "stm32/stm32h743-st-nucleo", RTT_TOOL_CHAIN: "sourcery-arm"}
         - {RTT_BSP: "stm32/stm32h747-st-discovery", RTT_TOOL_CHAIN: "sourcery-arm"}
         - {RTT_BSP: "stm32/stm32h750-artpi-h750", RTT_TOOL_CHAIN: "sourcery-arm"}
         - {RTT_BSP: "stm32/stm32l4r9-st-eval", RTT_TOOL_CHAIN: "sourcery-arm"}
         - {RTT_BSP: "stm32/stm32l4r9-st-sensortile-box", RTT_TOOL_CHAIN: "sourcery-arm"}
         - {RTT_BSP: "stm32/stm32l010-st-nucleo", RTT_TOOL_CHAIN: "sourcery-arm"}
         - {RTT_BSP: "stm32/stm32l053-st-nucleo", RTT_TOOL_CHAIN: "sourcery-arm"}
         - {RTT_BSP: "stm32/stm32l412-st-nucleo", RTT_TOOL_CHAIN: "sourcery-arm"}
         - {RTT_BSP: "stm32/stm32l432-st-nucleo", RTT_TOOL_CHAIN: "sourcery-arm"}
         - {RTT_BSP: "stm32/stm32l433-st-nucleo", RTT_TOOL_CHAIN: "sourcery-arm"}
         - {RTT_BSP: "stm32/stm32l475-atk-pandora", RTT_TOOL_CHAIN: "sourcery-arm"}
         - {RTT_BSP: "stm32/stm32l475-st-discovery", RTT_TOOL_CHAIN: "sourcery-arm"}
         - {RTT_BSP: "stm32/stm32l476-st-nucleo", RTT_TOOL_CHAIN: "sourcery-arm"}
         - {RTT_BSP: "stm32/stm32l496-ali-developer", RTT_TOOL_CHAIN: "sourcery-arm"}
         - {RTT_BSP: "stm32/stm32l496-st-nucleo", RTT_TOOL_CHAIN: "sourcery-arm"}
         - {RTT_BSP: "stm32/stm32mp157a-st-discovery", RTT_TOOL_CHAIN: "sourcery-arm"}
         - {RTT_BSP: "stm32/stm32mp157a-st-ev1", RTT_TOOL_CHAIN: "sourcery-arm"}
         - {RTT_BSP: "stm32/stm32wb55-st-nucleo", RTT_TOOL_CHAIN: "sourcery-arm"}
         - {RTT_BSP: "swm320", RTT_TOOL_CHAIN: "sourcery-arm"}
         - {RTT_BSP: "swm320-lq100", RTT_TOOL_CHAIN: "sourcery-arm"}
         - {RTT_BSP: "beaglebone", RTT_TOOL_CHAIN: "sourcery-arm"}
         - {RTT_BSP: "zynqmp-r5-axu4ev", RTT_TOOL_CHAIN: "sourcery-arm"}
         - {RTT_BSP: "frdm-k64f", RTT_TOOL_CHAIN: "sourcery-arm"}
         - {RTT_BSP: "xplorer4330/M4", RTT_TOOL_CHAIN: "sourcery-arm"}
         - {RTT_BSP: "at32/at32f403a-start", RTT_TOOL_CHAIN: "sourcery-arm"}
         - {RTT_BSP: "at32/at32f407-start", RTT_TOOL_CHAIN: "sourcery-arm"}
         - {RTT_BSP: "smartfusion2", RTT_TOOL_CHAIN: "sourcery-arm"}
         - {RTT_BSP: "raspberry-pico", RTT_TOOL_CHAIN: "sourcery-arm"}
         - {RTT_BSP: "raspberry-pi/raspi4-32", RTT_TOOL_CHAIN: "sourcery-arm"}
<<<<<<< HEAD
         - {RTT_BSP: "tae32f5300", RTT_TOOL_CHAIN: "sourcery-arm"}
=======
         - {RTT_BSP: "hc32l196", RTT_TOOL_CHAIN: "sourcery-arm"}
>>>>>>> 42c01443
    steps:
      - uses: actions/checkout@v2
      - name: Set up Python
        uses: actions/setup-python@master
        with:
          python-version: 3.8

      - name: Install Tools
        shell: bash
        run: |
          sudo apt-get update
          sudo apt-get -qq install gcc-multilib libsdl-dev scons
          echo "RTT_ROOT=${{ github.workspace }}" >> $GITHUB_ENV
          echo "RTT_CC=gcc" >> $GITHUB_ENV

      - name: Install Arm ToolChains
        if: ${{ matrix.legs.RTT_TOOL_CHAIN == 'sourcery-arm' && success() }}
        shell: bash
        run: |
          wget -q https://developer.arm.com/-/media/Files/downloads/gnu-rm/10-2020q4/gcc-arm-none-eabi-10-2020-q4-major-x86_64-linux.tar.bz2
          sudo tar xjf gcc-arm-none-eabi-10-2020-q4-major-x86_64-linux.tar.bz2 -C /opt
          /opt/gcc-arm-none-eabi-10-2020-q4-major/bin/arm-none-eabi-gcc --version
          echo "RTT_EXEC_PATH=/opt/gcc-arm-none-eabi-10-2020-q4-major/bin" >> $GITHUB_ENV

      - name: Install Mips ToolChains
        if: ${{ matrix.legs.RTT_TOOL_CHAIN == 'sourcery-mips' && success() }}
        shell: bash
        run: |
          wget -q https://github.com/RT-Thread/toolchains-ci/releases/download/v1.1/mips-2016.05-7-mips-sde-elf-i686-pc-linux-gnu.tar.bz2
          sudo tar xjf mips-2016.05-7-mips-sde-elf-i686-pc-linux-gnu.tar.bz2 -C /opt
          /opt/mips-2016.05/bin/mips-sde-elf-gcc --version
          echo "RTT_EXEC_PATH=/opt/mips-2016.05/bin" >> $GITHUB_ENV

      - name: Bsp Scons Compile
        if: ${{ success() }}
        shell: bash
        env:
          RTT_BSP: ${{ matrix.legs.RTT_BSP }}
          RTT_TOOL_CHAIN: ${{ matrix.legs.RTT_TOOL_CHAIN }}
        run: |
          scons -C bsp/$RTT_BSP<|MERGE_RESOLUTION|>--- conflicted
+++ resolved
@@ -134,11 +134,7 @@
          - {RTT_BSP: "smartfusion2", RTT_TOOL_CHAIN: "sourcery-arm"}
          - {RTT_BSP: "raspberry-pico", RTT_TOOL_CHAIN: "sourcery-arm"}
          - {RTT_BSP: "raspberry-pi/raspi4-32", RTT_TOOL_CHAIN: "sourcery-arm"}
-<<<<<<< HEAD
-         - {RTT_BSP: "tae32f5300", RTT_TOOL_CHAIN: "sourcery-arm"}
-=======
          - {RTT_BSP: "hc32l196", RTT_TOOL_CHAIN: "sourcery-arm"}
->>>>>>> 42c01443
     steps:
       - uses: actions/checkout@v2
       - name: Set up Python
