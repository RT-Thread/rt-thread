--- conflicted
+++ resolved
@@ -161,7 +161,7 @@
 #if defined(__ARMCC_VERSION)           /* ARM Compiler */
 #define rt_section(x)               __attribute__((section(x)))
 #define rt_used                     __attribute__((used))
-#define rt_align(n)                    __attribute__((aligned(n)))
+#define rt_align(n)                 __attribute__((aligned(n)))
 #define rt_weak                     __attribute__((weak))
 #define rt_inline                   static __inline
 /* module compiling */
@@ -187,32 +187,25 @@
 #define va_end(v)                   __builtin_va_end(v)
 #define va_arg(v,l)                 __builtin_va_arg(v,l)
 #endif /* RT_USING_LIBC */
-<<<<<<< HEAD
+#define __RT_STRINGIFY(x...)        #x
+#define RT_STRINGIFY(x...)          __RT_STRINGIFY(x)
 #define rt_section(x)               __attribute__((section(x)))
 #define rt_used                     __attribute__((used))
-#define rt_align(n)                    __attribute__((aligned(n)))
+#define rt_align(n)                 __attribute__((aligned(n)))
 #define rt_weak                     __attribute__((weak))
-=======
-#define __RT_STRINGIFY(x...)        #x
-#define RT_STRINGIFY(x...)          __RT_STRINGIFY(x)
-#define RT_SECTION(x)               __attribute__((section(x)))
-#define RT_USED                     __attribute__((used))
-#define ALIGN(n)                    __attribute__((aligned(n)))
-#define RT_WEAK                     __attribute__((weak))
->>>>>>> a4b8762d
 #define rt_inline                   static __inline
 #define RTT_API
 #elif defined (__ADSPBLACKFIN__)        /* for VisualDSP++ Compiler */
 #define rt_section(x)               __attribute__((section(x)))
 #define rt_used                     __attribute__((used))
-#define rt_align(n)                    __attribute__((aligned(n)))
+#define rt_align(n)                 __attribute__((aligned(n)))
 #define rt_weak                     __attribute__((weak))
 #define rt_inline                   static inline
 #define RTT_API
 #elif defined (_MSC_VER)
 #define rt_section(x)
 #define rt_used
-#define rt_align(n)                    __declspec(align(n))
+#define rt_align(n)                 __declspec(align(n))
 #define rt_weak
 #define rt_inline                   static __inline
 #define RTT_API
@@ -227,7 +220,7 @@
 #define rt_used                     __attribute__((used))
 #endif
 #define PRAGMA(x)                   _Pragma(#x)
-#define rt_align(n)                    __attribute__((aligned(n)))
+#define rt_align(n)                 __attribute__((aligned(n)))
 #ifdef __TI_EABI__
 #define rt_weak                     __attribute__((weak))
 #else
@@ -239,7 +232,7 @@
 #define rt_section(x)               __attribute__((section(x)))
 #define rt_used                     __attribute__((used, protect))
 #define PRAGMA(x)                   _Pragma(#x)
-#define rt_align(n)                    __attribute__((__align(n)))
+#define rt_align(n)                 __attribute__((__align(n)))
 #define rt_weak                     __attribute__((weak))
 #define rt_inline                   static inline
 #define RTT_API
