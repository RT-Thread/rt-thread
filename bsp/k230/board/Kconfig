menu "Drivers Configuration"

    config BSP_USING_ADC
        bool "Enable ADC"
        select RT_USING_ADC
        default n
    
    config BSP_USING_TS
        bool "Enable Temperature Sensor"
        select RT_USING_TS
        default n
<<<<<<< HEAD
=======

    menuconfig BSP_USING_UART
        bool "Enable UART"
        select RT_USING_UART
        default y

        if BSP_USING_UART
            config BSP_UART_USING_DMA
                bool "Enable UART with DMA"
                default y

            config BSP_USING_UART0
                bool "Enable UART0"
                default y

            config BSP_USING_UART1
                bool "Enable UART1"
                default n
            
            config BSP_USING_UART2
                bool "Enable UART2"
                default n
            
            config BSP_USING_UART3
                bool "Enable UART3"
                default n
            
            config BSP_USING_UART4
                bool "Enable UART4"
                default n
        endif
>>>>>>> f6026401

    menuconfig BSP_USING_PWM
        bool "Enable PWM"
        select RT_USING_PWM
        default n

        if BSP_USING_PWM
            config BSP_USING_PWM0
                bool "Enable PWM0"
                default n

            config BSP_USING_PWM1
                bool "Enable PWM1"
                default n

        endif

    config BSP_USING_HARDLOCK
        bool "Enable Hard-Lock"
        default y

    menuconfig BSP_USING_SDIO
        bool "Enable SDIO"
        select RT_USING_SDIO
        default y

        if BSP_USING_SDIO

            choice BSP_SDIO_DEV
                prompt "Select SDIO device"
                default BSP_USING_SDIO0
                help
                    Select the SDIO device to be used.

                config BSP_USING_SDIO0
                    bool "Enable SDIO0"

                    if BSP_USING_SDIO0
                        config BSP_SDIO0_EMMC
                        bool "Enable eMMC"
                        default n

                        config BSP_SDIO0_1V8
                        bool "Enable 1.8V"
                        default n
                    endif

                config BSP_USING_SDIO1
                    bool "Enable SDIO1"
            endchoice

            config BSP_SD_MNT_DEVNAME
                string "The name of the SD-BlkDev to be mounted"
                default "sd0p1"
        endif

    menuconfig BSP_USING_TIMERS
        bool "Enable Hardware Timers"
        select RT_USING_HWTIMER
        default n

        if BSP_USING_TIMERS
            config BSP_USING_TIMER0
                bool "Enable Timer0"
                default n

            config BSP_USING_TIMER1
                bool "Enable Timer1"
                default n

            config BSP_USING_TIMER2
                bool "Enable Timer2"
                default n

            config BSP_USING_TIMER3
                bool "Enable Timer3"
                default n

            config BSP_USING_TIMER4
                bool "Enable Timer4"
                default n

            config BSP_USING_TIMER5
                bool "Enable Timer5"
                default n
        endif

    menuconfig BSP_USING_WDT
        bool "Enable Watchdog Timer"
        select RT_USING_WDT
        default n

        if BSP_USING_WDT
            config BSP_USING_WDT0
                bool "Enable WDT0"
                default n

            config BSP_USING_WDT1
                bool "Enable WDT1"
                default n

        endif

    menuconfig BSP_USING_PDMA
        bool "Enable PDMA"
        select RT_USING_PDMA
        default n 
         
        if BSP_USING_PDMA
            config BSP_USING_PDMA_CHANNEL0
                bool "Enable PDMA Channel 0"
                default n
                
            config BSP_USING_PDMA_CHANNEL1
                bool "Enable PDMA Channel 1"
                default n
                
            config BSP_USING_PDMA_CHANNEL2
                bool "Enable PDMA Channel 2"
                default n
               
            config BSP_USING_PDMA_CHANNEL3
                bool "Enable PDMA Channel 3"
                default n
            
            config BSP_USING_PDMA_CHANNEL4
                bool "Enable PDMA Channel 4"
                default n
                
            config BSP_USING_PDMA_CHANNEL5
                bool "Enable PDMA Channel 5"
                default n
                
            config BSP_USING_PDMA_CHANNEL6
                bool "Enable PDMA Channel 6"
                default n
                
            config BSP_USING_PDMA_CHANNEL7
                bool "Enable PDMA Channel 7"
                default n
        endif

    config BSP_UTEST_DRIVERS
        bool "Enable drivers utest"
        select RT_USING_UTEST
        default n

endmenu<|MERGE_RESOLUTION|>--- conflicted
+++ resolved
@@ -9,8 +9,6 @@
         bool "Enable Temperature Sensor"
         select RT_USING_TS
         default n
-<<<<<<< HEAD
-=======
 
     menuconfig BSP_USING_UART
         bool "Enable UART"
@@ -42,7 +40,6 @@
                 bool "Enable UART4"
                 default n
         endif
->>>>>>> f6026401
 
     menuconfig BSP_USING_PWM
         bool "Enable PWM"
