--- conflicted
+++ resolved
@@ -1,1002 +1,185 @@
 <?xml version="1.0" encoding="UTF-8" standalone="no" ?>
-<Project xmlns:xsi="http://www.w3.org/2001/XMLSchema-instance" xsi:noNamespaceSchemaLocation="project_projx.xsd">
-  <SchemaVersion>2.1</SchemaVersion>
+<ProjectOpt xmlns:xsi="http://www.w3.org/2001/XMLSchema-instance" xsi:noNamespaceSchemaLocation="project_optx.xsd">
+
+  <SchemaVersion>1.0</SchemaVersion>
+
   <Header>### uVision Project, (C) Keil Software</Header>
-  <Targets>
-    <Target>
-      <TargetName>rt-thread</TargetName>
-      <ToolsetNumber>0x4</ToolsetNumber>
-      <ToolsetName>ARM-ADS</ToolsetName>
-      <pCCUsed>5060960::V5.06 update 7 (build 960)::.\ARMCC</pCCUsed>
-      <uAC6>0</uAC6>
-      <TargetOption>
-        <TargetCommonOption>
-          <Device>N32G457VEL7</Device>
-          <Vendor>Nationstech</Vendor>
-          <PackID>Nationstech.N32G45x_DFP.1.0.5</PackID>
-          <PackURL>http://www.keil.com/pack/</PackURL>
-          <Cpu>IRAM(0x20000000,0x24000) IROM(0x08000000,0x80000) CPUTYPE("Cortex-M4") FPU2 CLOCK(12000000) ELITTLE</Cpu>
-          <FlashUtilSpec />
-          <StartupFile />
-          <FlashDriverDll>UL2CM3(-S0 -C0 -P0 -FD20000000 -FC1000 -FN1 -FF0N32G45x -FS08000000 -FL080000 -FP0($$Device:N32G457VEL7$Flash\N32G45x.FLM))</FlashDriverDll>
-          <DeviceId>0</DeviceId>
-          <RegisterFile>$$Device:N32G457VEL7$firmware\CMSIS\device\n32g45x.h</RegisterFile>
-          <MemoryEnv />
-          <Cmp />
-          <Asm />
-          <Linker />
-          <OHString />
-          <InfinionOptionDll />
-          <SLE66CMisc />
-          <SLE66AMisc />
-          <SLE66LinkerMisc />
-          <SFDFile>$$Device:N32G457VEL7$svd\N32G457.svd</SFDFile>
-          <bCustSvd>0</bCustSvd>
-          <UseEnv>0</UseEnv>
-          <BinPath />
-          <IncludePath />
-          <LibPath />
-          <RegisterFilePath />
-          <DBRegisterFilePath />
-          <TargetStatus>
-            <Error>0</Error>
-            <ExitCodeStop>0</ExitCodeStop>
-            <ButtonStop>0</ButtonStop>
-            <NotGenerated>0</NotGenerated>
-            <InvalidFlash>1</InvalidFlash>
-          </TargetStatus>
-          <OutputDirectory>.\build\</OutputDirectory>
-          <OutputName>rtthread</OutputName>
-          <CreateExecutable>1</CreateExecutable>
-          <CreateLib>0</CreateLib>
-          <CreateHexFile>1</CreateHexFile>
-          <DebugInformation>1</DebugInformation>
-          <BrowseInformation>1</BrowseInformation>
-          <ListingPath>.\build\</ListingPath>
-          <HexFormatSelection>1</HexFormatSelection>
-          <Merge32K>0</Merge32K>
-          <CreateBatchFile>0</CreateBatchFile>
-          <BeforeCompile>
-            <RunUserProg1>0</RunUserProg1>
-            <RunUserProg2>0</RunUserProg2>
-            <UserProg1Name />
-            <UserProg2Name />
-            <UserProg1Dos16Mode>0</UserProg1Dos16Mode>
-            <UserProg2Dos16Mode>0</UserProg2Dos16Mode>
-            <nStopU1X>0</nStopU1X>
-            <nStopU2X>0</nStopU2X>
-          </BeforeCompile>
-          <BeforeMake>
-            <RunUserProg1>0</RunUserProg1>
-            <RunUserProg2>0</RunUserProg2>
-            <UserProg1Name />
-            <UserProg2Name />
-            <UserProg1Dos16Mode>0</UserProg1Dos16Mode>
-            <UserProg2Dos16Mode>0</UserProg2Dos16Mode>
-            <nStopB1X>0</nStopB1X>
-            <nStopB2X>0</nStopB2X>
-          </BeforeMake>
-          <AfterMake>
-            <RunUserProg1>1</RunUserProg1>
-            <RunUserProg2>0</RunUserProg2>
-            <UserProg1Name>fromelf --bin !L --output rtthread.bin</UserProg1Name>
-            <UserProg2Name />
-            <UserProg1Dos16Mode>0</UserProg1Dos16Mode>
-            <UserProg2Dos16Mode>0</UserProg2Dos16Mode>
-            <nStopA1X>0</nStopA1X>
-            <nStopA2X>0</nStopA2X>
-          </AfterMake>
-          <SelectedForBatchBuild>0</SelectedForBatchBuild>
-          <SVCSIdString />
-        </TargetCommonOption>
-        <CommonProperty>
-          <UseCPPCompiler>0</UseCPPCompiler>
-          <RVCTCodeConst>0</RVCTCodeConst>
-          <RVCTZI>0</RVCTZI>
-          <RVCTOtherData>0</RVCTOtherData>
-          <ModuleSelection>0</ModuleSelection>
-          <IncludeInBuild>1</IncludeInBuild>
-          <AlwaysBuild>0</AlwaysBuild>
-          <GenerateAssemblyFile>0</GenerateAssemblyFile>
-          <AssembleAssemblyFile>0</AssembleAssemblyFile>
-          <PublicsOnly>0</PublicsOnly>
-          <StopOnExitCode>3</StopOnExitCode>
-          <CustomArgument />
-          <IncludeLibraryModules />
-          <ComprImg>1</ComprImg>
-        </CommonProperty>
-        <DllOption>
-          <SimDllName>SARMCM3.DLL</SimDllName>
-          <SimDllArguments> -REMAP</SimDllArguments>
-          <SimDlgDll>DCM.DLL</SimDlgDll>
-          <SimDlgDllArguments>-pCM4</SimDlgDllArguments>
-          <TargetDllName>SARMCM3.DLL</TargetDllName>
-          <TargetDllArguments />
-          <TargetDlgDll>TCM.DLL</TargetDlgDll>
-          <TargetDlgDllArguments>-pCM4</TargetDlgDllArguments>
-        </DllOption>
-        <DebugOption>
-          <OPTHX>
-            <HexSelection>1</HexSelection>
-            <HexRangeLowAddress>0</HexRangeLowAddress>
-            <HexRangeHighAddress>0</HexRangeHighAddress>
-            <HexOffset>0</HexOffset>
-            <Oh166RecLen>16</Oh166RecLen>
-          </OPTHX>
-        </DebugOption>
-        <Utilities>
-          <Flash1>
-            <UseTargetDll>1</UseTargetDll>
-            <UseExternalTool>0</UseExternalTool>
-            <RunIndependent>0</RunIndependent>
-            <UpdateFlashBeforeDebugging>1</UpdateFlashBeforeDebugging>
-            <Capability>1</Capability>
-            <DriverSelection>4096</DriverSelection>
-          </Flash1>
-          <bUseTDR>1</bUseTDR>
-          <Flash2>BIN\UL2CM3.DLL</Flash2>
-          <Flash3>"" ()</Flash3>
-          <Flash4 />
-          <pFcarmOut />
-          <pFcarmGrp />
-          <pFcArmRoot />
-          <FcArmLst>0</FcArmLst>
-        </Utilities>
-        <TargetArmAds>
-          <ArmAdsMisc>
-            <GenerateListings>0</GenerateListings>
-            <asHll>1</asHll>
-            <asAsm>1</asAsm>
-            <asMacX>1</asMacX>
-            <asSyms>1</asSyms>
-            <asFals>1</asFals>
-            <asDbgD>1</asDbgD>
-            <asForm>1</asForm>
-            <ldLst>0</ldLst>
-            <ldmm>1</ldmm>
-            <ldXref>1</ldXref>
-            <BigEnd>0</BigEnd>
-            <AdsALst>1</AdsALst>
-            <AdsACrf>1</AdsACrf>
-            <AdsANop>0</AdsANop>
-            <AdsANot>0</AdsANot>
-            <AdsLLst>1</AdsLLst>
-            <AdsLmap>1</AdsLmap>
-            <AdsLcgr>1</AdsLcgr>
-            <AdsLsym>1</AdsLsym>
-            <AdsLszi>1</AdsLszi>
-            <AdsLtoi>1</AdsLtoi>
-            <AdsLsun>1</AdsLsun>
-            <AdsLven>1</AdsLven>
-            <AdsLsxf>1</AdsLsxf>
-            <RvctClst>0</RvctClst>
-            <GenPPlst>0</GenPPlst>
-            <AdsCpuType>"Cortex-M4"</AdsCpuType>
-            <RvctDeviceName />
-            <mOS>0</mOS>
-            <uocRom>0</uocRom>
-            <uocRam>0</uocRam>
-            <hadIROM>1</hadIROM>
-            <hadIRAM>1</hadIRAM>
-            <hadXRAM>0</hadXRAM>
-            <uocXRam>0</uocXRam>
-            <RvdsVP>2</RvdsVP>
-            <RvdsMve>0</RvdsMve>
-            <RvdsCdeCp>0</RvdsCdeCp>
-            <hadIRAM2>0</hadIRAM2>
-            <hadIROM2>0</hadIROM2>
-            <StupSel>8</StupSel>
-            <useUlib>1</useUlib>
-            <EndSel>0</EndSel>
-            <uLtcg>0</uLtcg>
-            <nSecure>0</nSecure>
-            <RoSelD>3</RoSelD>
-            <RwSelD>3</RwSelD>
-            <CodeSel>0</CodeSel>
-            <OptFeed>0</OptFeed>
-            <NoZi1>0</NoZi1>
-            <NoZi2>0</NoZi2>
-            <NoZi3>0</NoZi3>
-            <NoZi4>0</NoZi4>
-            <NoZi5>0</NoZi5>
-            <Ro1Chk>0</Ro1Chk>
-            <Ro2Chk>0</Ro2Chk>
-            <Ro3Chk>0</Ro3Chk>
-            <Ir1Chk>1</Ir1Chk>
-            <Ir2Chk>0</Ir2Chk>
-            <Ra1Chk>0</Ra1Chk>
-            <Ra2Chk>0</Ra2Chk>
-            <Ra3Chk>0</Ra3Chk>
-            <Im1Chk>1</Im1Chk>
-            <Im2Chk>0</Im2Chk>
-            <OnChipMemories>
-              <Ocm1>
-                <Type>0</Type>
-                <StartAddress>0x0</StartAddress>
-                <Size>0x0</Size>
-              </Ocm1>
-              <Ocm2>
-                <Type>0</Type>
-                <StartAddress>0x0</StartAddress>
-                <Size>0x0</Size>
-              </Ocm2>
-              <Ocm3>
-                <Type>0</Type>
-                <StartAddress>0x0</StartAddress>
-                <Size>0x0</Size>
-              </Ocm3>
-              <Ocm4>
-                <Type>0</Type>
-                <StartAddress>0x0</StartAddress>
-                <Size>0x0</Size>
-              </Ocm4>
-              <Ocm5>
-                <Type>0</Type>
-                <StartAddress>0x0</StartAddress>
-                <Size>0x0</Size>
-              </Ocm5>
-              <Ocm6>
-                <Type>0</Type>
-                <StartAddress>0x0</StartAddress>
-                <Size>0x0</Size>
-              </Ocm6>
-              <IRAM>
-                <Type>0</Type>
-                <StartAddress>0x20000000</StartAddress>
-                <Size>0x24000</Size>
-              </IRAM>
-              <IROM>
-                <Type>1</Type>
-                <StartAddress>0x8000000</StartAddress>
-                <Size>0x80000</Size>
-              </IROM>
-              <XRAM>
-                <Type>0</Type>
-                <StartAddress>0x0</StartAddress>
-                <Size>0x0</Size>
-              </XRAM>
-              <OCR_RVCT1>
-                <Type>1</Type>
-                <StartAddress>0x0</StartAddress>
-                <Size>0x0</Size>
-              </OCR_RVCT1>
-              <OCR_RVCT2>
-                <Type>1</Type>
-                <StartAddress>0x0</StartAddress>
-                <Size>0x0</Size>
-              </OCR_RVCT2>
-              <OCR_RVCT3>
-                <Type>1</Type>
-                <StartAddress>0x0</StartAddress>
-                <Size>0x0</Size>
-              </OCR_RVCT3>
-              <OCR_RVCT4>
-                <Type>1</Type>
-                <StartAddress>0x8000000</StartAddress>
-                <Size>0x80000</Size>
-              </OCR_RVCT4>
-              <OCR_RVCT5>
-                <Type>1</Type>
-                <StartAddress>0x0</StartAddress>
-                <Size>0x0</Size>
-              </OCR_RVCT5>
-              <OCR_RVCT6>
-                <Type>0</Type>
-                <StartAddress>0x0</StartAddress>
-                <Size>0x0</Size>
-              </OCR_RVCT6>
-              <OCR_RVCT7>
-                <Type>0</Type>
-                <StartAddress>0x0</StartAddress>
-                <Size>0x0</Size>
-              </OCR_RVCT7>
-              <OCR_RVCT8>
-                <Type>0</Type>
-                <StartAddress>0x0</StartAddress>
-                <Size>0x0</Size>
-              </OCR_RVCT8>
-              <OCR_RVCT9>
-                <Type>0</Type>
-                <StartAddress>0x20000000</StartAddress>
-                <Size>0x24000</Size>
-              </OCR_RVCT9>
-              <OCR_RVCT10>
-                <Type>0</Type>
-                <StartAddress>0x0</StartAddress>
-                <Size>0x0</Size>
-              </OCR_RVCT10>
-            </OnChipMemories>
-            <RvctStartVector />
-          </ArmAdsMisc>
-          <Cads>
-            <interw>1</interw>
-            <Optim>1</Optim>
-            <oTime>0</oTime>
-            <SplitLS>0</SplitLS>
-            <OneElfS>1</OneElfS>
-            <Strict>0</Strict>
-            <EnumInt>0</EnumInt>
-            <PlainCh>0</PlainCh>
-            <Ropi>0</Ropi>
-            <Rwpi>0</Rwpi>
-            <wLevel>2</wLevel>
-            <uThumb>0</uThumb>
-            <uSurpInc>0</uSurpInc>
-            <uC99>1</uC99>
-            <uGnu>0</uGnu>
-            <useXO>0</useXO>
-            <v6Lang>1</v6Lang>
-            <v6LangP>1</v6LangP>
-            <vShortEn>1</vShortEn>
-            <vShortWch>1</vShortWch>
-            <v6Lto>0</v6Lto>
-            <v6WtE>0</v6WtE>
-            <v6Rtti>0</v6Rtti>
-            <VariousControls>
-              <MiscControls />
-<<<<<<< HEAD
-              <Define>N32G45X, USE_STDPERIPH_DRIVER, __RTTHREAD__, RT_USING_ARM_LIBC, __CLK_TCK=RT_TICK_PER_SECOND</Define>
-              <Undefine />
-              <IncludePath>applications;.;..\..\..\components\libc\compilers\common;..\..\..\components\libc\compilers\common\extension;..\..\..\components\libc\compilers\common\extension\fcntl\octal;..\..\..\libcpu\arm\common;..\..\..\libcpu\arm\cortex-m4;..\..\..\components\drivers\include;..\..\..\components\drivers\include;..\..\..\components\drivers\include;..\..\..\components\drivers\include;..\..\..\components\drivers\include;..\..\..\components\drivers\include;..\..\..\components\drivers\include;..\..\..\components\drivers\spi;..\..\..\components\drivers\include;..\..\..\components\drivers\include;board;..\libraries\n32_drivers;..\libraries\n32_drivers\config;..\..\..\components\finsh;.;..\..\..\include;..\libraries\N32G45x_Firmware_Library\CMSIS\device;..\libraries\N32G45x_Firmware_Library\CMSIS\core;..\libraries\N32G45x_Firmware_Library\n32g45x_std_periph_driver\inc;..\..\..\components\libc\posix\io\poll;..\..\..\components\libc\posix\io\stdio;..\..\..\components\libc\posix\ipc</IncludePath>
-=======
-              <Define>__STDC_LIMIT_MACROS, USE_STDPERIPH_DRIVER, RT_USING_LIBC, __CLK_TCK=RT_TICK_PER_SECOND, N32G45X, __RTTHREAD__, RT_USING_ARM_LIBC</Define>
-              <Undefine />
-              <IncludePath>applications;.;..\..\..\components\libc\compilers\common\include;..\..\..\components\libc\compilers\common\extension;..\..\..\components\libc\compilers\common\extension\fcntl\octal;..\..\..\libcpu\arm\common;..\..\..\libcpu\arm\cortex-m4;..\..\..\components\drivers\include;..\..\..\components\drivers\include;..\..\..\components\drivers\include;..\..\..\components\drivers\include;..\..\..\components\drivers\include;..\..\..\components\drivers\include;..\..\..\components\drivers\spi;..\..\..\components\drivers\include;..\..\..\components\drivers\include;board;..\libraries\n32_drivers;..\libraries\n32_drivers\config;..\..\..\components\finsh;.;..\..\..\include;..\libraries\N32G45x_Firmware_Library\CMSIS\device;..\libraries\N32G45x_Firmware_Library\CMSIS\core;..\libraries\N32G45x_Firmware_Library\n32g45x_std_periph_driver\inc;..\..\..\components\libc\posix\io\poll;..\..\..\components\libc\posix\io\stdio;..\..\..\components\libc\posix\ipc</IncludePath>
->>>>>>> fddc522d
-            </VariousControls>
-          </Cads>
-          <Aads>
-            <interw>1</interw>
-            <Ropi>0</Ropi>
-            <Rwpi>0</Rwpi>
-            <thumb>0</thumb>
-            <SplitLS>0</SplitLS>
-            <SwStkChk>0</SwStkChk>
-            <NoWarn>0</NoWarn>
-            <uSurpInc>0</uSurpInc>
-            <useXO>0</useXO>
-            <ClangAsOpt>4</ClangAsOpt>
-            <VariousControls>
-              <MiscControls />
-              <Define />
-              <Undefine />
-              <IncludePath />
-            </VariousControls>
-          </Aads>
-          <LDads>
-            <umfTarg>0</umfTarg>
-            <Ropi>0</Ropi>
-            <Rwpi>0</Rwpi>
-            <noStLib>0</noStLib>
-            <RepFail>1</RepFail>
-            <useFile>0</useFile>
-            <TextAddressRange>0x08000000</TextAddressRange>
-            <DataAddressRange>0x20000000</DataAddressRange>
-            <pXoBase />
-            <ScatterFile>.\board\linker_scripts\link.sct</ScatterFile>
-            <IncludeLibs />
-            <IncludeLibsPath />
-            <Misc />
-            <LinkerInputFile />
-            <DisabledWarnings />
-          </LDads>
-        </TargetArmAds>
-      </TargetOption>
-      <Groups>
-        <Group>
-          <GroupName>Applications</GroupName>
-          <Files>
-            <File>
-              <FileName>main.c</FileName>
-              <FileType>1</FileType>
-              <FilePath>applications\main.c</FilePath>
-            </File>
-          </Files>
-        </Group>
-        <Group>
-          <GroupName>Compiler</GroupName>
-          <Files>
-            <File>
-              <FileName>syscall_mem.c</FileName>
-              <FileType>1</FileType>
-              <FilePath>..\..\..\components\libc\compilers\armlibc\syscall_mem.c</FilePath>
-            </File>
-          </Files>
-          <Files>
-            <File>
-              <FileName>syscalls.c</FileName>
-              <FileType>1</FileType>
-              <FilePath>..\..\..\components\libc\compilers\armlibc\syscalls.c</FilePath>
-            </File>
-          </Files>
-          <Files>
-<<<<<<< HEAD
-=======
-            <File>
-              <FileName>cctype.c</FileName>
-              <FileType>1</FileType>
-              <FilePath>..\..\..\components\libc\compilers\common\cctype.c</FilePath>
-            </File>
-          </Files>
-          <Files>
-            <File>
-              <FileName>cstdio.c</FileName>
-              <FileType>1</FileType>
-              <FilePath>..\..\..\components\libc\compilers\common\cstdio.c</FilePath>
-            </File>
-          </Files>
-          <Files>
->>>>>>> fddc522d
-            <File>
-              <FileName>cstdlib.c</FileName>
-              <FileType>1</FileType>
-              <FilePath>..\..\..\components\libc\compilers\common\cstdlib.c</FilePath>
-            </File>
-          </Files>
-          <Files>
-            <File>
-              <FileName>cstring.c</FileName>
-              <FileType>1</FileType>
-              <FilePath>..\..\..\components\libc\compilers\common\cstring.c</FilePath>
-            </File>
-          </Files>
-          <Files>
-            <File>
-              <FileName>ctime.c</FileName>
-              <FileType>1</FileType>
-              <FilePath>..\..\..\components\libc\compilers\common\ctime.c</FilePath>
-            </File>
-          </Files>
-          <Files>
-            <File>
-              <FileName>cwchar.c</FileName>
-              <FileType>1</FileType>
-              <FilePath>..\..\..\components\libc\compilers\common\cwchar.c</FilePath>
-            </File>
-          </Files>
-        </Group>
-        <Group>
-          <GroupName>CPU</GroupName>
-          <Files>
-            <File>
-              <FileName>backtrace.c</FileName>
-              <FileType>1</FileType>
-              <FilePath>..\..\..\libcpu\arm\common\backtrace.c</FilePath>
-            </File>
-          </Files>
-          <Files>
-            <File>
-              <FileName>div0.c</FileName>
-              <FileType>1</FileType>
-              <FilePath>..\..\..\libcpu\arm\common\div0.c</FilePath>
-            </File>
-          </Files>
-          <Files>
-            <File>
-              <FileName>showmem.c</FileName>
-              <FileType>1</FileType>
-              <FilePath>..\..\..\libcpu\arm\common\showmem.c</FilePath>
-            </File>
-          </Files>
-          <Files>
-            <File>
-              <FileName>context_rvds.S</FileName>
-              <FileType>2</FileType>
-              <FilePath>..\..\..\libcpu\arm\cortex-m4\context_rvds.S</FilePath>
-            </File>
-          </Files>
-          <Files>
-            <File>
-              <FileName>cpuport.c</FileName>
-              <FileType>1</FileType>
-              <FilePath>..\..\..\libcpu\arm\cortex-m4\cpuport.c</FilePath>
-            </File>
-          </Files>
-        </Group>
-        <Group>
-          <GroupName>DeviceDrivers</GroupName>
-          <Files>
-            <File>
-              <FileName>can.c</FileName>
-              <FileType>1</FileType>
-              <FilePath>..\..\..\components\drivers\can\can.c</FilePath>
-            </File>
-          </Files>
-          <Files>
-            <File>
-              <FileName>hwtimer.c</FileName>
-              <FileType>1</FileType>
-              <FilePath>..\..\..\components\drivers\hwtimer\hwtimer.c</FilePath>
-            </File>
-          </Files>
-          <Files>
-            <File>
-              <FileName>i2c-bit-ops.c</FileName>
-              <FileType>1</FileType>
-              <FilePath>..\..\..\components\drivers\i2c\i2c-bit-ops.c</FilePath>
-            </File>
-          </Files>
-          <Files>
-            <File>
-              <FileName>i2c_core.c</FileName>
-              <FileType>1</FileType>
-              <FilePath>..\..\..\components\drivers\i2c\i2c_core.c</FilePath>
-            </File>
-          </Files>
-          <Files>
-            <File>
-              <FileName>i2c_dev.c</FileName>
-              <FileType>1</FileType>
-              <FilePath>..\..\..\components\drivers\i2c\i2c_dev.c</FilePath>
-            </File>
-          </Files>
-          <Files>
-            <File>
-              <FileName>completion.c</FileName>
-              <FileType>1</FileType>
-              <FilePath>..\..\..\components\drivers\ipc\completion.c</FilePath>
-            </File>
-          </Files>
-          <Files>
-            <File>
-              <FileName>dataqueue.c</FileName>
-              <FileType>1</FileType>
-              <FilePath>..\..\..\components\drivers\ipc\dataqueue.c</FilePath>
-            </File>
-          </Files>
-          <Files>
-            <File>
-              <FileName>pipe.c</FileName>
-              <FileType>1</FileType>
-              <FilePath>..\..\..\components\drivers\ipc\pipe.c</FilePath>
-            </File>
-          </Files>
-          <Files>
-            <File>
-              <FileName>ringblk_buf.c</FileName>
-              <FileType>1</FileType>
-              <FilePath>..\..\..\components\drivers\ipc\ringblk_buf.c</FilePath>
-            </File>
-          </Files>
-          <Files>
-            <File>
-              <FileName>ringbuffer.c</FileName>
-              <FileType>1</FileType>
-              <FilePath>..\..\..\components\drivers\ipc\ringbuffer.c</FilePath>
-            </File>
-          </Files>
-          <Files>
-            <File>
-              <FileName>waitqueue.c</FileName>
-              <FileType>1</FileType>
-              <FilePath>..\..\..\components\drivers\ipc\waitqueue.c</FilePath>
-            </File>
-          </Files>
-          <Files>
-            <File>
-              <FileName>workqueue.c</FileName>
-              <FileType>1</FileType>
-              <FilePath>..\..\..\components\drivers\ipc\workqueue.c</FilePath>
-            </File>
-          </Files>
-          <Files>
-            <File>
-              <FileName>adc.c</FileName>
-              <FileType>1</FileType>
-              <FilePath>..\..\..\components\drivers\misc\adc.c</FilePath>
-            </File>
-          </Files>
-          <Files>
-            <File>
-              <FileName>dac.c</FileName>
-              <FileType>1</FileType>
-              <FilePath>..\..\..\components\drivers\misc\dac.c</FilePath>
-            </File>
-          </Files>
-          <Files>
-            <File>
-              <FileName>pin.c</FileName>
-              <FileType>1</FileType>
-              <FilePath>..\..\..\components\drivers\misc\pin.c</FilePath>
-            </File>
-          </Files>
-          <Files>
-<<<<<<< HEAD
-            <File>
-              <FileName>rtc.c</FileName>
-              <FileType>1</FileType>
-              <FilePath>..\..\..\components\drivers\rtc\rtc.c</FilePath>
-            </File>
-          </Files>
-          <Files>
-=======
->>>>>>> fddc522d
-            <File>
-              <FileName>serial.c</FileName>
-              <FileType>1</FileType>
-              <FilePath>..\..\..\components\drivers\serial\serial.c</FilePath>
-            </File>
-          </Files>
-          <Files>
-            <File>
-              <FileName>spi_core.c</FileName>
-              <FileType>1</FileType>
-              <FilePath>..\..\..\components\drivers\spi\spi_core.c</FilePath>
-            </File>
-          </Files>
-          <Files>
-            <File>
-              <FileName>spi_dev.c</FileName>
-              <FileType>1</FileType>
-              <FilePath>..\..\..\components\drivers\spi\spi_dev.c</FilePath>
-            </File>
-          </Files>
-          <Files>
-            <File>
-              <FileName>watchdog.c</FileName>
-              <FileType>1</FileType>
-              <FilePath>..\..\..\components\drivers\watchdog\watchdog.c</FilePath>
-            </File>
-          </Files>
-        </Group>
-        <Group>
-          <GroupName>Drivers</GroupName>
-          <Files>
-            <File>
-              <FileName>startup_n32g45x.s</FileName>
-              <FileType>2</FileType>
-              <FilePath>..\libraries\N32G45x_Firmware_Library\CMSIS\device\startup\startup_n32g45x.s</FilePath>
-            </File>
-          </Files>
-          <Files>
-            <File>
-              <FileName>board.c</FileName>
-              <FileType>1</FileType>
-              <FilePath>board\board.c</FilePath>
-            </File>
-          </Files>
-          <Files>
-            <File>
-              <FileName>drv_adc.c</FileName>
-              <FileType>1</FileType>
-              <FilePath>..\libraries\n32_drivers\drv_adc.c</FilePath>
-            </File>
-          </Files>
-          <Files>
-            <File>
-              <FileName>drv_can.c</FileName>
-              <FileType>1</FileType>
-              <FilePath>..\libraries\n32_drivers\drv_can.c</FilePath>
-            </File>
-          </Files>
-          <Files>
-            <File>
-              <FileName>drv_dac.c</FileName>
-              <FileType>1</FileType>
-              <FilePath>..\libraries\n32_drivers\drv_dac.c</FilePath>
-            </File>
-          </Files>
-          <Files>
-            <File>
-              <FileName>drv_gpio.c</FileName>
-              <FileType>1</FileType>
-              <FilePath>..\libraries\n32_drivers\drv_gpio.c</FilePath>
-            </File>
-          </Files>
-          <Files>
-            <File>
-              <FileName>drv_hwtimer.c</FileName>
-              <FileType>1</FileType>
-              <FilePath>..\libraries\n32_drivers\drv_hwtimer.c</FilePath>
-            </File>
-          </Files>
-          <Files>
-<<<<<<< HEAD
-            <File>
-              <FileName>drv_rtc.c</FileName>
-              <FileType>1</FileType>
-              <FilePath>..\libraries\n32_drivers\drv_rtc.c</FilePath>
-            </File>
-          </Files>
-          <Files>
-=======
->>>>>>> fddc522d
-            <File>
-              <FileName>drv_spi.c</FileName>
-              <FileType>1</FileType>
-              <FilePath>..\libraries\n32_drivers\drv_spi.c</FilePath>
-            </File>
-          </Files>
-          <Files>
-            <File>
-              <FileName>drv_usart.c</FileName>
-              <FileType>1</FileType>
-              <FilePath>..\libraries\n32_drivers\drv_usart.c</FilePath>
-            </File>
-          </Files>
-          <Files>
-            <File>
-              <FileName>drv_wdt.c</FileName>
-              <FileType>1</FileType>
-              <FilePath>..\libraries\n32_drivers\drv_wdt.c</FilePath>
-            </File>
-          </Files>
-        </Group>
-        <Group>
-          <GroupName>Finsh</GroupName>
-          <Files>
-            <File>
-              <FileName>shell.c</FileName>
-              <FileType>1</FileType>
-              <FilePath>..\..\..\components\finsh\shell.c</FilePath>
-            </File>
-          </Files>
-          <Files>
-            <File>
-              <FileName>msh.c</FileName>
-              <FileType>1</FileType>
-              <FilePath>..\..\..\components\finsh\msh.c</FilePath>
-            </File>
-          </Files>
-          <Files>
-<<<<<<< HEAD
-=======
-            <File>
-              <FileName>msh_parse.c</FileName>
-              <FileType>1</FileType>
-              <FilePath>..\..\..\components\finsh\msh_parse.c</FilePath>
-            </File>
-          </Files>
-          <Files>
->>>>>>> fddc522d
-            <File>
-              <FileName>cmd.c</FileName>
-              <FileType>1</FileType>
-              <FilePath>..\..\..\components\finsh\cmd.c</FilePath>
-            </File>
-          </Files>
-        </Group>
-        <Group>
-          <GroupName>Kernel</GroupName>
-          <Files>
-            <File>
-              <FileName>clock.c</FileName>
-              <FileType>1</FileType>
-              <FilePath>..\..\..\src\clock.c</FilePath>
-            </File>
-          </Files>
-          <Files>
-            <File>
-              <FileName>components.c</FileName>
-              <FileType>1</FileType>
-              <FilePath>..\..\..\src\components.c</FilePath>
-            </File>
-          </Files>
-          <Files>
-            <File>
-              <FileName>device.c</FileName>
-              <FileType>1</FileType>
-              <FilePath>..\..\..\src\device.c</FilePath>
-            </File>
-          </Files>
-          <Files>
-            <File>
-              <FileName>idle.c</FileName>
-              <FileType>1</FileType>
-              <FilePath>..\..\..\src\idle.c</FilePath>
-            </File>
-          </Files>
-          <Files>
-            <File>
-              <FileName>ipc.c</FileName>
-              <FileType>1</FileType>
-              <FilePath>..\..\..\src\ipc.c</FilePath>
-            </File>
-          </Files>
-          <Files>
-            <File>
-              <FileName>irq.c</FileName>
-              <FileType>1</FileType>
-              <FilePath>..\..\..\src\irq.c</FilePath>
-            </File>
-          </Files>
-          <Files>
-            <File>
-              <FileName>kservice.c</FileName>
-              <FileType>1</FileType>
-              <FilePath>..\..\..\src\kservice.c</FilePath>
-            </File>
-          </Files>
-          <Files>
-            <File>
-              <FileName>mem.c</FileName>
-              <FileType>1</FileType>
-              <FilePath>..\..\..\src\mem.c</FilePath>
-            </File>
-          </Files>
-          <Files>
-            <File>
-              <FileName>memheap.c</FileName>
-              <FileType>1</FileType>
-              <FilePath>..\..\..\src\memheap.c</FilePath>
-            </File>
-          </Files>
-          <Files>
-            <File>
-              <FileName>mempool.c</FileName>
-              <FileType>1</FileType>
-              <FilePath>..\..\..\src\mempool.c</FilePath>
-            </File>
-          </Files>
-          <Files>
-            <File>
-              <FileName>object.c</FileName>
-              <FileType>1</FileType>
-              <FilePath>..\..\..\src\object.c</FilePath>
-            </File>
-          </Files>
-          <Files>
-            <File>
-              <FileName>scheduler.c</FileName>
-              <FileType>1</FileType>
-              <FilePath>..\..\..\src\scheduler.c</FilePath>
-            </File>
-          </Files>
-          <Files>
-            <File>
-              <FileName>thread.c</FileName>
-              <FileType>1</FileType>
-              <FilePath>..\..\..\src\thread.c</FilePath>
-            </File>
-          </Files>
-          <Files>
-            <File>
-              <FileName>timer.c</FileName>
-              <FileType>1</FileType>
-              <FilePath>..\..\..\src\timer.c</FilePath>
-            </File>
-          </Files>
-        </Group>
-        <Group>
-          <GroupName>Libraries</GroupName>
-          <Files>
-            <File>
-              <FileName>n32g45x_pwr.c</FileName>
-              <FileType>1</FileType>
-              <FilePath>..\libraries\N32G45x_Firmware_Library\n32g45x_std_periph_driver\src\n32g45x_pwr.c</FilePath>
-            </File>
-          </Files>
-          <Files>
-            <File>
-              <FileName>n32g45x_usart.c</FileName>
-              <FileType>1</FileType>
-              <FilePath>..\libraries\N32G45x_Firmware_Library\n32g45x_std_periph_driver\src\n32g45x_usart.c</FilePath>
-            </File>
-          </Files>
-          <Files>
-            <File>
-              <FileName>n32g45x_wwdg.c</FileName>
-              <FileType>1</FileType>
-              <FilePath>..\libraries\N32G45x_Firmware_Library\n32g45x_std_periph_driver\src\n32g45x_wwdg.c</FilePath>
-            </File>
-          </Files>
-          <Files>
-            <File>
-              <FileName>n32g45x_exti.c</FileName>
-              <FileType>1</FileType>
-              <FilePath>..\libraries\N32G45x_Firmware_Library\n32g45x_std_periph_driver\src\n32g45x_exti.c</FilePath>
-            </File>
-          </Files>
-          <Files>
-            <File>
-              <FileName>n32g45x_can.c</FileName>
-              <FileType>1</FileType>
-              <FilePath>..\libraries\N32G45x_Firmware_Library\n32g45x_std_periph_driver\src\n32g45x_can.c</FilePath>
-            </File>
-          </Files>
-          <Files>
-            <File>
-              <FileName>misc.c</FileName>
-              <FileType>1</FileType>
-              <FilePath>..\libraries\N32G45x_Firmware_Library\n32g45x_std_periph_driver\src\misc.c</FilePath>
-            </File>
-          </Files>
-          <Files>
-            <File>
-              <FileName>n32g45x_spi.c</FileName>
-              <FileType>1</FileType>
-              <FilePath>..\libraries\N32G45x_Firmware_Library\n32g45x_std_periph_driver\src\n32g45x_spi.c</FilePath>
-            </File>
-          </Files>
-          <Files>
-            <File>
-              <FileName>n32g45x_i2c.c</FileName>
-              <FileType>1</FileType>
-              <FilePath>..\libraries\N32G45x_Firmware_Library\n32g45x_std_periph_driver\src\n32g45x_i2c.c</FilePath>
-            </File>
-          </Files>
-          <Files>
-            <File>
-              <FileName>n32g45x_adc.c</FileName>
-              <FileType>1</FileType>
-              <FilePath>..\libraries\N32G45x_Firmware_Library\n32g45x_std_periph_driver\src\n32g45x_adc.c</FilePath>
-            </File>
-          </Files>
-          <Files>
-<<<<<<< HEAD
-            <File>
-              <FileName>n32g45x_rtc.c</FileName>
-              <FileType>1</FileType>
-              <FilePath>..\libraries\N32G45x_Firmware_Library\n32g45x_std_periph_driver\src\n32g45x_rtc.c</FilePath>
-            </File>
-          </Files>
-          <Files>
-=======
->>>>>>> fddc522d
-            <File>
-              <FileName>n32g45x_gpio.c</FileName>
-              <FileType>1</FileType>
-              <FilePath>..\libraries\N32G45x_Firmware_Library\n32g45x_std_periph_driver\src\n32g45x_gpio.c</FilePath>
-            </File>
-          </Files>
-          <Files>
-            <File>
-              <FileName>n32g45x_iwdg.c</FileName>
-              <FileType>1</FileType>
-              <FilePath>..\libraries\N32G45x_Firmware_Library\n32g45x_std_periph_driver\src\n32g45x_iwdg.c</FilePath>
-            </File>
-          </Files>
-          <Files>
-            <File>
-              <FileName>n32g45x_dac.c</FileName>
-              <FileType>1</FileType>
-              <FilePath>..\libraries\N32G45x_Firmware_Library\n32g45x_std_periph_driver\src\n32g45x_dac.c</FilePath>
-            </File>
-          </Files>
-          <Files>
-            <File>
-              <FileName>n32g45x_tim.c</FileName>
-              <FileType>1</FileType>
-              <FilePath>..\libraries\N32G45x_Firmware_Library\n32g45x_std_periph_driver\src\n32g45x_tim.c</FilePath>
-            </File>
-          </Files>
-          <Files>
-            <File>
-              <FileName>system_n32g45x.c</FileName>
-              <FileType>1</FileType>
-              <FilePath>..\libraries\N32G45x_Firmware_Library\CMSIS\device\system_n32g45x.c</FilePath>
-            </File>
-          </Files>
-          <Files>
-            <File>
-              <FileName>n32g45x_rcc.c</FileName>
-              <FileType>1</FileType>
-              <FilePath>..\libraries\N32G45x_Firmware_Library\n32g45x_std_periph_driver\src\n32g45x_rcc.c</FilePath>
-            </File>
-          </Files>
-        </Group>
-      </Groups>
-    </Target>
-  </Targets>
-  <RTE>
-    <apis />
-    <components>
-      <component Cclass="CMSIS" Cgroup="CORE" Cvendor="ARM" Cversion="5.4.0" condition="ARMv6_7_8-M Device">
-        <package name="CMSIS" schemaVersion="1.3" url="http://www.keil.com/pack/" vendor="ARM" version="5.7.0" />
-        <targetInfos>
-          <targetInfo name="rt-thread" />
-        </targetInfos>
-      </component>
-    </components>
-    <files />
-  </RTE>
-  <LayerInfo>
-    <Layers>
-      <Layer>
-        <LayName>template</LayName>
-        <LayTarg>0</LayTarg>
-        <LayPrjMark>1</LayPrjMark>
-      </Layer>
-    </Layers>
-  </LayerInfo>
-</Project>+
+  <Extensions>
+    <cExt>*.c</cExt>
+    <aExt>*.s*; *.src; *.a*</aExt>
+    <oExt>*.obj; *.o</oExt>
+    <lExt>*.lib</lExt>
+    <tExt>*.txt; *.h; *.inc; *.md</tExt>
+    <pExt>*.plm</pExt>
+    <CppX>*.cpp</CppX>
+    <nMigrate>0</nMigrate>
+  </Extensions>
+
+  <DaveTm>
+    <dwLowDateTime>0</dwLowDateTime>
+    <dwHighDateTime>0</dwHighDateTime>
+  </DaveTm>
+
+  <Target>
+    <TargetName>rt-thread</TargetName>
+    <ToolsetNumber>0x4</ToolsetNumber>
+    <ToolsetName>ARM-ADS</ToolsetName>
+    <TargetOption>
+      <CLKADS>12000000</CLKADS>
+      <OPTTT>
+        <gFlags>1</gFlags>
+        <BeepAtEnd>1</BeepAtEnd>
+        <RunSim>0</RunSim>
+        <RunTarget>1</RunTarget>
+        <RunAbUc>0</RunAbUc>
+      </OPTTT>
+      <OPTHX>
+        <HexSelection>1</HexSelection>
+        <FlashByte>65535</FlashByte>
+        <HexRangeLowAddress>0</HexRangeLowAddress>
+        <HexRangeHighAddress>0</HexRangeHighAddress>
+        <HexOffset>0</HexOffset>
+      </OPTHX>
+      <OPTLEX>
+        <PageWidth>79</PageWidth>
+        <PageLength>66</PageLength>
+        <TabStop>8</TabStop>
+        <ListingPath>.\build\</ListingPath>
+      </OPTLEX>
+      <ListingPage>
+        <CreateCListing>1</CreateCListing>
+        <CreateAListing>1</CreateAListing>
+        <CreateLListing>1</CreateLListing>
+        <CreateIListing>0</CreateIListing>
+        <AsmCond>1</AsmCond>
+        <AsmSymb>1</AsmSymb>
+        <AsmXref>0</AsmXref>
+        <CCond>1</CCond>
+        <CCode>0</CCode>
+        <CListInc>0</CListInc>
+        <CSymb>0</CSymb>
+        <LinkerCodeListing>0</LinkerCodeListing>
+      </ListingPage>
+      <OPTXL>
+        <LMap>1</LMap>
+        <LComments>1</LComments>
+        <LGenerateSymbols>1</LGenerateSymbols>
+        <LLibSym>1</LLibSym>
+        <LLines>1</LLines>
+        <LLocSym>1</LLocSym>
+        <LPubSym>1</LPubSym>
+        <LXref>0</LXref>
+        <LExpSel>0</LExpSel>
+      </OPTXL>
+      <OPTFL>
+        <tvExp>1</tvExp>
+        <tvExpOptDlg>0</tvExpOptDlg>
+        <IsCurrentTarget>1</IsCurrentTarget>
+      </OPTFL>
+      <CpuCode>255</CpuCode>
+      <DebugOpt>
+        <uSim>0</uSim>
+        <uTrg>1</uTrg>
+        <sLdApp>1</sLdApp>
+        <sGomain>1</sGomain>
+        <sRbreak>1</sRbreak>
+        <sRwatch>1</sRwatch>
+        <sRmem>1</sRmem>
+        <sRfunc>1</sRfunc>
+        <sRbox>1</sRbox>
+        <tLdApp>1</tLdApp>
+        <tGomain>1</tGomain>
+        <tRbreak>1</tRbreak>
+        <tRwatch>1</tRwatch>
+        <tRmem>1</tRmem>
+        <tRfunc>0</tRfunc>
+        <tRbox>1</tRbox>
+        <tRtrace>1</tRtrace>
+        <sRSysVw>1</sRSysVw>
+        <tRSysVw>1</tRSysVw>
+        <sRunDeb>0</sRunDeb>
+        <sLrtime>0</sLrtime>
+        <bEvRecOn>1</bEvRecOn>
+        <bSchkAxf>0</bSchkAxf>
+        <bTchkAxf>0</bTchkAxf>
+        <nTsel>3</nTsel>
+        <sDll></sDll>
+        <sDllPa></sDllPa>
+        <sDlgDll></sDlgDll>
+        <sDlgPa></sDlgPa>
+        <sIfile></sIfile>
+        <tDll></tDll>
+        <tDllPa></tDllPa>
+        <tDlgDll></tDlgDll>
+        <tDlgPa></tDlgPa>
+        <tIfile></tIfile>
+        <pMon>BIN\CMSIS_AGDI.dll</pMon>
+      </DebugOpt>
+      <TargetDriverDllRegistry>
+        <SetRegEntry>
+          <Number>0</Number>
+          <Key>UL2CM3</Key>
+          <Name>UL2CM3(-S0 -C0 -P0 )  -FN1 -FC1000 -FD20000000 -FF0N32G45x -FL080000 -FS08000000 -FP0($$Device:N32G457VEL7$Flash\N32G45x.FLM)</Name>
+        </SetRegEntry>
+        <SetRegEntry>
+          <Number>0</Number>
+          <Key>CMSIS_AGDI</Key>
+          <Name>-X"Any" -UAny -O206 -S0 -C0 -P00000000 -N00("ARM CoreSight SW-DP") -D00(2BA01477) -L00(0) -TO65554 -TC10000000 -TT10000000 -TP20 -TDS8007 -TDT0 -TDC1F -TIEFFFFFFFF -TIP8 -FO7 -FD20000000 -FC1000 -FN1 -FF0N32G45x.FLM -FS08000000 -FL080000 -FP0($$Device:N32G457VEL7$Flash\N32G45x.FLM)</Name>
+        </SetRegEntry>
+      </TargetDriverDllRegistry>
+      <Breakpoint/>
+      <Tracepoint>
+        <THDelay>0</THDelay>
+      </Tracepoint>
+      <DebugFlag>
+        <trace>0</trace>
+        <periodic>0</periodic>
+        <aLwin>0</aLwin>
+        <aCover>0</aCover>
+        <aSer1>0</aSer1>
+        <aSer2>0</aSer2>
+        <aPa>0</aPa>
+        <viewmode>0</viewmode>
+        <vrSel>0</vrSel>
+        <aSym>0</aSym>
+        <aTbox>0</aTbox>
+        <AscS1>0</AscS1>
+        <AscS2>0</AscS2>
+        <AscS3>0</AscS3>
+        <aSer3>0</aSer3>
+        <eProf>0</eProf>
+        <aLa>0</aLa>
+        <aPa1>0</aPa1>
+        <AscS4>0</AscS4>
+        <aSer4>0</aSer4>
+        <StkLoc>0</StkLoc>
+        <TrcWin>0</TrcWin>
+        <newCpu>0</newCpu>
+        <uProt>0</uProt>
+      </DebugFlag>
+      <LintExecutable></LintExecutable>
+      <LintConfigFile></LintConfigFile>
+      <bLintAuto>0</bLintAuto>
+      <bAutoGenD>0</bAutoGenD>
+      <LntExFlags>0</LntExFlags>
+      <pMisraName></pMisraName>
+      <pszMrule></pszMrule>
+      <pSingCmds></pSingCmds>
+      <pMultCmds></pMultCmds>
+      <pMisraNamep></pMisraNamep>
+      <pszMrulep></pszMrulep>
+      <pSingCmdsp></pSingCmdsp>
+      <pMultCmdsp></pMultCmdsp>
+    </TargetOption>
+  </Target>
+
+  <Group>
+    <GroupName>::CMSIS</GroupName>
+    <tvExp>0</tvExp>
+    <tvExpOptDlg>0</tvExpOptDlg>
+    <cbSel>0</cbSel>
+    <RteFlg>1</RteFlg>
+  </Group>
+
+</ProjectOpt>