menu "Hardware Drivers Config"

config SOC_STM32F407VE
    bool
    select SOC_SERIES_STM32F4
    select RT_USING_COMPONENTS_INIT
    select RT_USING_USER_MAIN
    default y

menu "Onboard Peripheral Drivers"

    config BSP_USING_VIRTUAL_USART
        bool "Enable DAPLink USB-to-USART1 virtual port"
        select BSP_USING_UART
        select BSP_USING_UART1
        default y

    config BSP_USING_ON_BOARD_FLASH
        bool "Enable Onboard SPI Flash"
        select BSP_USING_SPI
        select BSP_USING_SPI1
        select BSP_SPI1_TX_USING_DMA
        select BSP_SPI1_RX_USING_DMA
        select RT_USING_SFUD
        default n

endmenu

menu "On-chip Peripheral Drivers"

    config BSP_USING_GPIO
        bool "Enable GPIO"
        select RT_USING_PIN
        default y

    menuconfig BSP_USING_UART
        bool "Enable UART"
        default y
        select RT_USING_SERIAL
        if BSP_USING_UART
            config BSP_STM32_UART_V1_TX_TIMEOUT
                int "UART TX timeout"
                default 2000
                depends on RT_USING_SERIAL_V1
                
            config BSP_USING_UART1
                bool "Enable UART1"
                default y

            config BSP_UART1_RX_USING_DMA
                bool "Enable UART1 RX DMA"
                depends on BSP_USING_UART1 && RT_SERIAL_USING_DMA
                default n
        endif
        
    menuconfig BSP_USING_SPI
            bool "Enable SPI BUS"
            default n
            select RT_USING_SPI
            if BSP_USING_SPI
                config BSP_USING_SPI1
                    bool "Enable SPI1 BUS"
                    default n

                config BSP_SPI1_TX_USING_DMA
                    bool "Enable SPI1 TX DMA"
                    depends on BSP_USING_SPI1
                    default n

                config BSP_SPI1_RX_USING_DMA
                    bool "Enable SPI1 RX DMA"
                    depends on BSP_USING_SPI1
                    select BSP_SPI1_TX_USING_DMA
                    default n

                config BSP_USING_SPI2
                    bool "Enable SPI2 BUS"
                    default n

                config BSP_SPI2_TX_USING_DMA
                    bool "Enable SPI2 TX DMA"
                    depends on BSP_USING_SPI2
                    default n

                config BSP_SPI2_RX_USING_DMA
                    bool "Enable SPI2 RX DMA"
                    depends on BSP_USING_SPI2
                    select BSP_SPI2_TX_USING_DMA
                    default n
            endif
<<<<<<< HEAD
<<<<<<< HEAD
=======
=======
>>>>>>> 916b2128

    config BSP_USING_SDIO
        bool "Enable SDIO"
        select RT_USING_SDIO
        default n
        if BSP_USING_SDIO
            config SDIO_MAX_FREQ
                int "sdio max freq"
                range 0 24000000
                depends on BSP_USING_SDIO
                default 1000000
        endif

    menuconfig BSP_USING_ONCHIP_RTC
        bool "Enable RTC"
        select RT_USING_RTC
        default n
        if BSP_USING_ONCHIP_RTC
            choice
                prompt "Select clock source"
                default BSP_RTC_USING_LSE

                config BSP_RTC_USING_LSE
                    bool "RTC USING LSE"

                config BSP_RTC_USING_LSI
                    bool "RTC USING LSI"
            endchoice
        endif
<<<<<<< HEAD

    menuconfig BSP_USING_I2C
        bool "Enable I2C"
        default n
        if BSP_USING_I2C
            menuconfig BSP_USING_I2C1
                bool "Enable I2C1 BUS (software simulation)"
                default n
                select RT_USING_I2C
                select RT_USING_I2C_BITOPS
                select RT_USING_PIN
                if BSP_USING_I2C1
                    config BSP_I2C1_SCL_PIN
                        int "i2c1 scl pin number"
                        range 0 143
                        default 22
                    config BSP_I2C1_SDA_PIN
                        int "I2C1 sda pin number"
                        range 0 143
                        default 23
                endif

            menuconfig BSP_USING_I2C2
                bool "Enable I2C2 BUS (software simulation)"
                default n
                select RT_USING_I2C
                select RT_USING_I2C_BITOPS
                select RT_USING_PIN
                if BSP_USING_I2C2
                    config BSP_I2C2_SCL_PIN
                        int "i2c2 scl pin number"
                        range 0 143
                        default 26
                    config BSP_I2C2_SDA_PIN
                        int "I2C2 sda pin number"
                        range 0 143
                        default 27
                endif
        endif
        
    menuconfig BSP_USING_TIM
        bool "Enable timer"
        default n
        select RT_USING_HWTIMER
        if BSP_USING_TIM
            config BSP_USING_TIM11
                bool "Enable TIM11"
                default n

            config BSP_USING_TIM13
                bool "Enable TIM13"
                default n

            config BSP_USING_TIM14
                bool "Enable TIM14"
                default n
        endif

    menuconfig BSP_USING_PWM
        bool "Enable PWM"
        default n
        select RT_USING_PWM
        if BSP_USING_PWM
        menuconfig BSP_USING_PWM1
            bool "Enable timer1 output PWM"
            default n
            if BSP_USING_PWM1
                config BSP_USING_PWM1_CH1
                    bool "Enable PWM1 channel1"
                    default n
                config BSP_USING_PWM1_CH2
                    bool "Enable PWM1 channel2"
                    default n
                config BSP_USING_PWM1_CH3
                    bool "Enable PWM1 channel3"
                    default n
                config BSP_USING_PWM1_CH4
                    bool "Enable PWM1 channel4"
                    default n
            endif
        menuconfig BSP_USING_PWM3
            bool "Enable timer3 output PWM"
            default n
            if BSP_USING_PWM3
                config BSP_USING_PWM3_CH1
                    bool "Enable PWM3 channel1"
                    default n
                config BSP_USING_PWM3_CH2
                    bool "Enable PWM3 channel2"
                    default n
            endif
        menuconfig BSP_USING_PWM4
            bool "Enable timer4 output PWM"
            default n
            if BSP_USING_PWM4
                config BSP_USING_PWM4_CH1
                    bool "Enable PWM4 channel1"
                    default n
                config BSP_USING_PWM4_CH2
                    bool "Enable PWM4 channel2"
                    default n
            endif
        endif
>>>>>>> 69a5eaa3df (add i2c,timer,pwm support for bsp:stm32f407-micu)
=======
>>>>>>> 916b2128
    source "$(BSP_DIR)/../libraries/HAL_Drivers/drivers/Kconfig"

endmenu

menu "Board extended module Drivers"

endmenu

endmenu<|MERGE_RESOLUTION|>--- conflicted
+++ resolved
@@ -88,11 +88,6 @@
                     select BSP_SPI2_TX_USING_DMA
                     default n
             endif
-<<<<<<< HEAD
-<<<<<<< HEAD
-=======
-=======
->>>>>>> 916b2128
 
     config BSP_USING_SDIO
         bool "Enable SDIO"
@@ -122,7 +117,6 @@
                     bool "RTC USING LSI"
             endchoice
         endif
-<<<<<<< HEAD
 
     menuconfig BSP_USING_I2C
         bool "Enable I2C"
@@ -226,9 +220,6 @@
                     default n
             endif
         endif
->>>>>>> 69a5eaa3df (add i2c,timer,pwm support for bsp:stm32f407-micu)
-=======
->>>>>>> 916b2128
     source "$(BSP_DIR)/../libraries/HAL_Drivers/drivers/Kconfig"
 
 endmenu
