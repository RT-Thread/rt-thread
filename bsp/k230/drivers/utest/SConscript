from building import *

src = []

if GetDepend('RT_UTEST_USING_ALL_CASES') or GetDepend('BSP_UTEST_DRIVERS'):
    src += ['test_gpio.c']
    src += ['test_gpio_irq.c']

    if GetDepend('BSP_USING_ADC'):
        src += ['test_adc.c']

    if GetDepend('BSP_USING_TIMERS'):
        src += ['test_timer.c']

    if GetDepend('BSP_USING_WDT'):
        src += ['test_wdt.c']

    if GetDepend('BSP_USING_PWM'):
        src += ['test_pwm.c']

    if GetDepend('BSP_USING_PDMA'):
        src += ['test_pdma.c']

    if GetDepend('BSP_USING_TS'):
        src += ['test_ts.c']
<<<<<<< HEAD
=======

    if GetDepend('BSP_USING_UART'):
        src += ['test_uart.c']
>>>>>>> f6026401
        
group = DefineGroup('utestcases', src, depend = [''])

Return('group')<|MERGE_RESOLUTION|>--- conflicted
+++ resolved
@@ -23,12 +23,9 @@
 
     if GetDepend('BSP_USING_TS'):
         src += ['test_ts.c']
-<<<<<<< HEAD
-=======
 
     if GetDepend('BSP_USING_UART'):
         src += ['test_uart.c']
->>>>>>> f6026401
         
 group = DefineGroup('utestcases', src, depend = [''])
 
