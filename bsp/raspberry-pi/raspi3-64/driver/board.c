--- conflicted
+++ resolved
@@ -109,11 +109,7 @@
     rt_hw_timer_init();
     rt_thread_idle_sethook(idle_wfi);
 
-<<<<<<< HEAD
-#ifdef RT_USING_CONSOLE
-=======
 #if defined(RT_USING_CONSOLE) && defined(RT_USING_DEVICE)
->>>>>>> 49ccbdb8
     /* set console device */
     rt_console_set_device(RT_CONSOLE_DEVICE_NAME);
 #endif
