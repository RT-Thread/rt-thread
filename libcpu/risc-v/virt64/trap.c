--- conflicted
+++ resolved
@@ -21,14 +21,8 @@
 
 #ifdef RT_USING_SMART
 #include <lwp_arch.h>
-<<<<<<< HEAD
-#define rt_using_smart 1
-#else
-#define rt_using_smart 0
-=======
 #else
 #define rt_hw_backtrace(...) (0)
->>>>>>> d3a5436f
 #endif
 
 void dump_regs(struct rt_hw_stack_frame *regs)
