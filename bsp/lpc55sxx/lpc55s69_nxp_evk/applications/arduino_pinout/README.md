--- conflicted
+++ resolved
@@ -22,11 +22,7 @@
 
 ![LPC55s69-nxp-evk-pinout2](LPC55s69-nxp-evk-pinout2.png)
 
-<<<<<<< HEAD
-| Arduino引脚编号  | LPC引脚编号 | 5V容忍 | 备注  |
-=======
 | Arduino引脚编号  | LPC55引脚编号 | 5V容忍 | 备注  |
->>>>>>> faddfecb
 | ------------------- | --------- | ---- | ------------------------------------------------------------------------- |
 | 0 (D0) | P(1,24) | 是/否 | Serial2-RX，默认被RT-Thread的UART设备框架uart2接管 |
 | 1 (D1) | P(0,27) | 是/否 | Serial2-TX，默认被RT-Thread的UART设备框架uart2接管 |
