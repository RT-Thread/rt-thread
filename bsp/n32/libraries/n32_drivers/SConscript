Import('RTT_ROOT')
Import('rtconfig')
from building import *

cwd = GetCurrentDir()

# add the general drivers.
src = Split("""
""")
#common driver file gpio,rcc init
src += ['drv_base.c']

src += ['drv_base.c']

if GetDepend(['RT_USING_PIN']):
    src += ['drv_gpio.c']

if GetDepend(['RT_USING_SERIAL']):
    if GetDepend(['RT_USING_SERIAL_V2']):
        src += ['drv_usart_v2.c']
    else:
        src += ['drv_usart.c']

if GetDepend(['RT_USING_HWTIMER']):
    src += ['drv_hwtimer.c']


if GetDepend(['RT_USING_PWM']):
    src += ['drv_pwm.c']

if GetDepend(['RT_USING_SPI']):
    src += ['drv_spi.c']

if GetDepend(['RT_USING_I2C', 'RT_USING_I2C_BITOPS']):
    if GetDepend('BSP_USING_I2C1') or GetDepend('BSP_USING_I2C2') or GetDepend('BSP_USING_I2C3') or GetDepend('BSP_USING_I2C4'):
        src += ['drv_i2c.c']

if GetDepend(['RT_USING_ADC']):
    src += Glob('drv_adc.c')

if GetDepend(['RT_USING_DAC']):
    src += Glob('drv_dac.c')

if GetDepend(['RT_USING_CAN']):
    src += ['drv_can.c']

if GetDepend(['RT_USING_RTC']):
    src += ['drv_rtc.c']

if GetDepend(['RT_USING_WDT']):
    src += ['drv_wdt.c']

if GetDepend(['BSP_USING_PWM']):
<<<<<<< HEAD
    src += ['drv_pwm.c']

if GetDepend(['BSP_USING_TIM_ETR_CNT']):
    src += ['tim_ext_clk2.c']

if GetDepend(['BSP_USING_TIM_EXT_COUNTER']):
    src += ['tim_ext_clk1.c']
    
        
=======
    src += ['drv_pwm.c']  

if GetDepend(['BSP_USING_TIM_ETR_CNT']):
    src += ['tim_etr_cnt.c']     
     
if GetDepend(['BSP_USING_TIM_EXT_COUNTER']):
    src += ['drv_tim_external_counter.c']  

if GetDepend(['BSP_USING_TIM_PULSE_WIDTH']):
    src += ['drv_tim_pulse_width.c']    
      
>>>>>>> e95865f3
path =  [cwd]
path += [cwd + '/config']

group = DefineGroup('Drivers', src, depend = [''], CPPPATH = path)

Return('group')
<|MERGE_RESOLUTION|>--- conflicted
+++ resolved
@@ -51,17 +51,6 @@
     src += ['drv_wdt.c']
 
 if GetDepend(['BSP_USING_PWM']):
-<<<<<<< HEAD
-    src += ['drv_pwm.c']
-
-if GetDepend(['BSP_USING_TIM_ETR_CNT']):
-    src += ['tim_ext_clk2.c']
-
-if GetDepend(['BSP_USING_TIM_EXT_COUNTER']):
-    src += ['tim_ext_clk1.c']
-    
-        
-=======
     src += ['drv_pwm.c']  
 
 if GetDepend(['BSP_USING_TIM_ETR_CNT']):
@@ -73,7 +62,6 @@
 if GetDepend(['BSP_USING_TIM_PULSE_WIDTH']):
     src += ['drv_tim_pulse_width.c']    
       
->>>>>>> e95865f3
 path =  [cwd]
 path += [cwd + '/config']
 
