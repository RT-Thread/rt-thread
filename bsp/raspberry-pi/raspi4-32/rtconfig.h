--- conflicted
+++ resolved
@@ -47,11 +47,8 @@
 #define RT_CONSOLEBUF_SIZE 128
 #define RT_CONSOLE_DEVICE_NAME "uart1"
 #define RT_VER_NUM 0x50000
-<<<<<<< HEAD
-=======
 #define RT_USING_CACHE
 #define ARCH_ARM
->>>>>>> 9d8da765
 #define RT_USING_GIC_V2
 #define ARCH_ARMV8
 
@@ -313,9 +310,6 @@
 
 /* Device Control */
 
-<<<<<<< HEAD
-=======
-
 /* Other */
 
 /* Signal IO */
@@ -323,8 +317,6 @@
 
 /* Uncategorized */
 
-/* Privated Packages of RealThread */
->>>>>>> 9d8da765
 
 /* Other */
 
