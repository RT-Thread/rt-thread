/*
 * Copyright (c) 2006-2018, RT-Thread Development Team
 *
 * SPDX-License-Identifier: Apache-2.0
 *
 * Change Logs:
 * Date           Author       Notes
 * 2005-02-22     Bernard      The first version.
 * 2010-06-30     Bernard      Optimize for RT-Thread RTOS
 * 2011-03-12     Bernard      fix the filesystem lookup issue.
 * 2017-11-30     Bernard      fix the filesystem_operation_table issue.
 * 2017-12-05     Bernard      fix the fs type search issue in mkfs.
 */

#include <dfs_fs.h>
#include <dfs_file.h>
#include "dfs_private.h"

/**
 * @addtogroup FsApi
 */
/*@{*/

/**
 * this function will register a file system instance to device file system.
 *
 * @param ops the file system instance to be registered.
 *
 * @return 0 on successful, -1 on failed.
 */
int dfs_register(const struct dfs_filesystem_ops *ops)
{
    int ret = RT_EOK;
    const struct dfs_filesystem_ops **empty = NULL;
    const struct dfs_filesystem_ops **iter;

    /* lock filesystem */
    dfs_lock();
    /* check if this filesystem was already registered */
    for (iter = &filesystem_operation_table[0];
           iter < &filesystem_operation_table[DFS_FILESYSTEM_TYPES_MAX]; iter ++)
    {
        /* find out an empty filesystem type entry */
        if (*iter == NULL)
            (empty == NULL) ? (empty = iter) : 0;
        else if (strcmp((*iter)->name, ops->name) == 0)
        {
            rt_set_errno(-EEXIST);
            ret = -1;
            break;
        }
    }

    /* save the filesystem's operations */
    if (empty == NULL)
    {
        rt_set_errno(-ENOSPC);
        LOG_E("There is no space to register this file system (%d).", ops->name);
        ret = -1;
    }
    else if (ret == RT_EOK)
    {
        *empty = ops;
    }

    dfs_unlock();
    return ret;
}

/**
 * this function will return the file system mounted on specified path.
 *
 * @param path the specified path string.
 *
 * @return the found file system or NULL if no file system mounted on
 * specified path
 */
struct dfs_filesystem *dfs_filesystem_lookup(const char *path)
{
    struct dfs_filesystem *iter;
    struct dfs_filesystem *fs = NULL;
    uint32_t fspath, prefixlen;

    prefixlen = 0;

    RT_ASSERT(path);

    /* lock filesystem */
    dfs_lock();

    /* lookup it in the filesystem table */
    for (iter = &filesystem_table[0];
            iter < &filesystem_table[DFS_FILESYSTEMS_MAX]; iter++)
    {
        if ((iter->path == NULL) || (iter->ops == NULL))
            continue;

        fspath = strlen(iter->path);
        if ((fspath < prefixlen)
            || (strncmp(iter->path, path, fspath) != 0))
            continue;

        /* check next path separator */
        if (fspath > 1 && (strlen(path) > fspath) && (path[fspath] != '/'))
            continue;

        fs = iter;
        prefixlen = fspath;
    }

    dfs_unlock();

    return fs;
}

/**
 * this function will return the mounted path for specified device.
 *
 * @param device the device object which is mounted.
 *
 * @return the mounted path or NULL if none device mounted.
 */
const char* dfs_filesystem_get_mounted_path(struct rt_device* device)
{
    const char* path = NULL;
    struct dfs_filesystem *iter;

    dfs_lock();
    for (iter = &filesystem_table[0];
            iter < &filesystem_table[DFS_FILESYSTEMS_MAX]; iter++)
    {
        /* fint the mounted device */
        if (iter->ops == NULL) continue;
        else if (iter->dev_id == device)
        {
            path = iter->path;
            break;
        }
    }

    /* release filesystem_table lock */
    dfs_unlock();

    return path;
}

/**
 * this function will fetch the partition table on specified buffer.
 *
 * @param part the returned partition structure.
 * @param buf the buffer contains partition table.
 * @param pindex the index of partition table to fetch.
 *
 * @return RT_EOK on successful or -RT_ERROR on failed.
 */
int dfs_filesystem_get_partition(struct dfs_partition *part,
                                      uint8_t         *buf,
                                      uint32_t        pindex)
{
#define DPT_ADDRESS     0x1be       /* device partition offset in Boot Sector */
#define DPT_ITEM_SIZE   16          /* partition item size */

    uint8_t *dpt;
    uint8_t type;

    RT_ASSERT(part != NULL);
    RT_ASSERT(buf != NULL);

    dpt = buf + DPT_ADDRESS + pindex * DPT_ITEM_SIZE;

    /* check if it is a valid partition table */
    if ((*dpt != 0x80) && (*dpt != 0x00))
        return -EIO;

    /* get partition type */
    type = *(dpt+4);
    if (type == 0)
        return -EIO;

    /* set partition information
     *    size is the number of 512-Byte */
    part->type = type;
    part->offset = *(dpt+8) | *(dpt+9)<<8 | *(dpt+10)<<16 | *(dpt+11)<<24;
    part->size = *(dpt+12) | *(dpt+13)<<8 | *(dpt+14)<<16 | *(dpt+15)<<24;

    rt_kprintf("found part[%d], begin: %d, size: ",
               pindex, part->offset*512);
    if ((part->size>>11) == 0)
        rt_kprintf("%d%s",part->size>>1,"KB\n");     /* KB */
    else
    {
        unsigned int part_size;
        part_size = part->size >> 11;                /* MB */
        if ((part_size>>10) == 0)
            rt_kprintf("%d.%d%s",part_size,(part->size>>1)&0x3FF,"MB\n");
        else
            rt_kprintf("%d.%d%s",part_size>>10,part_size&0x3FF,"GB\n");
    }

    return RT_EOK;
}

/**
 * this function will mount a file system on a specified path.
 *
 * @param device_name the name of device which includes a file system.
 * @param path the path to mount a file system
 * @param filesystemtype the file system type
 * @param rwflag the read/write etc. flag.
 * @param data the private data(parameter) for this file system.
 *
 * @return 0 on successful or -1 on failed.
 */
int dfs_mount(const char   *device_name,
              const char   *path,
              const char   *filesystemtype,
              unsigned long rwflag,
              const void   *data)
{
    const struct dfs_filesystem_ops **ops;
    struct dfs_filesystem *iter;
    struct dfs_filesystem *fs = NULL;
    char *fullpath = NULL;
    rt_device_t dev_id;

    /* open specific device */
    if (device_name == NULL)
    {
        /* which is a non-device filesystem mount */
        dev_id = NULL;
    }
    else if ((dev_id = rt_device_find(device_name)) == NULL)
    {
        /* no this device */
        rt_set_errno(-ENODEV);
        return -1;
    }

    /* find out the specific filesystem */
    dfs_lock();

    for (ops = &filesystem_operation_table[0];
           ops < &filesystem_operation_table[DFS_FILESYSTEM_TYPES_MAX]; ops++)
        if ((*ops != NULL) && (strcmp((*ops)->name, filesystemtype) == 0))
            break;

    dfs_unlock();

    if (ops == &filesystem_operation_table[DFS_FILESYSTEM_TYPES_MAX])
    {
        /* can't find filesystem */
        rt_set_errno(-ENODEV);
        return -1;
    }

    /* check if there is mount implementation */
    if ((*ops == NULL) || ((*ops)->mount == NULL))
    {
        rt_set_errno(-ENOSYS);
        return -1;
    }

    /* make full path for special file */
    fullpath = dfs_normalize_path(NULL, path);
    if (fullpath == NULL) /* not an abstract path */
    {
        rt_set_errno(-ENOTDIR);
        return -1;
    }

    /* Check if the path exists or not, raw APIs call, fixme */
    if ((strcmp(fullpath, "/") != 0) && (strcmp(fullpath, "/dev") != 0))
    {
        struct dfs_fd fd;

        if (dfs_file_open(&fd, fullpath, O_RDONLY | O_DIRECTORY) < 0)
        {
            rt_free(fullpath);
            rt_set_errno(-ENOTDIR);

            return -1;
        }
        dfs_file_close(&fd);
    }

    /* check whether the file system mounted or not  in the filesystem table
     * if it is unmounted yet, find out an empty entry */
    dfs_lock();

    for (iter = &filesystem_table[0];
            iter < &filesystem_table[DFS_FILESYSTEMS_MAX]; iter++)
    {
        /* check if it is an empty filesystem table entry? if it is, save fs */
        if (iter->ops == NULL)
            (fs == NULL) ? (fs = iter) : 0;
        /* check if the PATH is mounted */
        else if (strcmp(iter->path, path) == 0)
        {
            rt_set_errno(-EINVAL);
            goto err1;
        }
    }

    if ((fs == NULL) && (iter == &filesystem_table[DFS_FILESYSTEMS_MAX]))
    {
        rt_set_errno(-ENOSPC);
        LOG_E("There is no space to mount this file system (%s).", filesystemtype);
        goto err1;
    }

    /* register file system */
    fs->path   = fullpath;
    fs->ops    = *ops;
    fs->dev_id = dev_id;
    /* release filesystem_table lock */
    dfs_unlock();

    /* open device, but do not check the status of device */
    if (dev_id != NULL)
    {
        if (rt_device_open(fs->dev_id,
                           RT_DEVICE_OFLAG_RDWR) != RT_EOK)
        {
            /* The underlaying device has error, clear the entry. */
            dfs_lock();
            memset(fs, 0, sizeof(struct dfs_filesystem));

            goto err1;
        }
    }

    /* call mount of this filesystem */
    if ((*ops)->mount(fs, rwflag, data) < 0)
    {
        /* close device */
        if (dev_id != NULL)
            rt_device_close(fs->dev_id);

        /* mount failed */
        dfs_lock();
        /* clear filesystem table entry */
        memset(fs, 0, sizeof(struct dfs_filesystem));

        goto err1;
    }

    return 0;

err1:
    dfs_unlock();
    rt_free(fullpath);

    return -1;
}

/**
 * this function will unmount a file system on specified path.
 *
 * @param specialfile the specified path which mounted a file system.
 *
 * @return 0 on successful or -1 on failed.
 */
int dfs_unmount(const char *specialfile)
{
    char *fullpath;
    struct dfs_filesystem *iter;
    struct dfs_filesystem *fs = NULL;

    fullpath = dfs_normalize_path(NULL, specialfile);
    if (fullpath == NULL)
    {
        rt_set_errno(-ENOTDIR);

        return -1;
    }

    /* lock filesystem */
    dfs_lock();

    for (iter = &filesystem_table[0];
            iter < &filesystem_table[DFS_FILESYSTEMS_MAX]; iter++)
    {
        /* check if the PATH is mounted */
        if ((iter->path != NULL) && (strcmp(iter->path, fullpath) == 0))
        {
            fs = iter;
            break;
        }
    }

    if (fs == NULL ||
        fs->ops->unmount == NULL ||
        fs->ops->unmount(fs) < 0)
    {
        goto err1;
    }

    /* close device, but do not check the status of device */
    if (fs->dev_id != NULL)
        rt_device_close(fs->dev_id);

    if (fs->path != NULL)
        rt_free(fs->path);

    /* clear this filesystem table entry */
    memset(fs, 0, sizeof(struct dfs_filesystem));

    dfs_unlock();
    rt_free(fullpath);

    return 0;

err1:
    dfs_unlock();
    rt_free(fullpath);

    return -1;
}

/**
 * make a file system on the special device
 *
 * @param fs_name the file system name
 * @param device_name the special device name
 *
 * @return 0 on successful, otherwise failed.
 */
int dfs_mkfs(const char *fs_name, const char *device_name)
{
    int index;
    rt_device_t dev_id = NULL;

    /* check device name, and it should not be NULL */
    if (device_name != NULL)
        dev_id = rt_device_find(device_name);

    if (dev_id == NULL)
    {
        rt_set_errno(-ENODEV);
        LOG_E("Device (%s) was not found", device_name);
        return -1;
    }

    /* lock file system */
    dfs_lock();
    /* find the file system operations */
    for (index = 0; index <= DFS_FILESYSTEM_TYPES_MAX; index ++)
    {
        if (filesystem_operation_table[index] != NULL &&
            strcmp(filesystem_operation_table[index]->name, fs_name) == 0)
            break;
    }
    dfs_unlock();

    if (index <= DFS_FILESYSTEM_TYPES_MAX)
    {
        /* find file system operation */
        const struct dfs_filesystem_ops *ops = filesystem_operation_table[index];
        if (ops->mkfs == NULL)
        {
            LOG_E("The file system (%s) mkfs function was not implement", fs_name);
            rt_set_errno(-ENOSYS);
            return -1;
        }

        return ops->mkfs(dev_id);
    }

    LOG_E("File system (%s) was not found.", fs_name);

    return -1;
}

/**
 * this function will return the information about a mounted file system.
 *
 * @param path the path which mounted file system.
 * @param buffer the buffer to save the returned information.
 *
 * @return 0 on successful, others on failed.
 */
int dfs_statfs(const char *path, struct statfs *buffer)
{
    struct dfs_filesystem *fs;

    fs = dfs_filesystem_lookup(path);
    if (fs != NULL)
    {
        if (fs->ops->statfs != NULL)
            return fs->ops->statfs(fs, buffer);
    }

    return -1;
}

#ifdef RT_USING_DFS_MNTTABLE
int dfs_mount_table(void)
{
    int index = 0;

    while (1)
    {
        if (mount_table[index].path == NULL) break;

        if (dfs_mount(mount_table[index].device_name,
                mount_table[index].path,
                mount_table[index].filesystemtype,
                mount_table[index].rwflag,
                mount_table[index].data) != 0)
        {
            rt_kprintf("mount fs[%s] on %s failed.\n", mount_table[index].filesystemtype,
                mount_table[index].path);
            return -RT_ERROR;
        }

        index ++;
    }
    return 0;
}
INIT_ENV_EXPORT(dfs_mount_table);
#endif

#ifdef RT_USING_FINSH
#include <finsh.h>
void mkfs(const char *fs_name, const char *device_name)
{
    dfs_mkfs(fs_name, device_name);
}
FINSH_FUNCTION_EXPORT(mkfs, make a file system);

int df(const char *path)
{
    int result;
    int minor = 0;
    long long cap;
    struct statfs buffer;

    int unit_index = 0;
    char *unit_str[] = {"KB", "MB", "GB"};

    result = dfs_statfs(path ? path : NULL, &buffer);
    if (result != 0)
    {
        rt_kprintf("dfs_statfs failed.\n");
        return -1;
    }

<<<<<<< HEAD
    cap = ((long long)buffer.f_bsize) * ((long long)buffer.f_bfree) / 1024LL;
    for (unit_index = 0; unit_index < 2; unit_index ++)
    {
        if (cap < 1024) break;

        minor = (cap % 1024) * 10 / 1024; /* only one decimal point */
        cap = cap / 1024;
    }

    rt_kprintf("disk free: %d.%d %s [ %d block, %d bytes per block ]\n",
        (unsigned long)cap, minor, unit_str[unit_index], buffer.f_bfree, buffer.f_bsize);
=======
    cap = (unsigned long long)buffer.f_bsize * buffer.f_bfree / 1024;
    rt_kprintf("disk free: %d KB [ %d block, %d bytes per block ]\n",
    (unsigned long)cap, buffer.f_bfree, buffer.f_bsize);
>>>>>>> 17e2e86e
    return 0;
}
FINSH_FUNCTION_EXPORT(df, get disk free);
#endif

/* @} */<|MERGE_RESOLUTION|>--- conflicted
+++ resolved
@@ -545,23 +545,9 @@
         return -1;
     }
 
-<<<<<<< HEAD
-    cap = ((long long)buffer.f_bsize) * ((long long)buffer.f_bfree) / 1024LL;
-    for (unit_index = 0; unit_index < 2; unit_index ++)
-    {
-        if (cap < 1024) break;
-
-        minor = (cap % 1024) * 10 / 1024; /* only one decimal point */
-        cap = cap / 1024;
-    }
-
-    rt_kprintf("disk free: %d.%d %s [ %d block, %d bytes per block ]\n",
-        (unsigned long)cap, minor, unit_str[unit_index], buffer.f_bfree, buffer.f_bsize);
-=======
     cap = (unsigned long long)buffer.f_bsize * buffer.f_bfree / 1024;
     rt_kprintf("disk free: %d KB [ %d block, %d bytes per block ]\n",
     (unsigned long)cap, buffer.f_bfree, buffer.f_bsize);
->>>>>>> 17e2e86e
     return 0;
 }
 FINSH_FUNCTION_EXPORT(df, get disk free);
