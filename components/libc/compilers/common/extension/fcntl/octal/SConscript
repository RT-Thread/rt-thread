from building import *
Import('rtconfig')

src   = []
cwd   = GetCurrentDir()
CPPPATH = [cwd]
group = []

<<<<<<< HEAD
if rtconfig.PLATFORM == 'armcc' or\
   rtconfig.PLATFORM == 'armclang' or\
   rtconfig.PLATFORM == 'iar':
=======
if rtconfig.PLATFORM in ['armcc', 'armclang'] or\
   rtconfig.PLATFORM == 'iar' or\
   rtconfig.CROSS_TOOL == 'msvc':
>>>>>>> b06228ec
    group = DefineGroup('Compiler', src, depend = [''], CPPPATH = CPPPATH)
Return('group')<|MERGE_RESOLUTION|>--- conflicted
+++ resolved
@@ -6,14 +6,6 @@
 CPPPATH = [cwd]
 group = []
 
-<<<<<<< HEAD
-if rtconfig.PLATFORM == 'armcc' or\
-   rtconfig.PLATFORM == 'armclang' or\
-   rtconfig.PLATFORM == 'iar':
-=======
-if rtconfig.PLATFORM in ['armcc', 'armclang'] or\
-   rtconfig.PLATFORM == 'iar' or\
-   rtconfig.CROSS_TOOL == 'msvc':
->>>>>>> b06228ec
+if rtconfig.PLATFORM in ['armcc', 'armclang', 'iar']:
     group = DefineGroup('Compiler', src, depend = [''], CPPPATH = CPPPATH)
 Return('group')