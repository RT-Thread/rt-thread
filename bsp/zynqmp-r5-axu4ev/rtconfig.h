--- conflicted
+++ resolved
@@ -47,10 +47,7 @@
 #define RT_CONSOLEBUF_SIZE 128
 #define RT_CONSOLE_DEVICE_NAME "uart0"
 #define RT_VER_NUM 0x50000
-<<<<<<< HEAD
-=======
 #define RT_USING_CACHE
->>>>>>> 9d8da765
 
 /* RT-Thread Components */
 
@@ -298,9 +295,6 @@
 
 /* Device Control */
 
-<<<<<<< HEAD
-=======
-
 /* Other */
 
 /* Signal IO */
@@ -308,8 +302,6 @@
 
 /* Uncategorized */
 
-/* Privated Packages of RealThread */
->>>>>>> 9d8da765
 
 /* Other */
 
