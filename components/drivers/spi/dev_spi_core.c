--- conflicted
+++ resolved
@@ -56,13 +56,8 @@
 
             for (int i = 0; i < pin_count; ++i)
             {
-<<<<<<< HEAD
                 bus->cs_pins[i] = rt_pin_get_named_pin(&bus->parent, "cs", i,
                                                        RT_NULL, &bus->cs_active_vals[i]);
-=======
-                bus->pins[i] = rt_pin_get_named_pin(&bus->parent, "cs", i,
-                                                    RT_NULL, RT_NULL);
->>>>>>> f820c194
             }
         }
         else if (pin_count < 0)
