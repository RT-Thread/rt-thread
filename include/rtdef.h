/*
 * Copyright (c) 2006-2022, RT-Thread Development Team
 *
 * SPDX-License-Identifier: Apache-2.0
 *
 * Change Logs:
 * Date           Author       Notes
 * 2007-01-10     Bernard      the first version
 * 2008-07-12     Bernard      remove all rt_int8, rt_uint32_t etc typedef
 * 2010-10-26     yi.qiu       add module support
 * 2010-11-10     Bernard      add cleanup callback function in thread exit.
 * 2011-05-09     Bernard      use builtin va_arg in GCC 4.x
 * 2012-11-16     Bernard      change RT_NULL from ((void*)0) to 0.
 * 2012-12-29     Bernard      change the RT_USING_MEMPOOL location and add
 *                             RT_USING_MEMHEAP condition.
 * 2012-12-30     Bernard      add more control command for graphic.
 * 2013-01-09     Bernard      change version number.
 * 2015-02-01     Bernard      change version number to v2.1.0
 * 2017-08-31     Bernard      change version number to v3.0.0
 * 2017-11-30     Bernard      change version number to v3.0.1
 * 2017-12-27     Bernard      change version number to v3.0.2
 * 2018-02-24     Bernard      change version number to v3.0.3
 * 2018-04-25     Bernard      change version number to v3.0.4
 * 2018-05-31     Bernard      change version number to v3.1.0
 * 2018-09-04     Bernard      change version number to v3.1.1
 * 2018-09-14     Bernard      apply Apache License v2.0 to RT-Thread Kernel
 * 2018-10-13     Bernard      change version number to v4.0.0
 * 2018-10-02     Bernard      add 64bit arch support
 * 2018-11-22     Jesven       add smp member to struct rt_thread
 *                             add struct rt_cpu
 *                             add smp relevant macros
 * 2019-01-27     Bernard      change version number to v4.0.1
 * 2019-05-17     Bernard      change version number to v4.0.2
 * 2019-12-20     Bernard      change version number to v4.0.3
 * 2020-08-10     Meco Man     add macro for struct rt_device_ops
 * 2020-10-23     Meco Man     define maximum value of ipc type
 * 2021-03-19     Meco Man     add security devices
 * 2021-05-10     armink       change version number to v4.0.4
 * 2021-11-19     Meco Man     change version number to v4.1.0
 * 2021-12-21     Meco Man     re-implement RT_UNUSED
 * 2022-01-01     Gabriel      improve hooking method
 * 2022-01-07     Gabriel      move some __on_rt_xxxxx_hook to dedicated c source files
 * 2022-01-12     Meco Man     remove RT_THREAD_BLOCK
 * 2022-04-20     Meco Man     change version number to v4.1.1
<<<<<<< HEAD
 * 2022-04-21     THEWON       add macro RT_VERSION_CHECK
=======
 * 2022-06-29     Meco Man     add RT_USING_LIBC and standard libc headers
>>>>>>> 9623706e
 */

#ifndef __RT_DEF_H__
#define __RT_DEF_H__

#include <rtconfig.h>
#ifdef RT_USING_LIBC
#include <stdint.h>
#include <stddef.h>
#include <stdarg.h>
#endif /* RT_USING_LIBC */

#ifdef __cplusplus
extern "C" {
#endif

/**
 * @addtogroup BasicDef
 */

/**@{*/

/* RT-Thread version information */
#define RT_VERSION                      4               /**< major version number */
#define RT_SUBVERSION                   1               /**< minor version number */
#define RT_REVISION                     1               /**< revise version number */

/* RT-Thread version */
#define RTTHREAD_VERSION                RT_VERSION_CHECK(RT_VERSION, RT_SUBVERSION, RT_REVISION)
/*
   can be used like #if (RTTHREAD_VERSION >= RT_VERSION_CHECK(4, 0, 5))
*/
#define RT_VERSION_CHECK(major, minor, revise)          ((major * 10000) + \
                                                         (minor * 100) + revise)

/* RT-Thread basic data type definitions */
#ifndef RT_USING_ARCH_DATA_TYPE
#ifdef RT_USING_LIBC
typedef int8_t                          rt_int8_t;      /**<  8bit integer type */
typedef int16_t                         rt_int16_t;     /**< 16bit integer type */
typedef int32_t                         rt_int32_t;     /**< 32bit integer type */
typedef uint8_t                         rt_uint8_t;     /**<  8bit unsigned integer type */
typedef uint16_t                        rt_uint16_t;    /**< 16bit unsigned integer type */
typedef uint32_t                        rt_uint32_t;    /**< 32bit unsigned integer type */
typedef int64_t                         rt_int64_t;     /**< 64bit integer type */
typedef uint64_t                        rt_uint64_t;    /**< 64bit unsigned integer type */
typedef size_t                          rt_size_t;      /**< Type for size number */

#else
typedef signed   char                   rt_int8_t;      /**<  8bit integer type */
typedef signed   short                  rt_int16_t;     /**< 16bit integer type */
typedef signed   int                    rt_int32_t;     /**< 32bit integer type */
typedef unsigned char                   rt_uint8_t;     /**<  8bit unsigned integer type */
typedef unsigned short                  rt_uint16_t;    /**< 16bit unsigned integer type */
typedef unsigned int                    rt_uint32_t;    /**< 32bit unsigned integer type */

#ifdef ARCH_CPU_64BIT
typedef signed long                     rt_int64_t;     /**< 64bit integer type */
typedef unsigned long                   rt_uint64_t;    /**< 64bit unsigned integer type */
typedef unsigned long                   rt_size_t;      /**< Type for size number */
#else
typedef signed long long                rt_int64_t;     /**< 64bit integer type */
typedef unsigned long long              rt_uint64_t;    /**< 64bit unsigned integer type */
typedef unsigned int                    rt_size_t;      /**< Type for size number */
#endif /* ARCH_CPU_64BIT */
#endif /* RT_USING_LIBC */
#endif /* RT_USING_ARCH_DATA_TYPE */

typedef int                             rt_bool_t;      /**< boolean type */
typedef long                            rt_base_t;      /**< Nbit CPU related date type */
typedef unsigned long                   rt_ubase_t;     /**< Nbit unsigned CPU related data type */

typedef rt_base_t                       rt_err_t;       /**< Type for error number */
typedef rt_uint32_t                     rt_time_t;      /**< Type for time stamp */
typedef rt_uint32_t                     rt_tick_t;      /**< Type for tick count */
typedef rt_base_t                       rt_flag_t;      /**< Type for flags */
typedef rt_ubase_t                      rt_dev_t;       /**< Type for device */
typedef rt_base_t                       rt_off_t;       /**< Type for offset */

/* boolean type definitions */
#define RT_TRUE                         1               /**< boolean true  */
#define RT_FALSE                        0               /**< boolean fails */

/* null pointer definition */
#define RT_NULL                         0

/**@}*/

/* maximum value of base type */
#ifdef RT_USING_LIBC
#define RT_UINT8_MAX                    UINT8_MAX       /**< Maximum number of UINT8 */
#define RT_UINT16_MAX                   UINT16_MAX      /**< Maximum number of UINT16 */
#define RT_UINT32_MAX                   UINT32_MAX      /**< Maximum number of UINT32 */
#else
#define RT_UINT8_MAX                    0xff            /**< Maximum number of UINT8 */
#define RT_UINT16_MAX                   0xffff          /**< Maximum number of UINT16 */
#define RT_UINT32_MAX                   0xffffffff      /**< Maximum number of UINT32 */
#endif /* RT_USING_LIBC */

#define RT_TICK_MAX                     RT_UINT32_MAX   /**< Maximum number of tick */

/* maximum value of ipc type */
#define RT_SEM_VALUE_MAX                RT_UINT16_MAX   /**< Maximum number of semaphore .value */
#define RT_MUTEX_VALUE_MAX              RT_UINT16_MAX   /**< Maximum number of mutex .value */
#define RT_MUTEX_HOLD_MAX               RT_UINT8_MAX    /**< Maximum number of mutex .hold */
#define RT_MB_ENTRY_MAX                 RT_UINT16_MAX   /**< Maximum number of mailbox .entry */
#define RT_MQ_ENTRY_MAX                 RT_UINT16_MAX   /**< Maximum number of message queue .entry */

#define RT_UNUSED(x)                   ((void)x)

/* Compiler Related Definitions */
#if defined(__ARMCC_VERSION)           /* ARM Compiler */
#define RT_SECTION(x)               __attribute__((section(x)))
#define RT_USED                     __attribute__((used))
#define ALIGN(n)                    __attribute__((aligned(n)))
#define RT_WEAK                     __attribute__((weak))
#define rt_inline                   static __inline
/* module compiling */
#ifdef RT_USING_MODULE
#define RTT_API                     __declspec(dllimport)
#else
#define RTT_API                     __declspec(dllexport)
#endif /* RT_USING_MODULE */
#elif defined (__IAR_SYSTEMS_ICC__)     /* for IAR Compiler */
#define RT_SECTION(x)               @ x
#define RT_USED                     __root
#define PRAGMA(x)                   _Pragma(#x)
#define ALIGN(n)                    PRAGMA(data_alignment=n)
#define RT_WEAK                     __weak
#define rt_inline                   static inline
#define RTT_API
#elif defined (__GNUC__)                /* GNU GCC Compiler */
#ifndef RT_USING_LIBC
/* the version of GNU GCC must be greater than 4.x */
typedef __builtin_va_list           __gnuc_va_list;
typedef __gnuc_va_list              va_list;
#define va_start(v,l)               __builtin_va_start(v,l)
#define va_end(v)                   __builtin_va_end(v)
#define va_arg(v,l)                 __builtin_va_arg(v,l)
#endif /* RT_USING_LIBC */
#define RT_SECTION(x)               __attribute__((section(x)))
#define RT_USED                     __attribute__((used))
#define ALIGN(n)                    __attribute__((aligned(n)))
#define RT_WEAK                     __attribute__((weak))
#define rt_inline                   static __inline
#define RTT_API
#elif defined (__ADSPBLACKFIN__)        /* for VisualDSP++ Compiler */
#define RT_SECTION(x)               __attribute__((section(x)))
#define RT_USED                     __attribute__((used))
#define ALIGN(n)                    __attribute__((aligned(n)))
#define RT_WEAK                     __attribute__((weak))
#define rt_inline                   static inline
#define RTT_API
#elif defined (_MSC_VER)
#define RT_SECTION(x)
#define RT_USED
#define ALIGN(n)                    __declspec(align(n))
#define RT_WEAK
#define rt_inline                   static __inline
#define RTT_API
#elif defined (__TI_COMPILER_VERSION__)
/* The way that TI compiler set section is different from other(at least
    * GCC and MDK) compilers. See ARM Optimizing C/C++ Compiler 5.9.3 for more
    * details. */
#define RT_SECTION(x)
#define RT_USED
#define PRAGMA(x)                   _Pragma(#x)
#define ALIGN(n)
#define RT_WEAK
#define rt_inline                   static inline
#define RTT_API
#elif defined (__TASKING__)
#define RT_SECTION(x)               __attribute__((section(x)))
#define RT_USED                     __attribute__((used, protect))
#define PRAGMA(x)                   _Pragma(#x)
#define ALIGN(n)                    __attribute__((__align(n)))
#define RT_WEAK                     __attribute__((weak))
#define rt_inline                   static inline
#define RTT_API
#else
    #error not supported tool chain
#endif /* __ARMCC_VERSION */

/* initialization export */
#ifdef RT_USING_COMPONENTS_INIT
typedef int (*init_fn_t)(void);
#ifdef _MSC_VER
#pragma section("rti_fn$f",read)
    #if RT_DEBUG_INIT
        struct rt_init_desc
        {
            const char* level;
            const init_fn_t fn;
            const char* fn_name;
        };
        #define INIT_EXPORT(fn, level)                                  \
                                const char __rti_level_##fn[] = ".rti_fn." level;       \
                                const char __rti_##fn##_name[] = #fn;                   \
                                __declspec(allocate("rti_fn$f"))                        \
                                RT_USED const struct rt_init_desc __rt_init_msc_##fn =  \
                                {__rti_level_##fn, fn, __rti_##fn##_name};
    #else
        struct rt_init_desc
        {
            const char* level;
            const init_fn_t fn;
        };
        #define INIT_EXPORT(fn, level)                                  \
                                const char __rti_level_##fn[] = ".rti_fn." level;       \
                                __declspec(allocate("rti_fn$f"))                        \
                                RT_USED const struct rt_init_desc __rt_init_msc_##fn =  \
                                {__rti_level_##fn, fn };
    #endif
#else
    #if RT_DEBUG_INIT
        struct rt_init_desc
        {
            const char* fn_name;
            const init_fn_t fn;
        };
        #define INIT_EXPORT(fn, level)                                                       \
            const char __rti_##fn##_name[] = #fn;                                            \
            RT_USED const struct rt_init_desc __rt_init_desc_##fn RT_SECTION(".rti_fn." level) = \
            { __rti_##fn##_name, fn};
    #else
        #define INIT_EXPORT(fn, level)                                                       \
            RT_USED const init_fn_t __rt_init_##fn RT_SECTION(".rti_fn." level) = fn
    #endif
#endif
#else
#define INIT_EXPORT(fn, level)
#endif

/* board init routines will be called in board_init() function */
#define INIT_BOARD_EXPORT(fn)           INIT_EXPORT(fn, "1")

/* pre/device/component/env/app init routines will be called in init_thread */
/* components pre-initialization (pure software initialization) */
#define INIT_PREV_EXPORT(fn)            INIT_EXPORT(fn, "2")
/* device initialization */
#define INIT_DEVICE_EXPORT(fn)          INIT_EXPORT(fn, "3")
/* components initialization (dfs, lwip, ...) */
#define INIT_COMPONENT_EXPORT(fn)       INIT_EXPORT(fn, "4")
/* environment initialization (mount disk, ...) */
#define INIT_ENV_EXPORT(fn)             INIT_EXPORT(fn, "5")
/* application initialization (rtgui application etc ...) */
#define INIT_APP_EXPORT(fn)             INIT_EXPORT(fn, "6")

#if !defined(RT_USING_FINSH)
/* define these to empty, even if not include finsh.h file */
#define FINSH_FUNCTION_EXPORT(name, desc)
#define FINSH_FUNCTION_EXPORT_ALIAS(name, alias, desc)

#define MSH_CMD_EXPORT(command, desc)
#define MSH_CMD_EXPORT_ALIAS(command, alias, desc)
#elif !defined(FINSH_USING_SYMTAB)
#define FINSH_FUNCTION_EXPORT_CMD(name, cmd, desc)
#endif

/* event length */
#define RT_EVENT_LENGTH                 32

/* memory management option */
#define RT_MM_PAGE_SIZE                 4096
#define RT_MM_PAGE_MASK                 (RT_MM_PAGE_SIZE - 1)
#define RT_MM_PAGE_BITS                 12

/* kernel malloc definitions */
#ifndef RT_KERNEL_MALLOC
#define RT_KERNEL_MALLOC(sz)            rt_malloc(sz)
#endif

#ifndef RT_KERNEL_FREE
#define RT_KERNEL_FREE(ptr)             rt_free(ptr)
#endif

#ifndef RT_KERNEL_REALLOC
#define RT_KERNEL_REALLOC(ptr, size)    rt_realloc(ptr, size)
#endif

/**
 * @addtogroup Error
 */

/**@{*/

/* RT-Thread error code definitions */
#define RT_EOK                          0               /**< There is no error */
#define RT_ERROR                        1               /**< A generic error happens */
#define RT_ETIMEOUT                     2               /**< Timed out */
#define RT_EFULL                        3               /**< The resource is full */
#define RT_EEMPTY                       4               /**< The resource is empty */
#define RT_ENOMEM                       5               /**< No memory */
#define RT_ENOSYS                       6               /**< No system */
#define RT_EBUSY                        7               /**< Busy */
#define RT_EIO                          8               /**< IO error */
#define RT_EINTR                        9               /**< Interrupted system call */
#define RT_EINVAL                       10              /**< Invalid argument */

/**@}*/

/**
 * @ingroup BasicDef
 *
 * @def RT_ALIGN(size, align)
 * Return the most contiguous size aligned at specified width. RT_ALIGN(13, 4)
 * would return 16.
 */
#define RT_ALIGN(size, align)           (((size) + (align) - 1) & ~((align) - 1))

/**
 * @ingroup BasicDef
 *
 * @def RT_ALIGN_DOWN(size, align)
 * Return the down number of aligned at specified width. RT_ALIGN_DOWN(13, 4)
 * would return 12.
 */
#define RT_ALIGN_DOWN(size, align)      ((size) & ~((align) - 1))

/**
 * Double List structure
 */
struct rt_list_node
{
    struct rt_list_node *next;                          /**< point to next node. */
    struct rt_list_node *prev;                          /**< point to prev node. */
};
typedef struct rt_list_node rt_list_t;                  /**< Type for lists. */

/**
 * Single List structure
 */
struct rt_slist_node
{
    struct rt_slist_node *next;                         /**< point to next node. */
};
typedef struct rt_slist_node rt_slist_t;                /**< Type for single list. */

/**
 * @addtogroup KernelObject
 */

/**@{*/

/*
 * kernel object macros
 */
#define RT_OBJECT_FLAG_MODULE           0x80            /**< is module object. */

/**
 * Base structure of Kernel object
 */
struct rt_object
{
    char       name[RT_NAME_MAX];                       /**< name of kernel object */
    rt_uint8_t type;                                    /**< type of kernel object */
    rt_uint8_t flag;                                    /**< flag of kernel object */

#ifdef RT_USING_MODULE
    void      *module_id;                               /**< id of application module */
#endif /* RT_USING_MODULE */
    rt_list_t  list;                                    /**< list node of kernel object */
};
typedef struct rt_object *rt_object_t;                  /**< Type for kernel objects. */

/**
 *  The object type can be one of the follows with specific
 *  macros enabled:
 *  - Thread
 *  - Semaphore
 *  - Mutex
 *  - Event
 *  - MailBox
 *  - MessageQueue
 *  - MemHeap
 *  - MemPool
 *  - Device
 *  - Timer
 *  - Module
 *  - Unknown
 *  - Static
 */
enum rt_object_class_type
{
    RT_Object_Class_Null          = 0x00,      /**< The object is not used. */
    RT_Object_Class_Thread        = 0x01,      /**< The object is a thread. */
    RT_Object_Class_Semaphore     = 0x02,      /**< The object is a semaphore. */
    RT_Object_Class_Mutex         = 0x03,      /**< The object is a mutex. */
    RT_Object_Class_Event         = 0x04,      /**< The object is a event. */
    RT_Object_Class_MailBox       = 0x05,      /**< The object is a mail box. */
    RT_Object_Class_MessageQueue  = 0x06,      /**< The object is a message queue. */
    RT_Object_Class_MemHeap       = 0x07,      /**< The object is a memory heap. */
    RT_Object_Class_MemPool       = 0x08,      /**< The object is a memory pool. */
    RT_Object_Class_Device        = 0x09,      /**< The object is a device. */
    RT_Object_Class_Timer         = 0x0a,      /**< The object is a timer. */
    RT_Object_Class_Module        = 0x0b,      /**< The object is a module. */
    RT_Object_Class_Memory        = 0x0c,      /**< The object is a memory. */
    RT_Object_Class_Unknown       = 0x0e,      /**< The object is unknown. */
    RT_Object_Class_Static        = 0x80       /**< The object is a static object. */
};

/**
 * The information of the kernel object
 */
struct rt_object_information
{
    enum rt_object_class_type type;                     /**< object class type */
    rt_list_t                 object_list;              /**< object list */
    rt_size_t                 object_size;              /**< object size */
};

/**
 * The hook function call macro
 */
#ifndef RT_USING_HOOK
    #define __ON_HOOK_ARGS(__hook, argv)
    #define RT_OBJECT_HOOK_CALL(func, argv)
#else
    #define RT_OBJECT_HOOK_CALL(func, argv)         __on_##func argv
    #ifdef RT_HOOK_USING_FUNC_PTR
        #define __ON_HOOK_ARGS(__hook, argv)        do {if ((__hook) != RT_NULL) __hook argv; } while (0)
    #else
        #define __ON_HOOK_ARGS(__hook, argv)
    #endif /* RT_HOOK_USING_FUNC_PTR */
#endif /* RT_USING_HOOK */

#ifndef __on_rt_interrupt_switch_hook
    #define __on_rt_interrupt_switch_hook()         __ON_HOOK_ARGS(rt_interrupt_switch_hook, ())
#endif
#ifndef __on_rt_malloc_hook
    #define __on_rt_malloc_hook(addr, size)         __ON_HOOK_ARGS(rt_malloc_hook, (addr, size))
#endif
#ifndef __on_rt_free_hook
    #define __on_rt_free_hook(rmem)                 __ON_HOOK_ARGS(rt_free_hook, (rmem))
#endif


/**@}*/

/**
 * @addtogroup Clock
 */

/**@{*/

/**
 * clock & timer macros
 */
#define RT_TIMER_FLAG_DEACTIVATED       0x0             /**< timer is deactive */
#define RT_TIMER_FLAG_ACTIVATED         0x1             /**< timer is active */
#define RT_TIMER_FLAG_ONE_SHOT          0x0             /**< one shot timer */
#define RT_TIMER_FLAG_PERIODIC          0x2             /**< periodic timer */

#define RT_TIMER_FLAG_HARD_TIMER        0x0             /**< hard timer,the timer's callback function will be called in tick isr. */
#define RT_TIMER_FLAG_SOFT_TIMER        0x4             /**< soft timer,the timer's callback function will be called in timer thread. */

#define RT_TIMER_CTRL_SET_TIME          0x0             /**< set timer control command */
#define RT_TIMER_CTRL_GET_TIME          0x1             /**< get timer control command */
#define RT_TIMER_CTRL_SET_ONESHOT       0x2             /**< change timer to one shot */
#define RT_TIMER_CTRL_SET_PERIODIC      0x3             /**< change timer to periodic */
#define RT_TIMER_CTRL_GET_STATE         0x4             /**< get timer run state active or deactive*/
#define RT_TIMER_CTRL_GET_REMAIN_TIME   0x5             /**< get the remaining hang time */

#ifndef RT_TIMER_SKIP_LIST_LEVEL
#define RT_TIMER_SKIP_LIST_LEVEL          1
#endif

/* 1 or 3 */
#ifndef RT_TIMER_SKIP_LIST_MASK
#define RT_TIMER_SKIP_LIST_MASK         0x3
#endif

/**
 * timer structure
 */
struct rt_timer
{
    struct rt_object parent;                            /**< inherit from rt_object */

    rt_list_t        row[RT_TIMER_SKIP_LIST_LEVEL];

    void (*timeout_func)(void *parameter);              /**< timeout function */
    void            *parameter;                         /**< timeout function's parameter */

    rt_tick_t        init_tick;                         /**< timer timeout tick */
    rt_tick_t        timeout_tick;                      /**< timeout tick */
};
typedef struct rt_timer *rt_timer_t;

/**@}*/

/**
 * @addtogroup Signal
 */
#ifdef RT_USING_SIGNALS
#include <sys/signal.h>
typedef unsigned long rt_sigset_t;
typedef void (*rt_sighandler_t)(int signo);
typedef siginfo_t rt_siginfo_t;

#define RT_SIG_MAX          32
#endif /* RT_USING_SIGNALS */
/**@}*/

/**
 * @addtogroup Thread
 */

/**@{*/

/*
 * Thread
 */

/*
 * thread state definitions
 */
#define RT_THREAD_INIT                  0x00                /**< Initialized status */
#define RT_THREAD_READY                 0x01                /**< Ready status */
#define RT_THREAD_SUSPEND               0x02                /**< Suspend status */
#define RT_THREAD_RUNNING               0x03                /**< Running status */
#define RT_THREAD_CLOSE                 0x04                /**< Closed status */
#define RT_THREAD_STAT_MASK             0x07

#define RT_THREAD_STAT_YIELD            0x08                /**< indicate whether remaining_tick has been reloaded since last schedule */
#define RT_THREAD_STAT_YIELD_MASK       RT_THREAD_STAT_YIELD

#define RT_THREAD_STAT_SIGNAL           0x10                /**< task hold signals */
#define RT_THREAD_STAT_SIGNAL_READY     (RT_THREAD_STAT_SIGNAL | RT_THREAD_READY)
#define RT_THREAD_STAT_SIGNAL_WAIT      0x20                /**< task is waiting for signals */
#define RT_THREAD_STAT_SIGNAL_PENDING   0x40                /**< signals is held and it has not been procressed */
#define RT_THREAD_STAT_SIGNAL_MASK      0xf0

/**
 * thread control command definitions
 */
#define RT_THREAD_CTRL_STARTUP          0x00                /**< Startup thread. */
#define RT_THREAD_CTRL_CLOSE            0x01                /**< Close thread. */
#define RT_THREAD_CTRL_CHANGE_PRIORITY  0x02                /**< Change thread priority. */
#define RT_THREAD_CTRL_INFO             0x03                /**< Get thread information. */
#define RT_THREAD_CTRL_BIND_CPU         0x04                /**< Set thread bind cpu. */

#ifdef RT_USING_SMP

#define RT_CPU_DETACHED                 RT_CPUS_NR          /**< The thread not running on cpu. */
#define RT_CPU_MASK                     ((1 << RT_CPUS_NR) - 1) /**< All CPUs mask bit. */

#ifndef RT_SCHEDULE_IPI
#define RT_SCHEDULE_IPI                 0
#endif /* RT_SCHEDULE_IPI */

#ifndef RT_STOP_IPI
#define RT_STOP_IPI                     1
#endif /* RT_STOP_IPI */

/**
 * CPUs definitions
 *
 */
struct rt_cpu
{
    struct rt_thread *current_thread;

    rt_uint16_t irq_nest;
    rt_uint8_t  irq_switch_flag;

    rt_uint8_t current_priority;
    rt_list_t priority_table[RT_THREAD_PRIORITY_MAX];
#if RT_THREAD_PRIORITY_MAX > 32
    rt_uint32_t priority_group;
    rt_uint8_t ready_table[32];
#else
    rt_uint32_t priority_group;
#endif /* RT_THREAD_PRIORITY_MAX > 32 */

    rt_tick_t tick;
};

#endif /* RT_USING_SMP */

/**
 * Thread structure
 */
struct rt_thread
{
    /* rt object */
    char        name[RT_NAME_MAX];                      /**< the name of thread */
    rt_uint8_t  type;                                   /**< type of object */
    rt_uint8_t  flags;                                  /**< thread's flags */

#ifdef RT_USING_MODULE
    void       *module_id;                              /**< id of application module */
#endif /* RT_USING_MODULE */

    rt_list_t   list;                                   /**< the object list */
    rt_list_t   tlist;                                  /**< the thread list */

    /* stack point and entry */
    void       *sp;                                     /**< stack point */
    void       *entry;                                  /**< entry */
    void       *parameter;                              /**< parameter */
    void       *stack_addr;                             /**< stack address */
    rt_uint32_t stack_size;                             /**< stack size */

    /* error code */
    rt_err_t    error;                                  /**< error code */

    rt_uint8_t  stat;                                   /**< thread status */

#ifdef RT_USING_SMP
    rt_uint8_t  bind_cpu;                               /**< thread is bind to cpu */
    rt_uint8_t  oncpu;                                  /**< process on cpu */

    rt_uint16_t scheduler_lock_nest;                    /**< scheduler lock count */
    rt_uint16_t cpus_lock_nest;                         /**< cpus lock count */
    rt_uint16_t critical_lock_nest;                     /**< critical lock count */
#endif /*RT_USING_SMP*/

    /* priority */
    rt_uint8_t  current_priority;                       /**< current priority */
#if RT_THREAD_PRIORITY_MAX > 32
    rt_uint8_t  number;
    rt_uint8_t  high_mask;
#endif /* RT_THREAD_PRIORITY_MAX > 32 */
    rt_uint32_t number_mask;

#ifdef RT_USING_EVENT
    /* thread event */
    rt_uint32_t event_set;
    rt_uint8_t  event_info;
#endif /* RT_USING_EVENT */

#ifdef RT_USING_SIGNALS
    rt_sigset_t     sig_pending;                        /**< the pending signals */
    rt_sigset_t     sig_mask;                           /**< the mask bits of signal */

#ifndef RT_USING_SMP
    void            *sig_ret;                           /**< the return stack pointer from signal */
#endif /* RT_USING_SMP */
    rt_sighandler_t *sig_vectors;                       /**< vectors of signal handler */
    void            *si_list;                           /**< the signal infor list */
#endif /* RT_USING_SIGNALS */

    rt_ubase_t  init_tick;                              /**< thread's initialized tick */
    rt_ubase_t  remaining_tick;                         /**< remaining tick */

#ifdef RT_USING_CPU_USAGE
    rt_uint64_t  duration_tick;                          /**< cpu usage tick */
#endif /* RT_USING_CPU_USAGE */

    struct rt_timer thread_timer;                       /**< built-in thread timer */

    void (*cleanup)(struct rt_thread *tid);             /**< cleanup function when thread exit */

    /* light weight process if present */
#ifdef RT_USING_LWP
    void        *lwp;
#endif /* RT_USING_LWP */

    rt_ubase_t user_data;                             /**< private user data beyond this thread */
};
typedef struct rt_thread *rt_thread_t;

/**@}*/

/**
 * @addtogroup IPC
 */

/**@{*/

/**
 * IPC flags and control command definitions
 */
#define RT_IPC_FLAG_FIFO                0x00            /**< FIFOed IPC. @ref IPC. */
#define RT_IPC_FLAG_PRIO                0x01            /**< PRIOed IPC. @ref IPC. */

#define RT_IPC_CMD_UNKNOWN              0x00            /**< unknown IPC command */
#define RT_IPC_CMD_RESET                0x01            /**< reset IPC object */

#define RT_WAITING_FOREVER              -1              /**< Block forever until get resource. */
#define RT_WAITING_NO                   0               /**< Non-block. */

/**
 * Base structure of IPC object
 */
struct rt_ipc_object
{
    struct rt_object parent;                            /**< inherit from rt_object */

    rt_list_t        suspend_thread;                    /**< threads pended on this resource */
};

#ifdef RT_USING_SEMAPHORE
/**
 * Semaphore structure
 */
struct rt_semaphore
{
    struct rt_ipc_object parent;                        /**< inherit from ipc_object */

    rt_uint16_t          value;                         /**< value of semaphore. */
    rt_uint16_t          reserved;                      /**< reserved field */
};
typedef struct rt_semaphore *rt_sem_t;
#endif /* RT_USING_SEMAPHORE */

#ifdef RT_USING_MUTEX
/**
 * Mutual exclusion (mutex) structure
 */
struct rt_mutex
{
    struct rt_ipc_object parent;                        /**< inherit from ipc_object */

    rt_uint16_t          value;                         /**< value of mutex */

    rt_uint8_t           original_priority;             /**< priority of last thread hold the mutex */
    rt_uint8_t           hold;                          /**< numbers of thread hold the mutex */

    struct rt_thread    *owner;                         /**< current owner of mutex */
};
typedef struct rt_mutex *rt_mutex_t;
#endif /* RT_USING_MUTEX */

#ifdef RT_USING_EVENT
/**
 * flag definitions in event
 */
#define RT_EVENT_FLAG_AND               0x01            /**< logic and */
#define RT_EVENT_FLAG_OR                0x02            /**< logic or */
#define RT_EVENT_FLAG_CLEAR             0x04            /**< clear flag */

/*
 * event structure
 */
struct rt_event
{
    struct rt_ipc_object parent;                        /**< inherit from ipc_object */

    rt_uint32_t          set;                           /**< event set */
};
typedef struct rt_event *rt_event_t;
#endif /* RT_USING_EVENT */

#ifdef RT_USING_MAILBOX
/**
 * mailbox structure
 */
struct rt_mailbox
{
    struct rt_ipc_object parent;                        /**< inherit from ipc_object */

    rt_ubase_t          *msg_pool;                      /**< start address of message buffer */

    rt_uint16_t          size;                          /**< size of message pool */

    rt_uint16_t          entry;                         /**< index of messages in msg_pool */
    rt_uint16_t          in_offset;                     /**< input offset of the message buffer */
    rt_uint16_t          out_offset;                    /**< output offset of the message buffer */

    rt_list_t            suspend_sender_thread;         /**< sender thread suspended on this mailbox */
};
typedef struct rt_mailbox *rt_mailbox_t;
#endif /* RT_USING_MAILBOX */

#ifdef RT_USING_MESSAGEQUEUE
/**
 * message queue structure
 */
struct rt_messagequeue
{
    struct rt_ipc_object parent;                        /**< inherit from ipc_object */

    void                *msg_pool;                      /**< start address of message queue */

    rt_uint16_t          msg_size;                      /**< message size of each message */
    rt_uint16_t          max_msgs;                      /**< max number of messages */

    rt_uint16_t          entry;                         /**< index of messages in the queue */

    void                *msg_queue_head;                /**< list head */
    void                *msg_queue_tail;                /**< list tail */
    void                *msg_queue_free;                /**< pointer indicated the free node of queue */

    rt_list_t            suspend_sender_thread;         /**< sender thread suspended on this message queue */
};
typedef struct rt_messagequeue *rt_mq_t;
#endif /* RT_USING_MESSAGEQUEUE */

/**@}*/

/**
 * @addtogroup MM
 */

/**@{*/

#ifdef RT_USING_HEAP
/*
 * memory structure
 */
struct rt_memory
{
    struct rt_object        parent;                 /**< inherit from rt_object */
    const char *            algorithm;              /**< Memory management algorithm name */
    rt_ubase_t              address;                /**< memory start address */
    rt_size_t               total;                  /**< memory size */
    rt_size_t               used;                   /**< size used */
    rt_size_t               max;                    /**< maximum usage */
};
typedef struct rt_memory *rt_mem_t;
#endif /* RT_USING_HEAP */

/*
 * memory management
 * heap & partition
 */

#ifdef RT_USING_SMALL_MEM
typedef rt_mem_t rt_smem_t;
#endif /* RT_USING_SMALL_MEM */

#ifdef RT_USING_SLAB
typedef rt_mem_t rt_slab_t;
#endif /* RT_USING_SLAB */

#ifdef RT_USING_MEMHEAP
/**
 * memory item on the heap
 */
struct rt_memheap_item
{
    rt_uint32_t             magic;                      /**< magic number for memheap */
    struct rt_memheap      *pool_ptr;                   /**< point of pool */

    struct rt_memheap_item *next;                       /**< next memheap item */
    struct rt_memheap_item *prev;                       /**< prev memheap item */

    struct rt_memheap_item *next_free;                  /**< next free memheap item */
    struct rt_memheap_item *prev_free;                  /**< prev free memheap item */
#ifdef RT_USING_MEMTRACE
    rt_uint8_t              owner_thread_name[4];       /**< owner thread name */
#endif /* RT_USING_MEMTRACE */
};

/**
 * Base structure of memory heap object
 */
struct rt_memheap
{
    struct rt_object        parent;                     /**< inherit from rt_object */

    void                   *start_addr;                 /**< pool start address and size */

    rt_size_t               pool_size;                  /**< pool size */
    rt_size_t               available_size;             /**< available size */
    rt_size_t               max_used_size;              /**< maximum allocated size */

    struct rt_memheap_item *block_list;                 /**< used block list */

    struct rt_memheap_item *free_list;                  /**< free block list */
    struct rt_memheap_item  free_header;                /**< free block list header */

    struct rt_semaphore     lock;                       /**< semaphore lock */
    rt_bool_t               locked;                     /**< External lock mark */
};
#endif /* RT_USING_MEMHEAP */

#ifdef RT_USING_MEMPOOL
/**
 * Base structure of Memory pool object
 */
struct rt_mempool
{
    struct rt_object parent;                            /**< inherit from rt_object */

    void            *start_address;                     /**< memory pool start */
    rt_size_t        size;                              /**< size of memory pool */

    rt_size_t        block_size;                        /**< size of memory blocks */
    rt_uint8_t      *block_list;                        /**< memory blocks list */

    rt_size_t        block_total_count;                 /**< numbers of memory block */
    rt_size_t        block_free_count;                  /**< numbers of free memory block */

    rt_list_t        suspend_thread;                    /**< threads pended on this resource */
};
typedef struct rt_mempool *rt_mp_t;
#endif /* RT_USING_MEMPOOL */

/**@}*/

#ifdef RT_USING_DEVICE
/**
 * @addtogroup Device
 */

/**@{*/

/**
 * device (I/O) class type
 */
enum rt_device_class_type
{
    RT_Device_Class_Char = 0,                           /**< character device */
    RT_Device_Class_Block,                              /**< block device */
    RT_Device_Class_NetIf,                              /**< net interface */
    RT_Device_Class_MTD,                                /**< memory device */
    RT_Device_Class_CAN,                                /**< CAN device */
    RT_Device_Class_RTC,                                /**< RTC device */
    RT_Device_Class_Sound,                              /**< Sound device */
    RT_Device_Class_Graphic,                            /**< Graphic device */
    RT_Device_Class_I2CBUS,                             /**< I2C bus device */
    RT_Device_Class_USBDevice,                          /**< USB slave device */
    RT_Device_Class_USBHost,                            /**< USB host bus */
    RT_Device_Class_USBOTG,                             /**< USB OTG bus */
    RT_Device_Class_SPIBUS,                             /**< SPI bus device */
    RT_Device_Class_SPIDevice,                          /**< SPI device */
    RT_Device_Class_SDIO,                               /**< SDIO bus device */
    RT_Device_Class_PM,                                 /**< PM pseudo device */
    RT_Device_Class_Pipe,                               /**< Pipe device */
    RT_Device_Class_Portal,                             /**< Portal device */
    RT_Device_Class_Timer,                              /**< Timer device */
    RT_Device_Class_Miscellaneous,                      /**< Miscellaneous device */
    RT_Device_Class_Sensor,                             /**< Sensor device */
    RT_Device_Class_Touch,                              /**< Touch device */
    RT_Device_Class_PHY,                                /**< PHY device */
    RT_Device_Class_Security,                           /**< Security device */
    RT_Device_Class_WLAN,                               /**< WLAN device */
    RT_Device_Class_Pin,                                /**< Pin device */
    RT_Device_Class_ADC,                                /**< ADC device */
    RT_Device_Class_DAC,                                /**< DAC device */
    RT_Device_Class_WDT,                                /**< WDT device */
    RT_Device_Class_PWM,                                /**< PWM device */
    RT_Device_Class_Unknown                             /**< unknown device */
};

/**
 * device flags definitions
 */
#define RT_DEVICE_FLAG_DEACTIVATE       0x000           /**< device is not not initialized */

#define RT_DEVICE_FLAG_RDONLY           0x001           /**< read only */
#define RT_DEVICE_FLAG_WRONLY           0x002           /**< write only */
#define RT_DEVICE_FLAG_RDWR             0x003           /**< read and write */

#define RT_DEVICE_FLAG_REMOVABLE        0x004           /**< removable device */
#define RT_DEVICE_FLAG_STANDALONE       0x008           /**< standalone device */
#define RT_DEVICE_FLAG_ACTIVATED        0x010           /**< device is activated */
#define RT_DEVICE_FLAG_SUSPENDED        0x020           /**< device is suspended */
#define RT_DEVICE_FLAG_STREAM           0x040           /**< stream mode */

#define RT_DEVICE_FLAG_INT_RX           0x100           /**< INT mode on Rx */
#define RT_DEVICE_FLAG_DMA_RX           0x200           /**< DMA mode on Rx */
#define RT_DEVICE_FLAG_INT_TX           0x400           /**< INT mode on Tx */
#define RT_DEVICE_FLAG_DMA_TX           0x800           /**< DMA mode on Tx */

#define RT_DEVICE_OFLAG_CLOSE           0x000           /**< device is closed */
#define RT_DEVICE_OFLAG_RDONLY          0x001           /**< read only access */
#define RT_DEVICE_OFLAG_WRONLY          0x002           /**< write only access */
#define RT_DEVICE_OFLAG_RDWR            0x003           /**< read and write */
#define RT_DEVICE_OFLAG_OPEN            0x008           /**< device is opened */
#define RT_DEVICE_OFLAG_MASK            0xf0f           /**< mask of open flag */

/**
 * general device commands
 */
#define RT_DEVICE_CTRL_RESUME           0x01            /**< resume device */
#define RT_DEVICE_CTRL_SUSPEND          0x02            /**< suspend device */
#define RT_DEVICE_CTRL_CONFIG           0x03            /**< configure device */
#define RT_DEVICE_CTRL_CLOSE            0x04            /**< close device */

#define RT_DEVICE_CTRL_SET_INT          0x10            /**< set interrupt */
#define RT_DEVICE_CTRL_CLR_INT          0x11            /**< clear interrupt */
#define RT_DEVICE_CTRL_GET_INT          0x12            /**< get interrupt status */

/**
 * device control
 */
#define RT_DEVICE_CTRL_BASE(Type)        (RT_Device_Class_##Type * 0x100)

/**
 * special device commands
 */
#define RT_DEVICE_CTRL_CHAR_STREAM      (RT_DEVICE_CTRL_BASE(Char) + 1)             /**< stream mode on char device */
#define RT_DEVICE_CTRL_BLK_GETGEOME     (RT_DEVICE_CTRL_BASE(Block) + 1)            /**< get geometry information   */
#define RT_DEVICE_CTRL_BLK_SYNC         (RT_DEVICE_CTRL_BASE(Block) + 2)            /**< flush data to block device */
#define RT_DEVICE_CTRL_BLK_ERASE        (RT_DEVICE_CTRL_BASE(Block) + 3)            /**< erase block on block device */
#define RT_DEVICE_CTRL_BLK_AUTOREFRESH  (RT_DEVICE_CTRL_BASE(Block) + 4)            /**< block device : enter/exit auto refresh mode */
#define RT_DEVICE_CTRL_NETIF_GETMAC     (RT_DEVICE_CTRL_BASE(NetIf) + 1)            /**< get mac address */
#define RT_DEVICE_CTRL_MTD_FORMAT       (RT_DEVICE_CTRL_BASE(MTD) + 1)              /**< format a MTD device */

typedef struct rt_device *rt_device_t;

#ifdef RT_USING_DEVICE_OPS
/**
 * operations set for device object
 */
struct rt_device_ops
{
    /* common device interface */
    rt_err_t  (*init)   (rt_device_t dev);
    rt_err_t  (*open)   (rt_device_t dev, rt_uint16_t oflag);
    rt_err_t  (*close)  (rt_device_t dev);
    rt_size_t (*read)   (rt_device_t dev, rt_off_t pos, void *buffer, rt_size_t size);
    rt_size_t (*write)  (rt_device_t dev, rt_off_t pos, const void *buffer, rt_size_t size);
    rt_err_t  (*control)(rt_device_t dev, int cmd, void *args);
};
#endif /* RT_USING_DEVICE_OPS */

/**
 * WaitQueue structure
 */
struct rt_wqueue
{
    rt_uint32_t flag;
    rt_list_t waiting_list;
};
typedef struct rt_wqueue rt_wqueue_t;

/**
 * Device structure
 */
struct rt_device
{
    struct rt_object          parent;                   /**< inherit from rt_object */

    enum rt_device_class_type type;                     /**< device type */
    rt_uint16_t               flag;                     /**< device flag */
    rt_uint16_t               open_flag;                /**< device open flag */

    rt_uint8_t                ref_count;                /**< reference count */
    rt_uint8_t                device_id;                /**< 0 - 255 */

    /* device call back */
    rt_err_t (*rx_indicate)(rt_device_t dev, rt_size_t size);
    rt_err_t (*tx_complete)(rt_device_t dev, void *buffer);

#ifdef RT_USING_DEVICE_OPS
    const struct rt_device_ops *ops;
#else
    /* common device interface */
    rt_err_t  (*init)   (rt_device_t dev);
    rt_err_t  (*open)   (rt_device_t dev, rt_uint16_t oflag);
    rt_err_t  (*close)  (rt_device_t dev);
    rt_size_t (*read)   (rt_device_t dev, rt_off_t pos, void *buffer, rt_size_t size);
    rt_size_t (*write)  (rt_device_t dev, rt_off_t pos, const void *buffer, rt_size_t size);
    rt_err_t  (*control)(rt_device_t dev, int cmd, void *args);
#endif /* RT_USING_DEVICE_OPS */

#ifdef RT_USING_POSIX_DEVIO
    const struct dfs_file_ops *fops;
    struct rt_wqueue wait_queue;
#endif /* RT_USING_POSIX_DEVIO */

    void                     *user_data;                /**< device private data */
};

/**
 * block device geometry structure
 */
struct rt_device_blk_geometry
{
    rt_uint32_t sector_count;                           /**< count of sectors */
    rt_uint32_t bytes_per_sector;                       /**< number of bytes per sector */
    rt_uint32_t block_size;                             /**< number of bytes to erase one block */
};

/**
 * sector arrange struct on block device
 */
struct rt_device_blk_sectors
{
    rt_uint32_t sector_begin;                           /**< begin sector */
    rt_uint32_t sector_end;                             /**< end sector   */
};

/**
 * cursor control command
 */
#define RT_DEVICE_CTRL_CURSOR_SET_POSITION  0x10
#define RT_DEVICE_CTRL_CURSOR_SET_TYPE      0x11

/**
 * graphic device control command
 */
#define RTGRAPHIC_CTRL_RECT_UPDATE      (RT_DEVICE_CTRL_BASE(Graphic) + 0)
#define RTGRAPHIC_CTRL_POWERON          (RT_DEVICE_CTRL_BASE(Graphic) + 1)
#define RTGRAPHIC_CTRL_POWEROFF         (RT_DEVICE_CTRL_BASE(Graphic) + 2)
#define RTGRAPHIC_CTRL_GET_INFO         (RT_DEVICE_CTRL_BASE(Graphic) + 3)
#define RTGRAPHIC_CTRL_SET_MODE         (RT_DEVICE_CTRL_BASE(Graphic) + 4)
#define RTGRAPHIC_CTRL_GET_EXT          (RT_DEVICE_CTRL_BASE(Graphic) + 5)
#define RTGRAPHIC_CTRL_SET_BRIGHTNESS   (RT_DEVICE_CTRL_BASE(Graphic) + 6)
#define RTGRAPHIC_CTRL_GET_BRIGHTNESS   (RT_DEVICE_CTRL_BASE(Graphic) + 7)
#define RTGRAPHIC_CTRL_GET_MODE         (RT_DEVICE_CTRL_BASE(Graphic) + 8)
#define RTGRAPHIC_CTRL_GET_STATUS       (RT_DEVICE_CTRL_BASE(Graphic) + 9)
#define RTGRAPHIC_CTRL_PAN_DISPLAY      (RT_DEVICE_CTRL_BASE(Graphic) + 10)
#define RTGRAPHIC_CTRL_WAIT_VSYNC       (RT_DEVICE_CTRL_BASE(Graphic) + 11)

/* graphic device */
enum
{
    RTGRAPHIC_PIXEL_FORMAT_MONO = 0,
    RTGRAPHIC_PIXEL_FORMAT_GRAY4,
    RTGRAPHIC_PIXEL_FORMAT_GRAY16,
    RTGRAPHIC_PIXEL_FORMAT_RGB332,
    RTGRAPHIC_PIXEL_FORMAT_RGB444,
    RTGRAPHIC_PIXEL_FORMAT_RGB565,
    RTGRAPHIC_PIXEL_FORMAT_RGB565P,
    RTGRAPHIC_PIXEL_FORMAT_BGR565 = RTGRAPHIC_PIXEL_FORMAT_RGB565P,
    RTGRAPHIC_PIXEL_FORMAT_RGB666,
    RTGRAPHIC_PIXEL_FORMAT_RGB888,
    RTGRAPHIC_PIXEL_FORMAT_BGR888,
    RTGRAPHIC_PIXEL_FORMAT_ARGB888,
    RTGRAPHIC_PIXEL_FORMAT_ABGR888,
    RTGRAPHIC_PIXEL_FORMAT_RESERVED,
};

/**
 * build a pixel position according to (x, y) coordinates.
 */
#define RTGRAPHIC_PIXEL_POSITION(x, y)  ((x << 16) | y)

/**
 * graphic device information structure
 */
struct rt_device_graphic_info
{
    rt_uint8_t  pixel_format;                           /**< graphic format */
    rt_uint8_t  bits_per_pixel;                         /**< bits per pixel */
    rt_uint16_t pitch;                                  /**< bytes per line */

    rt_uint16_t width;                                  /**< width of graphic device */
    rt_uint16_t height;                                 /**< height of graphic device */

    rt_uint8_t *framebuffer;                            /**< frame buffer */
    rt_uint32_t smem_len;                               /**< allocated frame buffer size */
};

/**
 * rectangle information structure
 */
struct rt_device_rect_info
{
    rt_uint16_t x;                                      /**< x coordinate */
    rt_uint16_t y;                                      /**< y coordinate */
    rt_uint16_t width;                                  /**< width */
    rt_uint16_t height;                                 /**< height */
};

/**
 * graphic operations
 */
struct rt_device_graphic_ops
{
    void (*set_pixel) (const char *pixel, int x, int y);
    void (*get_pixel) (char *pixel, int x, int y);

    void (*draw_hline)(const char *pixel, int x1, int x2, int y);
    void (*draw_vline)(const char *pixel, int x, int y1, int y2);

    void (*blit_line) (const char *pixel, int x, int y, rt_size_t size);
};
#define rt_graphix_ops(device)          ((struct rt_device_graphic_ops *)(device->user_data))

/**@}*/
#endif /* RT_USING_DEVICE */

#ifdef __cplusplus
}
#endif

#ifdef __cplusplus
/* RT-Thread definitions for C++ */
namespace rtthread {

enum TICK_WAIT {
    WAIT_NONE = 0,
    WAIT_FOREVER = -1,
};

}

#endif /* __cplusplus */

#endif /* __RT_DEF_H__ */<|MERGE_RESOLUTION|>--- conflicted
+++ resolved
@@ -42,11 +42,8 @@
  * 2022-01-07     Gabriel      move some __on_rt_xxxxx_hook to dedicated c source files
  * 2022-01-12     Meco Man     remove RT_THREAD_BLOCK
  * 2022-04-20     Meco Man     change version number to v4.1.1
-<<<<<<< HEAD
  * 2022-04-21     THEWON       add macro RT_VERSION_CHECK
-=======
  * 2022-06-29     Meco Man     add RT_USING_LIBC and standard libc headers
->>>>>>> 9623706e
  */
 
 #ifndef __RT_DEF_H__
@@ -76,9 +73,8 @@
 
 /* RT-Thread version */
 #define RTTHREAD_VERSION                RT_VERSION_CHECK(RT_VERSION, RT_SUBVERSION, RT_REVISION)
-/*
-   can be used like #if (RTTHREAD_VERSION >= RT_VERSION_CHECK(4, 0, 5))
-*/
+
+/* e.g. #if (RTTHREAD_VERSION >= RT_VERSION_CHECK(4, 1, 0) */
 #define RT_VERSION_CHECK(major, minor, revise)          ((major * 10000) + \
                                                          (minor * 100) + revise)
 
