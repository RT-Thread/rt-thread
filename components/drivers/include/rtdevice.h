--- conflicted
+++ resolved
@@ -45,13 +45,12 @@
 #include "drivers/core/power_domain.h"
 #include "drivers/platform.h"
 
-<<<<<<< HEAD
 #ifdef RT_USING_ATA
 #ifdef RT_ATA_AHCI
 #include "drivers/ahci.h"
-#endif
+#endif /* RT_ATA_AHCI */
 #endif /* RT_USING_ATA */
-=======
+
 #ifdef RT_USING_MBOX
 #include "drivers/mailbox.h"
 #endif /* RT_USING_MBOX */
@@ -69,7 +68,6 @@
 #ifdef RT_USING_NVME
 #include "drivers/nvme.h"
 #endif /* RT_USING_NVME */
->>>>>>> 1a24ae06
 
 #ifdef RT_USING_OFW
 #include "drivers/ofw.h"
