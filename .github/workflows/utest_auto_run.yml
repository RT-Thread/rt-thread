# Automation utest run script for the QEMU platform
# Generate the corresponding config configuration for CI based on the configuration file under examples/utest/configs.

name: utest_auto_run

on:
  push:
    branches:
      - master
    paths-ignore:
      - documentation/**
      - '**/README.md'
      - '**/README_zh.md'
  pull_request:
    branches:
      - master
    paths-ignore:
      - documentation/**
      - '**/README.md'
      - '**/README_zh.md'

permissions:
  contents: read

jobs:
  test:
    runs-on: ubuntu-22.04
    name: ${{ matrix.platform.UTEST }} :${{ matrix.config_file }}
    if: github.repository_owner == 'RT-Thread'
    strategy:
      fail-fast: false
      matrix:
        platform:
          - { UTEST: "A9",            RTT_BSP: "bsp/qemu-vexpress-a9",      QEMU_ARCH: "arm",     QEMU_MACHINE: "vexpress-a9", SD_FILE: "sd.bin", KERNEL: "standard", "SMP_RUN":"" }
          - { UTEST: "A9-rtsmart",    RTT_BSP: "bsp/qemu-vexpress-a9",      QEMU_ARCH: "arm",     QEMU_MACHINE: "vexpress-a9", SD_FILE: "sd.bin", KERNEL: "rtsmart",  "SMP_RUN":"" }
          - { UTEST: "A9-smp",        RTT_BSP: "bsp/qemu-vexpress-a9",      QEMU_ARCH: "arm",     QEMU_MACHINE: "vexpress-a9", SD_FILE: "sd.bin", KERNEL: "standard",  "SMP_RUN":"smp" }

          - { UTEST: "RISCV",         RTT_BSP: "bsp/qemu-virt64-riscv",     QEMU_ARCH: "riscv64", QEMU_MACHINE: "virt",        SD_FILE: "None",   KERNEL: "standard", "SMP_RUN":"" }
          - { UTEST: "RISCV-rtsmart", RTT_BSP: "bsp/qemu-virt64-riscv",     QEMU_ARCH: "riscv64", QEMU_MACHINE: "virt",        SD_FILE: "None",   KERNEL: "rtsmart",  "SMP_RUN":"" }
          # - { UTEST: "RISCV-smp",         RTT_BSP: "bsp/qemu-virt64-riscv",     QEMU_ARCH: "riscv64", QEMU_MACHINE: "virt",        SD_FILE: "None",   KERNEL: "standard", "SMP_RUN":"smp" }
          - { UTEST: "XUANTIE-rtsmart",       RTT_BSP: "bsp/xuantie/virt64/c906",   QEMU_ARCH: "riscv64", QEMU_MACHINE: "virt",        SD_FILE: "sd.bin", KERNEL: "rtsmart",  "SMP_RUN":"" }

          - { UTEST: "AARCH64",       RTT_BSP: "bsp/qemu-virt64-aarch64",   QEMU_ARCH: "aarch64", QEMU_MACHINE: "virt",        SD_FILE: "sd.bin", KERNEL: "standard",  "SMP_RUN":"" }
          - { UTEST: "AARCH64-rtsmart", RTT_BSP: "bsp/qemu-virt64-aarch64", QEMU_ARCH: "aarch64", QEMU_MACHINE: "virt",        SD_FILE: "sd.bin", KERNEL: "rtsmart",  "SMP_RUN":"" }
          # - { UTEST: "AARCH64-smp",       RTT_BSP: "bsp/qemu-virt64-aarch64",   QEMU_ARCH: "aarch64", QEMU_MACHINE: "virt",        SD_FILE: "sd.bin", KERNEL: "standard",  "SMP_RUN":"smp" }

        config_file:
          - "default.cfg"

        include:
          # only run on qemu-vexpress-a9
          - platform: { UTEST: "A9",            RTT_BSP: "bsp/qemu-vexpress-a9",      QEMU_ARCH: "arm",     QEMU_MACHINE: "vexpress-a9", SD_FILE: "sd.bin", KERNEL: "standard", "SMP_RUN":"" }
            config_file: "kernel/kernel_basic.cfg"
          - platform: { UTEST: "A9",            RTT_BSP: "bsp/qemu-vexpress-a9",      QEMU_ARCH: "arm",     QEMU_MACHINE: "vexpress-a9", SD_FILE: "sd.bin", KERNEL: "standard", "SMP_RUN":"" }
            config_file: "kernel/ipc.cfg"
          - platform: { UTEST: "A9",            RTT_BSP: "bsp/qemu-vexpress-a9",      QEMU_ARCH: "arm",     QEMU_MACHINE: "vexpress-a9", SD_FILE: "sd.bin", KERNEL: "standard", "SMP_RUN":"" }
            config_file: "kernel/mem.cfg"

          - platform: { UTEST: "A9",            RTT_BSP: "bsp/qemu-vexpress-a9",      QEMU_ARCH: "arm",     QEMU_MACHINE: "vexpress-a9", SD_FILE: "sd.bin", KERNEL: "standard", "SMP_RUN":"" }
            config_file: "kernel/atomic_c11.cfg"
          - platform: { UTEST: "RISCV",         RTT_BSP: "bsp/qemu-virt64-riscv",     QEMU_ARCH: "riscv64", QEMU_MACHINE: "virt",        SD_FILE: "None",   KERNEL: "standard", "SMP_RUN":"" }
            config_file: "kernel/atomic_c11.cfg"

          - platform: { UTEST: "A9",            RTT_BSP: "bsp/qemu-vexpress-a9",      QEMU_ARCH: "arm",     QEMU_MACHINE: "vexpress-a9", SD_FILE: "sd.bin", KERNEL: "standard", "SMP_RUN":"" }
            config_file: "cpp11/cpp11.cfg"

          - platform: { UTEST: "A9",            RTT_BSP: "bsp/qemu-vexpress-a9",      QEMU_ARCH: "arm",     QEMU_MACHINE: "vexpress-a9", SD_FILE: "sd.bin", KERNEL: "standard", "SMP_RUN":"" }
<<<<<<< HEAD
            config_file: "net/lwip.cfg"

          - platform: { UTEST: "A9",            RTT_BSP: "bsp/qemu-vexpress-a9",      QEMU_ARCH: "arm",     QEMU_MACHINE: "vexpress-a9", SD_FILE: "sd.bin", KERNEL: "standard", "SMP_RUN":"" }
            config_file: "net/netdev.cfg"

          - platform: { UTEST: "A9",            RTT_BSP: "bsp/qemu-vexpress-a9",      QEMU_ARCH: "arm",     QEMU_MACHINE: "vexpress-a9", SD_FILE: "sd.bin", KERNEL: "standard", "SMP_RUN":"" }
            config_file: "net/sal_lwip.cfg"
=======
            config_file: "components/lwip.cfg"
          - platform: { UTEST: "A9",            RTT_BSP: "bsp/qemu-vexpress-a9",      QEMU_ARCH: "arm",     QEMU_MACHINE: "vexpress-a9", SD_FILE: "sd.bin", KERNEL: "standard", "SMP_RUN":"" }
            config_file: "components/netdev.cfg"
          - platform: { UTEST: "A9",            RTT_BSP: "bsp/qemu-vexpress-a9",      QEMU_ARCH: "arm",     QEMU_MACHINE: "vexpress-a9", SD_FILE: "sd.bin", KERNEL: "standard", "SMP_RUN":"" }
            config_file: "components/dfs.cfg"
>>>>>>> 98340c1a

    env:
      TEST_QEMU_ARCH: ${{ matrix.platform.QEMU_ARCH }}
      TEST_QEMU_MACHINE: ${{ matrix.platform.QEMU_MACHINE }}
      TEST_BSP_ROOT: ${{ matrix.platform.RTT_BSP }}
      TEST_CONFIG_FILE: ${{ matrix.config_file }}
      TEST_SD_FILE: ${{ matrix.platform.SD_FILE }}
    steps:
      - uses: actions/checkout@main

      - name: Install Tools
        shell: bash
        run: |
          sudo apt-get update
          sudo apt-get -yqq install scons qemu-system git
          pip3 install kconfiglib

      - name: Install ToolChains
        shell: bash
        run: |
          TOOLCHAIN_INSTALLED=""

          # Install Arm ToolChains
          if [[ "${{ matrix.platform.QEMU_ARCH }}" == "arm" && "${{ matrix.platform.KERNEL }}" == "standard" ]]; then
            echo "Starting install Arm ToolChains"
            wget -q https://github.com/RT-Thread/toolchains-ci/releases/download/v1.3/gcc-arm-none-eabi-10-2020-q4-major-x86_64-linux.tar.bz2
            sudo tar xjf gcc-arm-none-eabi-10-2020-q4-major-x86_64-linux.tar.bz2 -C /opt
            /opt/gcc-arm-none-eabi-10-2020-q4-major/bin/arm-none-eabi-gcc --version
            echo "RTT_EXEC_PATH=/opt/gcc-arm-none-eabi-10-2020-q4-major/bin" >> $GITHUB_ENV
            echo "RTT_CC_PREFIX=arm-none-eabi-" >> $GITHUB_ENV
            echo "TOOLCHAIN_INSTALLED=arm" >> $GITHUB_ENV
          fi

          # Install Arm Musl ToolChains
          if [[ "${{ matrix.platform.QEMU_ARCH }}" == "arm" && "${{ matrix.platform.KERNEL }}" == "rtsmart" ]]; then
            echo "Starting install Arm Musl ToolChains"
            wget -q https://github.com/RT-Thread/toolchains-ci/releases/download/v1.7/arm-linux-musleabi_for_x86_64-pc-linux-gnu_stable.tar.bz2
            sudo tar xjf arm-linux-musleabi_for_x86_64-pc-linux-gnu_stable.tar.bz2 -C /opt
            /opt/arm-linux-musleabi_for_x86_64-pc-linux-gnu/bin/arm-linux-musleabi-gcc --version
            echo "RTT_EXEC_PATH=/opt/arm-linux-musleabi_for_x86_64-pc-linux-gnu/bin" >> $GITHUB_ENV
            echo "RTT_CC_PREFIX=arm-linux-musleabi-" >> $GITHUB_ENV
            echo "TOOLCHAIN_INSTALLED=arm-musl" >> $GITHUB_ENV
          fi

          # Install RISC-V ToolChains
          if [[ "${{ matrix.platform.QEMU_ARCH }}" == "riscv64" && "${{ matrix.platform.KERNEL }}" == "standard" ]]; then
            echo "Starting install RISC-V ToolChains"
            wget -q https://github.com/RT-Thread/toolchains-ci/releases/download/v1.4/riscv64-unknown-elf-toolchain-10.2.0-2020.12.8-x86_64-linux-ubuntu14.tar.gz
            sudo tar zxvf riscv64-unknown-elf-toolchain-10.2.0-2020.12.8-x86_64-linux-ubuntu14.tar.gz -C /opt
            /opt/riscv64-unknown-elf-toolchain-10.2.0-2020.12.8-x86_64-linux-ubuntu14/bin/riscv64-unknown-elf-gcc --version
            echo "RTT_EXEC_PATH=/opt/riscv64-unknown-elf-toolchain-10.2.0-2020.12.8-x86_64-linux-ubuntu14/bin" >> $GITHUB_ENV
            echo "TOOLCHAIN_INSTALLED=riscv" >> $GITHUB_ENV
          fi

          # Install RISC-V Musl ToolChains
          if [[ "${{ matrix.platform.QEMU_ARCH }}" == "riscv64" && "${{ matrix.platform.KERNEL }}" == "rtsmart" ]]; then
            echo "Starting install RISC-V Musl ToolChains"
            wget -q https://github.com/RT-Thread/toolchains-ci/releases/download/v1.7/riscv64-linux-musleabi_for_x86_64-pc-linux-gnu_latest.tar.bz2
            sudo tar xjf riscv64-linux-musleabi_for_x86_64-pc-linux-gnu_latest.tar.bz2 -C /opt
            /opt/riscv64-linux-musleabi_for_x86_64-pc-linux-gnu/bin/riscv64-unknown-linux-musl-gcc --version
            echo "RTT_EXEC_PATH=/opt/riscv64-linux-musleabi_for_x86_64-pc-linux-gnu/bin" >> $GITHUB_ENV
            echo "RTT_CC_PREFIX=riscv64-unknown-linux-musl-" >> $GITHUB_ENV
            echo "TOOLCHAIN_INSTALLED=riscv-musl" >> $GITHUB_ENV
          fi

          # Install RISC-V XUANTIE Musl ToolChains
          if [[ "${{ matrix.platform.UTEST }}" == "XUANTIE-rtsmart" && "${{ matrix.platform.QEMU_ARCH }}" == "riscv64" && "${{ matrix.platform.KERNEL }}" == "rtsmart" ]]; then
            echo "Starting install RISC-V XUANTIE Musl ToolChains"
            wget -q https://github.com/RT-Thread/toolchains-ci/releases/download/v1.9/Xuantie-900-gcc-linux-6.6.0-musl64-x86_64-V3.0.2.tar.gz
            sudo tar zxvf Xuantie-900-gcc-linux-6.6.0-musl64-x86_64-V3.0.2.tar.gz -C /opt
            /opt/Xuantie-900-gcc-linux-6.6.0-musl64-x86_64-V3.0.2/bin/riscv64-unknown-linux-musl-gcc --version
            echo "RTT_EXEC_PATH=/opt/Xuantie-900-gcc-linux-6.6.0-musl64-x86_64-V3.0.2/bin" >> $GITHUB_ENV
            echo "RTT_CC_PREFIX=riscv64-unknown-linux-musl-" >> $GITHUB_ENV
            echo "TOOLCHAIN_INSTALLED=riscv-musl" >> $GITHUB_ENV
          fi

          # Install AARCH64 ToolChains
          if [[ "${{ matrix.platform.QEMU_ARCH }}" == "aarch64" && "${{ matrix.platform.KERNEL }}" == "standard" ]]; then
            echo "Starting install AARCH64 ToolChains"
            wget -q https://github.com/RT-Thread/toolchains-ci/releases/download/v1.6/gcc-arm-10.2-2020.11-x86_64-aarch64-none-elf.tar.xz
            sudo tar -xvJf gcc-arm-10.2-2020.11-x86_64-aarch64-none-elf.tar.xz -C /opt
            /opt/gcc-arm-10.2-2020.11-x86_64-aarch64-none-elf/bin/aarch64-none-elf-gcc --version
            echo "RTT_EXEC_PATH=/opt/gcc-arm-10.2-2020.11-x86_64-aarch64-none-elf/bin" >> $GITHUB_ENV
            echo "RTT_CC_PREFIX=aarch64-none-elf-" >> $GITHUB_ENV
            echo "TOOLCHAIN_INSTALLED=aarch64" >> $GITHUB_ENV
          fi

          # Install AARCH64 Musl ToolChains
          if [[ "${{ matrix.platform.QEMU_ARCH }}" == "aarch64" && "${{ matrix.platform.KERNEL }}" == "rtsmart" ]]; then
            echo "Starting install AARCH64 Musl ToolChains"
            wget -q https://github.com/RT-Thread/toolchains-ci/releases/download/v1.7/aarch64-linux-musleabi_for_x86_64-pc-linux-gnu_stable.tar.bz2
            sudo tar xjf aarch64-linux-musleabi_for_x86_64-pc-linux-gnu_stable.tar.bz2 -C /opt
            /opt/aarch64-linux-musleabi_for_x86_64-pc-linux-gnu/bin/aarch64-linux-musleabi-gcc --version
            echo "RTT_EXEC_PATH=/opt/aarch64-linux-musleabi_for_x86_64-pc-linux-gnu/bin" >> $GITHUB_ENV
            echo "RTT_CC_PREFIX=aarch64-linux-musleabi-" >> $GITHUB_ENV
            echo "TOOLCHAIN_INSTALLED=aarch64-musl" >> $GITHUB_ENV
          fi

          # Install CPP11 Preprocessing Toolchain
          if [[ "${{ matrix.platform.QEMU_ARCH }}" == "arm" && "${{ matrix.config_file }}" == "cpp11/cpp11.cfg" && "${{ matrix.platform.KERNEL }}" == "standard" ]]; then
            sudo rm -f /opt/gcc-arm-none-eabi-10-2020-q4-major/arm-none-eabi/include/c++/10.2.1/thread
            sudo rm -f /opt/gcc-arm-none-eabi-10-2020-q4-major/arm-none-eabi/include/c++/10.2.1/mutex
            sudo rm -f /opt/gcc-arm-none-eabi-10-2020-q4-major/arm-none-eabi/include/c++/10.2.1/condition_variable
            sudo rm -f /opt/gcc-arm-none-eabi-10-2020-q4-major/arm-none-eabi/include/c++/10.2.1/future
            sudo rm -f /opt/gcc-arm-none-eabi-10-2020-q4-major/arm-none-eabi/include/pthread.h
            sudo cat /dev/null > /opt/gcc-arm-none-eabi-10-2020-q4-major/arm-none-eabi/include/sys/_pthreadtypes.h
            sed -i 's/-fno-exceptions/ /g' $TEST_BSP_ROOT/rtconfig.py
          fi

          if [ "$TOOLCHAIN_INSTALLED" == "None" ]; then
            echo "No valid toolchain installed, stopping the workflow."
          fi

      - name: Build BSP
        if: ${{ env.TOOLCHAIN_INSTALLED != '' && success() }}
        run: |
          # Whether plan to run SMP?
          if [[ "${{ matrix.platform.SMP_RUN }}"  == "smp" ]]; then
            cat examples/utest/configs/smp/smp.cfg >> $TEST_BSP_ROOT/.config
          fi

          # Is the kernel rtsmart?
          if [[ "${{ matrix.platform.KERNEL }}"  == "rtsmart" ]]; then
            cat examples/utest/configs/rtsmart/rtsmart.cfg >> $TEST_BSP_ROOT/.config
          fi

          echo CONFIG_RT_USING_UTESTCASES=y >> $TEST_BSP_ROOT/.config
          cat examples/utest/configs/$TEST_CONFIG_FILE >> $TEST_BSP_ROOT/.config
          scons --pyconfig-silent -C $TEST_BSP_ROOT
          scons -j$(nproc) --strict -C $TEST_BSP_ROOT

      - name: QEMU Run Test
        if: ${{ env.TOOLCHAIN_INSTALLED != '' && success() }}
        run: |
          if [ "$TEST_SD_FILE" != "None" ]; then
            dd if=/dev/zero of=$TEST_BSP_ROOT/sd.bin bs=1024 count=65536
            mkfs.fat $TEST_BSP_ROOT/sd.bin
          fi

          if [[ "${{ matrix.platform.QEMU_ARCH }}"  == "aarch64" ]]; then 
            qemu-system-$TEST_QEMU_ARCH -M virt,gic-version=2 -cpu cortex-a53 -smp 4 -kernel $TEST_BSP_ROOT/rtthread.bin  -nographic \
            -drive if=none,file=$TEST_BSP_ROOT/sd.bin,format=raw,id=blk0 -device virtio-blk-device,drive=blk0,bus=virtio-mmio-bus.0 \
            -netdev user,id=net0 -device virtio-net-device,netdev=net0,bus=virtio-mmio-bus.1 \
            > qemu_output_$TEST_QEMU_ARCH.log  2>&1 &
          elif [[ "${{ matrix.platform.UTEST }}"  == "XUANTIE-rtsmart" ]]; then
            sudo apt-get install -y dos2unix libcapstone-dev libbrlapi-dev
            wget -q https://occ-oss-prod.oss-cn-hangzhou.aliyuncs.com/resource//1736318325160/Xuantie-qemu-x86_64-Ubuntu-20.04-V5.0.5-B20250108-0335.tar.gz
            tar zxvf  Xuantie-qemu-x86_64-Ubuntu-20.04-V5.0.5-B20250108-0335.tar.gz
            dos2unix ./install/qemu_post_install_small.sh
            sudo chmod +x ./install/qemu_post_install_small.sh
            sudo ./install/qemu_post_install_small.sh

            QEMU_BIN="./install/bin/qemu-system-$TEST_QEMU_ARCH"
            [ ! -f "$QEMU_BIN" ] && echo "ERROR: $QEMU_BIN not found." && exit 1

            tmp_output=$(mktemp)
            ldd "$QEMU_BIN" > "$tmp_output" 2>&1
            missing_libs=$(grep "not found" "$tmp_output" | awk '{print $1}')

            for lib in $missing_libs; do
              base_lib=$(echo "$lib" | sed -E 's/\.so.*/\.so/')

              echo "🔍 修复基础库：$base_lib ..."
              sudo ln -s /usr/lib/x86_64-linux-gnu/$base_lib  /usr/lib/x86_64-linux-gnu/$lib
            done
            echo "✅ 所有缺失库已处理。"

            $QEMU_BIN -cpu c906fd -M $TEST_QEMU_MACHINE -kernel $TEST_BSP_ROOT/rtthread.bin -nographic \
            -drive if=none,file=$TEST_BSP_ROOT/sd.bin,format=raw,id=blk0 -device virtio-blk-device,drive=blk0,bus=virtio-mmio-bus.0 \
            > qemu_output_$TEST_QEMU_ARCH.log  2>&1 &
          elif [[ "${{ matrix.platform.QEMU_ARCH }}"  == "arm" ]]; then 
            qemu-system-$TEST_QEMU_ARCH \
                -nographic \
                -M $TEST_QEMU_MACHINE \
                -kernel $TEST_BSP_ROOT/rtthread.bin  \
                -sd $TEST_BSP_ROOT/sd.bin  \
                > qemu_output_$TEST_QEMU_ARCH.log  2>&1 &
          else 
            qemu-system-$TEST_QEMU_ARCH \
                -nographic \
                -M $TEST_QEMU_MACHINE \
                -kernel $TEST_BSP_ROOT/rtthread.bin  \
                > qemu_output_$TEST_QEMU_ARCH.log  2>&1 &
          fi 

          QEMU_PID=$!
          disown $QEMU_PID
      
      - name: Monitor qemu log
        if: ${{ env.TOOLCHAIN_INSTALLED != '' && success() }}
        run: |
          FAILURE_DETECTED=false
          ERROR_LOGS=""
          
          echo "=========================================================================================="
          echo " ||                                                                                    || "
          echo " ||                          Start automatic running of Utest                          || "
          echo " VV                                                                                    VV "
          echo "=========================================================================================="
          tail -n 0 -f qemu_output_$TEST_QEMU_ARCH.log | while read line; do
            echo $line
            if [[ "$line" == *"[  FAILED  ] [ result   ]"* ]]; then
              ERROR_LOGS="$ERROR_LOGS$line"$'\n'
              FAILURE_DETECTED=true
            fi
            
            if [[ "$line" == *"[==========] [ utest    ] finished"* ]]; then
              if $FAILURE_DETECTED; then
                echo "=========================================================================================="
                echo " ||                                                                                    || "
                echo " ||         Error: Failures detected in logs. Below are the failure details...         || "
                echo " VV                                                                                    VV "
                echo "=========================================================================================="
                echo "$ERROR_LOGS"
                exit 1
              fi
              echo "=========================================================================================="
              echo "                  Successed: Utest run completed. Exiting log monitoring                  "
              echo "=========================================================================================="
              break
            fi
          done<|MERGE_RESOLUTION|>--- conflicted
+++ resolved
@@ -65,21 +65,11 @@
             config_file: "cpp11/cpp11.cfg"
 
           - platform: { UTEST: "A9",            RTT_BSP: "bsp/qemu-vexpress-a9",      QEMU_ARCH: "arm",     QEMU_MACHINE: "vexpress-a9", SD_FILE: "sd.bin", KERNEL: "standard", "SMP_RUN":"" }
-<<<<<<< HEAD
-            config_file: "net/lwip.cfg"
-
-          - platform: { UTEST: "A9",            RTT_BSP: "bsp/qemu-vexpress-a9",      QEMU_ARCH: "arm",     QEMU_MACHINE: "vexpress-a9", SD_FILE: "sd.bin", KERNEL: "standard", "SMP_RUN":"" }
-            config_file: "net/netdev.cfg"
-
-          - platform: { UTEST: "A9",            RTT_BSP: "bsp/qemu-vexpress-a9",      QEMU_ARCH: "arm",     QEMU_MACHINE: "vexpress-a9", SD_FILE: "sd.bin", KERNEL: "standard", "SMP_RUN":"" }
-            config_file: "net/sal_lwip.cfg"
-=======
             config_file: "components/lwip.cfg"
           - platform: { UTEST: "A9",            RTT_BSP: "bsp/qemu-vexpress-a9",      QEMU_ARCH: "arm",     QEMU_MACHINE: "vexpress-a9", SD_FILE: "sd.bin", KERNEL: "standard", "SMP_RUN":"" }
             config_file: "components/netdev.cfg"
           - platform: { UTEST: "A9",            RTT_BSP: "bsp/qemu-vexpress-a9",      QEMU_ARCH: "arm",     QEMU_MACHINE: "vexpress-a9", SD_FILE: "sd.bin", KERNEL: "standard", "SMP_RUN":"" }
             config_file: "components/dfs.cfg"
->>>>>>> 98340c1a
 
     env:
       TEST_QEMU_ARCH: ${{ matrix.platform.QEMU_ARCH }}
