/*
 * Copyright (c) 2006-2021, RT-Thread Development Team
 *
 * SPDX-License-Identifier: Apache-2.0
 *
 * Change Logs:
 * Date           Author       Notes
 * 2021-12-10     Meco Man     first version
 */
#include <Arduino.h>
#include <board.h>
#include "pins_arduino.h"

/*
    {Arduino Pin, RT-Thread Pin [, Device Name(PWM or ADC), Channel]}
    [] means optional
    Digital pins must NOT give the device name and channel.
    Analog pins MUST give the device name and channel(ADC or PWM).
    Arduino Pin must keep in sequence.
*/
const pin_map_t pin_map_table[]=
{
<<<<<<< HEAD
    {D0}, /* RX */
    {D1}, /* TX */
    {D2, GET_PIN(A,10)},
    {D3, GET_PIN(B,3), "pwm2", 2}, /* PWM */
    {D4, GET_PIN(B,5)},
    {D5, GET_PIN(B,4), "pwm3", 1}, /* PWM */
    {D6, GET_PIN(B,10), "pwm2", 3}, /* PWM */
    {D7, GET_PIN(A,8)},
    {D8, GET_PIN(A,9)},
    {D9, GET_PIN(C,7), "pwm3", 2}, /* PWM */
    {D10, GET_PIN(B,6)},
    {D11, GET_PIN(A,7)},
    {D12, GET_PIN(A,6)},
    {D13, GET_PIN(A,5)},
    {D14, GET_PIN(B,9)},
    {D15, GET_PIN(B,8)},
    {A0, GET_PIN(A,0), "adc1", 0}, /* ADC */
    {A1, GET_PIN(A,1), "adc1", 1}, /* ADC */
    {A2, GET_PIN(A,4), "adc1", 4}, /* ADC */
    {A3, GET_PIN(B,0), "adc1", 8}, /* ADC */
    {A4, GET_PIN(C,1), "adc1", 11}, /* ADC */
    {A5, GET_PIN(C,0), "adc1", 10} /* ADC */
=======
    /*
        {Arduino Pin, RT-Thread Pin [, Device Name(PWM or ADC), Channel]}
        [] means optional
        Digital pins must NOT give the device name and channel.
        Analog pins MUST give the device name and channel(ADC or PWM).
    */
    {0, GET_PIN(A,3)},  /* D0, RX */
    {1, GET_PIN(A,2)},  /* D1, TX */
    {2, GET_PIN(A,10)}, /* D2 */
    {3, GET_PIN(B,3), "pwm2", 2},   /* D3, PWM */
    {4, GET_PIN(B,5)},  /* D4 */
    {5, GET_PIN(B,4), "pwm3", 1},   /* D5, PWM */
    {6, GET_PIN(B,10), "pwm2", 3},  /* D6, PWM */
    {7, GET_PIN(A,8)},  /* D7 */
    {8, GET_PIN(A,9)},  /* D8 */
    {9, GET_PIN(C,7), "pwm3", 2},   /* D9, PWM */
    {10, GET_PIN(B,6), "pwm16", 1}, /* D10, PWM */
    {11, GET_PIN(A,7), "pwm17", 1}, /* D11, PWM */
    {12, GET_PIN(A,6)}, /* D12 */
    {13, GET_PIN(A,5)}, /* D13 */
    {14, GET_PIN(B,9)}, /* D14 */
    {15, GET_PIN(B,8)}, /* D15 */
    {16, GET_PIN(A,0), "adc1", 0},  /* A0 */
    {17, GET_PIN(A,1), "adc1", 1},  /* A1 */
    {18, GET_PIN(A,4), "adc1", 4},  /* A2 */
    {19, GET_PIN(B,0), "adc1", 8},  /* A3 */
    {20, GET_PIN(C,1), "adc1", 11}, /* A4 */
    {21, GET_PIN(C,0), "adc1", 10}  /* A5 */
>>>>>>> 87128164
};

/* initialization for BSP; maybe a blank function  */
void initVariant(void)
{
    /* Nothing needs to initialize for this BSP */
}<|MERGE_RESOLUTION|>--- conflicted
+++ resolved
@@ -20,7 +20,6 @@
 */
 const pin_map_t pin_map_table[]=
 {
-<<<<<<< HEAD
     {D0}, /* RX */
     {D1}, /* TX */
     {D2, GET_PIN(A,10)},
@@ -31,8 +30,8 @@
     {D7, GET_PIN(A,8)},
     {D8, GET_PIN(A,9)},
     {D9, GET_PIN(C,7), "pwm3", 2}, /* PWM */
-    {D10, GET_PIN(B,6)},
-    {D11, GET_PIN(A,7)},
+    {D10, GET_PIN(B,6), "pwm16", 1}, /* PWM */
+    {D11, GET_PIN(A,7), "pwm17", 1}, /* PWM */
     {D12, GET_PIN(A,6)},
     {D13, GET_PIN(A,5)},
     {D14, GET_PIN(B,9)},
@@ -43,36 +42,6 @@
     {A3, GET_PIN(B,0), "adc1", 8}, /* ADC */
     {A4, GET_PIN(C,1), "adc1", 11}, /* ADC */
     {A5, GET_PIN(C,0), "adc1", 10} /* ADC */
-=======
-    /*
-        {Arduino Pin, RT-Thread Pin [, Device Name(PWM or ADC), Channel]}
-        [] means optional
-        Digital pins must NOT give the device name and channel.
-        Analog pins MUST give the device name and channel(ADC or PWM).
-    */
-    {0, GET_PIN(A,3)},  /* D0, RX */
-    {1, GET_PIN(A,2)},  /* D1, TX */
-    {2, GET_PIN(A,10)}, /* D2 */
-    {3, GET_PIN(B,3), "pwm2", 2},   /* D3, PWM */
-    {4, GET_PIN(B,5)},  /* D4 */
-    {5, GET_PIN(B,4), "pwm3", 1},   /* D5, PWM */
-    {6, GET_PIN(B,10), "pwm2", 3},  /* D6, PWM */
-    {7, GET_PIN(A,8)},  /* D7 */
-    {8, GET_PIN(A,9)},  /* D8 */
-    {9, GET_PIN(C,7), "pwm3", 2},   /* D9, PWM */
-    {10, GET_PIN(B,6), "pwm16", 1}, /* D10, PWM */
-    {11, GET_PIN(A,7), "pwm17", 1}, /* D11, PWM */
-    {12, GET_PIN(A,6)}, /* D12 */
-    {13, GET_PIN(A,5)}, /* D13 */
-    {14, GET_PIN(B,9)}, /* D14 */
-    {15, GET_PIN(B,8)}, /* D15 */
-    {16, GET_PIN(A,0), "adc1", 0},  /* A0 */
-    {17, GET_PIN(A,1), "adc1", 1},  /* A1 */
-    {18, GET_PIN(A,4), "adc1", 4},  /* A2 */
-    {19, GET_PIN(B,0), "adc1", 8},  /* A3 */
-    {20, GET_PIN(C,1), "adc1", 11}, /* A4 */
-    {21, GET_PIN(C,0), "adc1", 10}  /* A5 */
->>>>>>> 87128164
 };
 
 /* initialization for BSP; maybe a blank function  */
