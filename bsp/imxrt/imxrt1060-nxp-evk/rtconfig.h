--- conflicted
+++ resolved
@@ -45,15 +45,14 @@
 #define RT_CONSOLEBUF_SIZE 128
 #define RT_CONSOLE_DEVICE_NAME "uart1"
 #define RT_VER_NUM 0x50000
-<<<<<<< HEAD
-=======
+
 #define RT_USING_CACHE
 #define RT_USING_CPU_FFS
 #define ARCH_ARM
 #define ARCH_ARM_CORTEX_M
 #define ARCH_ARM_CORTEX_FPU
 #define ARCH_ARM_CORTEX_M7
->>>>>>> ca26a856
+
 
 /* RT-Thread Components */
 
@@ -252,9 +251,6 @@
 
 
 /* Device Control */
-<<<<<<< HEAD
-=======
-
 
 /* Other */
 
@@ -264,19 +260,15 @@
 /* Uncategorized */
 
 /* Privated Packages of RealThread */
->>>>>>> ca26a856
+
 
 
 /* Other */
 
 /* Signal IO */
 
-
-<<<<<<< HEAD
-/* Uncategorized */
-=======
 #define SOC_IMXRT1060_SERIES
->>>>>>> ca26a856
+
 
 /* Hardware Drivers Config */
 
