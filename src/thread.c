/*
 * Copyright (c) 2006-2021, RT-Thread Development Team
 *
 * SPDX-License-Identifier: Apache-2.0
 *
 * Change Logs:
 * Date           Author       Notes
 * 2006-03-28     Bernard      first version
 * 2006-04-29     Bernard      implement thread timer
 * 2006-04-30     Bernard      added THREAD_DEBUG
 * 2006-05-27     Bernard      fixed the rt_thread_yield bug
 * 2006-06-03     Bernard      fixed the thread timer init bug
 * 2006-08-10     Bernard      fixed the timer bug in thread_sleep
 * 2006-09-03     Bernard      changed rt_timer_delete to rt_timer_detach
 * 2006-09-03     Bernard      implement rt_thread_detach
 * 2008-02-16     Bernard      fixed the rt_thread_timeout bug
 * 2010-03-21     Bernard      change the errno of rt_thread_delay/sleep to
 *                             RT_EOK.
 * 2010-11-10     Bernard      add cleanup callback function in thread exit.
 * 2011-09-01     Bernard      fixed rt_thread_exit issue when the current
 *                             thread preempted, which reported by Jiaxing Lee.
 * 2011-09-08     Bernard      fixed the scheduling issue in rt_thread_startup.
 * 2012-12-29     Bernard      fixed compiling warning.
 * 2016-08-09     ArdaFu       add thread suspend and resume hook.
 * 2017-04-10     armink       fixed the rt_thread_delete and rt_thread_detach
 *                             bug when thread has not startup.
 * 2018-11-22     Jesven       yield is same to rt_schedule
 *                             add support for tasks bound to cpu
 * 2021-02-24     Meco Man     rearrange rt_thread_control() - schedule the thread when close it
 * 2021-11-15     THEWON       Remove duplicate work between idle and _thread_exit
 * 2021-12-27     Meco Man     remove .init_priority
 * 2022-01-07     Gabriel      Moving __on_rt_xxxxx_hook to thread.c
 */

#include <rthw.h>
#include <rtthread.h>
#include <stddef.h>

#ifndef __on_rt_thread_inited_hook
    #define __on_rt_thread_inited_hook(thread)      __ON_HOOK_ARGS(rt_thread_inited_hook, (thread))
#endif
#ifndef __on_rt_thread_suspend_hook
    #define __on_rt_thread_suspend_hook(thread)     __ON_HOOK_ARGS(rt_thread_suspend_hook, (thread))
#endif
#ifndef __on_rt_thread_resume_hook
    #define __on_rt_thread_resume_hook(thread)      __ON_HOOK_ARGS(rt_thread_resume_hook, (thread))
#endif

#if defined(RT_USING_HOOK) && defined(RT_HOOK_USING_FUNC_PTR)
static void (*rt_thread_suspend_hook)(rt_thread_t thread);
static void (*rt_thread_resume_hook) (rt_thread_t thread);
static void (*rt_thread_inited_hook) (rt_thread_t thread);

/**
 * @brief   This function sets a hook function when the system suspend a thread.
 *
 * @note    The hook function must be simple and never be blocked or suspend.
 *
 * @param   hook is the specified hook function.
 */
void rt_thread_suspend_sethook(void (*hook)(rt_thread_t thread))
{
    rt_thread_suspend_hook = hook;
}

/**
 * @brief   This function sets a hook function when the system resume a thread.
 *
 * @note    The hook function must be simple and never be blocked or suspend.
 *
 * @param   hook is the specified hook function.
 */
void rt_thread_resume_sethook(void (*hook)(rt_thread_t thread))
{
    rt_thread_resume_hook = hook;
}

/**
 * @brief   This function sets a hook function when a thread is initialized.
 *
 * @param   hook is the specified hook function.
 */
void rt_thread_inited_sethook(void (*hook)(rt_thread_t thread))
{
    rt_thread_inited_hook = hook;
}

#endif /* RT_USING_HOOK */

static void _thread_exit(void)
{
    struct rt_thread *thread;
    register rt_base_t level;

    /* get current thread */
    thread = rt_thread_self();

    /* disable interrupt */
    level = rt_hw_interrupt_disable();

    /* remove from schedule */
    rt_schedule_remove_thread(thread);

    /* remove it from timer list */
    rt_timer_detach(&thread->thread_timer);

    /* change stat */
    thread->stat = RT_THREAD_CLOSE;

    /* insert to defunct thread list */
    rt_thread_defunct_enqueue(thread);

    /* enable interrupt */
    rt_hw_interrupt_enable(level);

    /* switch to next task */
    rt_schedule();
}

/**
 * @brief   This function is the timeout function for thread, normally which is invoked
 *          when thread is timeout to wait some resource.
 *
 * @param   parameter is the parameter of thread timeout function
 */
static void _thread_timeout(void *parameter)
{
    struct rt_thread *thread;
    register rt_base_t temp;

    thread = (struct rt_thread *)parameter;

    /* thread check */
    RT_ASSERT(thread != RT_NULL);
    RT_ASSERT((thread->stat & RT_THREAD_STAT_MASK) == RT_THREAD_SUSPEND);
    RT_ASSERT(rt_object_get_type((rt_object_t)thread) == RT_Object_Class_Thread);

    /* disable interrupt */
    temp = rt_hw_interrupt_disable();

    /* set error number */
    thread->error = -RT_ETIMEOUT;

    /* remove from suspend list */
    rt_list_remove(&(thread->tlist));

    /* insert to schedule ready list */
    rt_schedule_insert_thread(thread);

    /* enable interrupt */
    rt_hw_interrupt_enable(temp);

    /* do schedule */
    rt_schedule();
}

static rt_err_t _thread_init(struct rt_thread *thread,
                             const char       *name,
                             void (*entry)(void *parameter),
                             void             *parameter,
                             void             *stack_start,
                             rt_uint32_t       stack_size,
                             rt_uint8_t        priority,
                             rt_uint32_t       tick)
{
    /* init thread list */
    rt_list_init(&(thread->tlist));

    thread->entry = (void *)entry;
    thread->parameter = parameter;

    /* stack init */
    thread->stack_addr = stack_start;
    thread->stack_size = stack_size;

    /* init thread stack */
    rt_memset(thread->stack_addr, '#', thread->stack_size);
#ifdef ARCH_CPU_STACK_GROWS_UPWARD
    thread->sp = (void *)rt_hw_stack_init(thread->entry, thread->parameter,
                                          (void *)((char *)thread->stack_addr),
                                          (void *)_thread_exit);
#else
    thread->sp = (void *)rt_hw_stack_init(thread->entry, thread->parameter,
                                          (rt_uint8_t *)((char *)thread->stack_addr + thread->stack_size - sizeof(rt_ubase_t)),
                                          (void *)_thread_exit);
#endif /* ARCH_CPU_STACK_GROWS_UPWARD */

    /* priority init */
    RT_ASSERT(priority < RT_THREAD_PRIORITY_MAX);
    thread->current_priority = priority;

    thread->number_mask = 0;
#if RT_THREAD_PRIORITY_MAX > 32
    thread->number = 0;
    thread->high_mask = 0;
#endif /* RT_THREAD_PRIORITY_MAX > 32 */

    /* tick init */
    thread->init_tick      = tick;
    thread->remaining_tick = tick;

    /* error and flags */
    thread->error = RT_EOK;
    thread->stat  = RT_THREAD_INIT;

#ifdef RT_USING_SMP
    /* not bind on any cpu */
    thread->bind_cpu = RT_CPUS_NR;
    thread->oncpu = RT_CPU_DETACHED;

    /* lock init */
    thread->scheduler_lock_nest = 0;
    thread->cpus_lock_nest = 0;
    thread->critical_lock_nest = 0;
#endif /* RT_USING_SMP */

    /* initialize cleanup function and user data */
    thread->cleanup   = 0;
    thread->user_data = 0;

    /* initialize thread timer */
    rt_timer_init(&(thread->thread_timer),
                  thread->parent.name,
                  _thread_timeout,
                  thread,
                  0,
                  RT_TIMER_FLAG_ONE_SHOT);

    /* initialize signal */
#ifdef RT_USING_SIGNALS
    thread->sig_mask    = 0x00;
    thread->sig_pending = 0x00;

#ifndef RT_USING_SMP
    thread->sig_ret     = RT_NULL;
#endif /* RT_USING_SMP */
    thread->sig_vectors = RT_NULL;
    thread->si_list     = RT_NULL;
#endif /* RT_USING_SIGNALS */

#ifdef RT_USING_LWP
    thread->lwp = RT_NULL;
#endif /* RT_USING_LWP */

#ifdef RT_USING_CPU_USAGE
    thread->duration_tick = 0;
#endif

    RT_OBJECT_HOOK_CALL(rt_thread_inited_hook, (thread));

    return RT_EOK;
}

/**
 * @addtogroup Thread
 */

/**@{*/

/**
 * @brief   This function will initialize a thread. It's used to initialize a
 *          static thread object.
 *
 * @param   thread is the static thread object.
 *
 * @param   name is the name of thread, which shall be unique.
 *
 * @param   entry is the entry function of thread.
 *
 * @param   parameter is the parameter of thread enter function.
 *
 * @param   stack_start is the start address of thread stack.
 *
 * @param   stack_size is the size of thread stack.
 *
 * @param   priority is the priority of thread.
 *
 * @param   tick is the time slice if there are same priority thread.
 *
 * @return  Return the operation status. If the return value is RT_EOK, the function is successfully executed.
 *          If the return value is any other values, it means this operation failed.
 */
rt_err_t rt_thread_init(struct rt_thread *thread,
                        const char       *name,
                        void (*entry)(void *parameter),
                        void             *parameter,
                        void             *stack_start,
                        rt_uint32_t       stack_size,
                        rt_uint8_t        priority,
                        rt_uint32_t       tick)
{
    /* thread check */
    RT_ASSERT(thread != RT_NULL);
    RT_ASSERT(stack_start != RT_NULL);

    /* initialize thread object */
    rt_object_init((rt_object_t)thread, RT_Object_Class_Thread, name);

    return _thread_init(thread,
                        name,
                        entry,
                        parameter,
                        stack_start,
                        stack_size,
                        priority,
                        tick);
}
RTM_EXPORT(rt_thread_init);

/**
 * @brief   This function will return self thread object.
 *
 * @return  The self thread object.
 */
rt_thread_t rt_thread_self(void)
{
#ifdef RT_USING_SMP
    rt_base_t lock;
    rt_thread_t self;

    lock = rt_hw_local_irq_disable();
    self = rt_cpu_self()->current_thread;
    rt_hw_local_irq_enable(lock);
    return self;
#else
    extern rt_thread_t rt_current_thread;

    return rt_current_thread;
#endif /* RT_USING_SMP */
}
RTM_EXPORT(rt_thread_self);

/**
 * @brief   This function will start a thread and put it to system ready queue.
 *
 * @param   thread is the thread to be started.
 *
 * @return  Return the operation status. If the return value is RT_EOK, the function is successfully executed.
 *          If the return value is any other values, it means this operation failed.
 */
rt_err_t rt_thread_startup(rt_thread_t thread)
{
    /* thread check */
    RT_ASSERT(thread != RT_NULL);
    RT_ASSERT((thread->stat & RT_THREAD_STAT_MASK) == RT_THREAD_INIT);
    RT_ASSERT(rt_object_get_type((rt_object_t)thread) == RT_Object_Class_Thread);

    /* calculate priority attribute */
#if RT_THREAD_PRIORITY_MAX > 32
    thread->number      = thread->current_priority >> 3;            /* 5bit */
    thread->number_mask = 1L << thread->number;
    thread->high_mask   = 1L << (thread->current_priority & 0x07);  /* 3bit */
#else
    thread->number_mask = 1L << thread->current_priority;
#endif /* RT_THREAD_PRIORITY_MAX > 32 */

    RT_DEBUG_LOG(RT_DEBUG_THREAD, ("startup a thread:%s with priority:%d\n",
<<<<<<< HEAD
                                   thread->parent.name, thread->init_priority));
=======
                                   thread->name, thread->current_priority));
>>>>>>> ebe9fc57
    /* change thread stat */
    thread->stat = RT_THREAD_SUSPEND;
    /* then resume it */
    rt_thread_resume(thread);
    if (rt_thread_self() != RT_NULL)
    {
        /* do a scheduling */
        rt_schedule();
    }

    return RT_EOK;
}
RTM_EXPORT(rt_thread_startup);

/**
 * @brief   This function will detach a thread. The thread object will be removed from
 *          thread queue and detached/deleted from the system object management.
 *
 * @param   thread is the thread to be deleted.
 *
 * @return  Return the operation status. If the return value is RT_EOK, the function is successfully executed.
 *          If the return value is any other values, it means this operation failed.
 */
rt_err_t rt_thread_detach(rt_thread_t thread)
{
    rt_base_t lock;

    /* thread check */
    RT_ASSERT(thread != RT_NULL);
    RT_ASSERT(rt_object_get_type((rt_object_t)thread) == RT_Object_Class_Thread);
    RT_ASSERT(rt_object_is_systemobject((rt_object_t)thread));

    if ((thread->stat & RT_THREAD_STAT_MASK) == RT_THREAD_CLOSE)
        return RT_EOK;

    if ((thread->stat & RT_THREAD_STAT_MASK) != RT_THREAD_INIT)
    {
        /* remove from schedule */
        rt_schedule_remove_thread(thread);
    }

    /* disable interrupt */
    lock = rt_hw_interrupt_disable();

    /* release thread timer */
    rt_timer_detach(&(thread->thread_timer));

    /* change stat */
    thread->stat = RT_THREAD_CLOSE;

    /* insert to defunct thread list */
    rt_thread_defunct_enqueue(thread);

    /* enable interrupt */
    rt_hw_interrupt_enable(lock);

    return RT_EOK;
}
RTM_EXPORT(rt_thread_detach);

#ifdef RT_USING_HEAP
/**
 * @brief   This function will create a thread object and allocate thread object memory.
 *          and stack.
 *
 * @param   name is the name of thread, which shall be unique.
 *
 * @param   entry is the entry function of thread.
 *
 * @param   parameter is the parameter of thread enter function.
 *
 * @param   stack_size is the size of thread stack.
 *
 * @param   priority is the priority of thread.
 *
 * @param   tick is the time slice if there are same priority thread.
 *
 * @return  If the return value is a rt_thread structure pointer, the function is successfully executed.
 *          If the return value is RT_NULL, it means this operation failed.
 */
rt_thread_t rt_thread_create(const char *name,
                             void (*entry)(void *parameter),
                             void       *parameter,
                             rt_uint32_t stack_size,
                             rt_uint8_t  priority,
                             rt_uint32_t tick)
{
    struct rt_thread *thread;
    void *stack_start;

    thread = (struct rt_thread *)rt_object_allocate(RT_Object_Class_Thread,
                                                    name);
    if (thread == RT_NULL)
        return RT_NULL;

    stack_start = (void *)RT_KERNEL_MALLOC(stack_size);
    if (stack_start == RT_NULL)
    {
        /* allocate stack failure */
        rt_object_delete((rt_object_t)thread);

        return RT_NULL;
    }

    _thread_init(thread,
                    name,
                    entry,
                    parameter,
                    stack_start,
                    stack_size,
                    priority,
                    tick);

    return thread;
}
RTM_EXPORT(rt_thread_create);

/**
 * @brief   This function will delete a thread. The thread object will be removed from
 *          thread queue and deleted from system object management in the idle thread.
 *
 * @param   thread is the thread to be deleted.
 *
 * @return  Return the operation status. If the return value is RT_EOK, the function is successfully executed.
 *          If the return value is any other values, it means this operation failed.
 */
rt_err_t rt_thread_delete(rt_thread_t thread)
{
    rt_base_t lock;

    /* thread check */
    RT_ASSERT(thread != RT_NULL);
    RT_ASSERT(rt_object_get_type((rt_object_t)thread) == RT_Object_Class_Thread);
    RT_ASSERT(rt_object_is_systemobject((rt_object_t)thread) == RT_FALSE);

    if ((thread->stat & RT_THREAD_STAT_MASK) == RT_THREAD_CLOSE)
        return RT_EOK;

    if ((thread->stat & RT_THREAD_STAT_MASK) != RT_THREAD_INIT)
    {
        /* remove from schedule */
        rt_schedule_remove_thread(thread);
    }

    /* disable interrupt */
    lock = rt_hw_interrupt_disable();

    /* release thread timer */
    rt_timer_detach(&(thread->thread_timer));

    /* change stat */
    thread->stat = RT_THREAD_CLOSE;

    /* insert to defunct thread list */
    rt_thread_defunct_enqueue(thread);

    /* enable interrupt */
    rt_hw_interrupt_enable(lock);

    return RT_EOK;
}
RTM_EXPORT(rt_thread_delete);
#endif /* RT_USING_HEAP */

/**
 * @brief   This function will let current thread yield processor, and scheduler will
 *          choose the highest thread to run. After yield processor, the current thread
 *          is still in READY state.
 *
 * @return  Return the operation status. If the return value is RT_EOK, the function is successfully executed.
 *          If the return value is any other values, it means this operation failed.
 */
rt_err_t rt_thread_yield(void)
{
    struct rt_thread *thread;
    rt_base_t lock;

    thread = rt_thread_self();
    lock = rt_hw_interrupt_disable();
    thread->remaining_tick = thread->init_tick;
    thread->stat |= RT_THREAD_STAT_YIELD;
    rt_schedule();
    rt_hw_interrupt_enable(lock);

    return RT_EOK;
}
RTM_EXPORT(rt_thread_yield);

/**
 * @brief   This function will let current thread sleep for some ticks. Change current thread state to suspend,
 *          when the thread timer reaches the tick value, scheduler will awaken this thread.
 *
 * @param   tick is the sleep ticks.
 *
 * @return  Return the operation status. If the return value is RT_EOK, the function is successfully executed.
 *          If the return value is any other values, it means this operation failed.
 */
rt_err_t rt_thread_sleep(rt_tick_t tick)
{
    register rt_base_t temp;
    struct rt_thread *thread;

    /* set to current thread */
    thread = rt_thread_self();
    RT_ASSERT(thread != RT_NULL);
    RT_ASSERT(rt_object_get_type((rt_object_t)thread) == RT_Object_Class_Thread);

    /* disable interrupt */
    temp = rt_hw_interrupt_disable();

    /* suspend thread */
    rt_thread_suspend(thread);

    /* reset the timeout of thread timer and start it */
    rt_timer_control(&(thread->thread_timer), RT_TIMER_CTRL_SET_TIME, &tick);
    rt_timer_start(&(thread->thread_timer));

    /* enable interrupt */
    rt_hw_interrupt_enable(temp);

    rt_schedule();

    /* clear error number of this thread to RT_EOK */
    if (thread->error == -RT_ETIMEOUT)
        thread->error = RT_EOK;

    return RT_EOK;
}

/**
 * @brief   This function will let current thread delay for some ticks.
 *
 * @param   tick is the delay ticks.
 *
 * @return  Return the operation status. If the return value is RT_EOK, the function is successfully executed.
 *          If the return value is any other values, it means this operation failed.
 */
rt_err_t rt_thread_delay(rt_tick_t tick)
{
    return rt_thread_sleep(tick);
}
RTM_EXPORT(rt_thread_delay);

/**
 * @brief   This function will let current thread delay until (*tick + inc_tick).
 *
 * @param   tick is the tick of last wakeup.
 *
 * @param   inc_tick is the increment tick.
 *
 * @return  Return the operation status. If the return value is RT_EOK, the function is successfully executed.
 *          If the return value is any other values, it means this operation failed.
 */
rt_err_t rt_thread_delay_until(rt_tick_t *tick, rt_tick_t inc_tick)
{
    register rt_base_t level;
    struct rt_thread *thread;
    rt_tick_t cur_tick;

    RT_ASSERT(tick != RT_NULL);

    /* set to current thread */
    thread = rt_thread_self();
    RT_ASSERT(thread != RT_NULL);
    RT_ASSERT(rt_object_get_type((rt_object_t)thread) == RT_Object_Class_Thread);

    /* disable interrupt */
    level = rt_hw_interrupt_disable();

    cur_tick = rt_tick_get();
    if (cur_tick - *tick < inc_tick)
    {
        rt_tick_t left_tick;

        *tick += inc_tick;
        left_tick = *tick - cur_tick;

        /* suspend thread */
        rt_thread_suspend(thread);

        /* reset the timeout of thread timer and start it */
        rt_timer_control(&(thread->thread_timer), RT_TIMER_CTRL_SET_TIME, &left_tick);
        rt_timer_start(&(thread->thread_timer));

        /* enable interrupt */
        rt_hw_interrupt_enable(level);

        rt_schedule();

        /* clear error number of this thread to RT_EOK */
        if (thread->error == -RT_ETIMEOUT)
        {
            thread->error = RT_EOK;
        }
    }
    else
    {
        *tick = cur_tick;
        rt_hw_interrupt_enable(level);
    }

    return RT_EOK;
}
RTM_EXPORT(rt_thread_delay_until);

/**
 * @brief   This function will let current thread delay for some milliseconds.
 *
 * @param   ms is the delay ms time.
 *
 * @return  Return the operation status. If the return value is RT_EOK, the function is successfully executed.
 *          If the return value is any other values, it means this operation failed.
 */
rt_err_t rt_thread_mdelay(rt_int32_t ms)
{
    rt_tick_t tick;

    tick = rt_tick_from_millisecond(ms);

    return rt_thread_sleep(tick);
}
RTM_EXPORT(rt_thread_mdelay);

/**
 * @brief   This function will control thread behaviors according to control command.
 *
 * @param   thread is the specified thread to be controlled.
 *
 * @param   cmd is the control command, which includes.
 *
 *              RT_THREAD_CTRL_CHANGE_PRIORITY for changing priority level of thread.
 *
 *              RT_THREAD_CTRL_STARTUP for starting a thread.
 *
 *              RT_THREAD_CTRL_CLOSE for delete a thread.
 *
 *              RT_THREAD_CTRL_BIND_CPU for bind the thread to a CPU.
 *
 * @param   arg is the argument of control command.
 *
 * @return  Return the operation status. If the return value is RT_EOK, the function is successfully executed.
 *          If the return value is any other values, it means this operation failed.
 */
rt_err_t rt_thread_control(rt_thread_t thread, int cmd, void *arg)
{
    register rt_base_t temp;

    /* thread check */
    RT_ASSERT(thread != RT_NULL);
    RT_ASSERT(rt_object_get_type((rt_object_t)thread) == RT_Object_Class_Thread);

    switch (cmd)
    {
        case RT_THREAD_CTRL_CHANGE_PRIORITY:
        {
            /* disable interrupt */
            temp = rt_hw_interrupt_disable();

            /* for ready thread, change queue */
            if ((thread->stat & RT_THREAD_STAT_MASK) == RT_THREAD_READY)
            {
                /* remove thread from schedule queue first */
                rt_schedule_remove_thread(thread);

                /* change thread priority */
                thread->current_priority = *(rt_uint8_t *)arg;

                /* recalculate priority attribute */
    #if RT_THREAD_PRIORITY_MAX > 32
                thread->number      = thread->current_priority >> 3;            /* 5bit */
                thread->number_mask = 1 << thread->number;
                thread->high_mask   = 1 << (thread->current_priority & 0x07);   /* 3bit */
    #else
                thread->number_mask = 1 << thread->current_priority;
    #endif /* RT_THREAD_PRIORITY_MAX > 32 */

                /* insert thread to schedule queue again */
                rt_schedule_insert_thread(thread);
            }
            else
            {
                thread->current_priority = *(rt_uint8_t *)arg;

                /* recalculate priority attribute */
    #if RT_THREAD_PRIORITY_MAX > 32
                thread->number      = thread->current_priority >> 3;            /* 5bit */
                thread->number_mask = 1 << thread->number;
                thread->high_mask   = 1 << (thread->current_priority & 0x07);   /* 3bit */
    #else
                thread->number_mask = 1 << thread->current_priority;
    #endif /* RT_THREAD_PRIORITY_MAX > 32 */
            }

            /* enable interrupt */
            rt_hw_interrupt_enable(temp);
            break;
        }

        case RT_THREAD_CTRL_STARTUP:
        {
            return rt_thread_startup(thread);
        }

        case RT_THREAD_CTRL_CLOSE:
        {
            rt_err_t rt_err;

            if (rt_object_is_systemobject((rt_object_t)thread) == RT_TRUE)
            {
                rt_err = rt_thread_detach(thread);
            }
    #ifdef RT_USING_HEAP
            else
            {
                rt_err = rt_thread_delete(thread);
            }
    #endif /* RT_USING_HEAP */
            rt_schedule();
            return rt_err;
        }

    #ifdef RT_USING_SMP
        case RT_THREAD_CTRL_BIND_CPU:
        {
            rt_uint8_t cpu;

            if ((thread->stat & RT_THREAD_STAT_MASK) != RT_THREAD_INIT)
            {
                /* we only support bind cpu before started phase. */
                return RT_ERROR;
            }

            cpu = (rt_uint8_t)(rt_size_t)arg;
            thread->bind_cpu = cpu > RT_CPUS_NR? RT_CPUS_NR : cpu;
            break;
        }
    #endif /* RT_USING_SMP */

        default:
            break;
    }

    return RT_EOK;
}
RTM_EXPORT(rt_thread_control);

/**
 * @brief   This function will suspend the specified thread and change it to suspend state.
 *
 * @note    This function ONLY can suspend current thread itself.
 *          Do not use the rt_thread_suspend and rt_thread_resume functions to synchronize the activities of threads.
 *          You have no way of knowing what code a thread is executing when you suspend it.
 *          If you suspend a thread while it is executing a critical area which is protected by a mutex,
 *          other threads attempt to use that mutex and have to wait. Deadlocks can occur very easily.
 *
 * @param   thread is the thread to be suspended.
 *
 * @return  Return the operation status. If the return value is RT_EOK, the function is successfully executed.
 *          If the return value is any other values, it means this operation failed.
 */
rt_err_t rt_thread_suspend(rt_thread_t thread)
{
    register rt_base_t stat;
    register rt_base_t temp;

    /* thread check */
    RT_ASSERT(thread != RT_NULL);
    RT_ASSERT(rt_object_get_type((rt_object_t)thread) == RT_Object_Class_Thread);
    RT_ASSERT(thread == rt_thread_self());

    RT_DEBUG_LOG(RT_DEBUG_THREAD, ("thread suspend:  %s\n", thread->parent.name));

    stat = thread->stat & RT_THREAD_STAT_MASK;
    if ((stat != RT_THREAD_READY) && (stat != RT_THREAD_RUNNING))
    {
        RT_DEBUG_LOG(RT_DEBUG_THREAD, ("thread suspend: thread disorder, 0x%2x\n", thread->stat));
        return -RT_ERROR;
    }

    /* disable interrupt */
    temp = rt_hw_interrupt_disable();

    /* change thread stat */
    rt_schedule_remove_thread(thread);
    thread->stat = RT_THREAD_SUSPEND | (thread->stat & ~RT_THREAD_STAT_MASK);

    /* stop thread timer anyway */
    rt_timer_stop(&(thread->thread_timer));

    /* enable interrupt */
    rt_hw_interrupt_enable(temp);

    RT_OBJECT_HOOK_CALL(rt_thread_suspend_hook, (thread));
    return RT_EOK;
}
RTM_EXPORT(rt_thread_suspend);

/**
 * @brief   This function will resume a thread and put it to system ready queue.
 *
 * @note    Do not use the rt_thread_suspend and rt_thread_resume functions to synchronize the activities of threads.
 *
 * @param   thread is the thread to be resumed.
 *
 * @return  Return the operation status. If the return value is RT_EOK, the function is successfully executed.
 *          If the return value is any other values, it means this operation failed.
 */
rt_err_t rt_thread_resume(rt_thread_t thread)
{
    register rt_base_t temp;

    /* thread check */
    RT_ASSERT(thread != RT_NULL);
    RT_ASSERT(rt_object_get_type((rt_object_t)thread) == RT_Object_Class_Thread);

    RT_DEBUG_LOG(RT_DEBUG_THREAD, ("thread resume:  %s\n", thread->parent.name));

    if ((thread->stat & RT_THREAD_STAT_MASK) != RT_THREAD_SUSPEND)
    {
        RT_DEBUG_LOG(RT_DEBUG_THREAD, ("thread resume: thread disorder, %d\n",
                                       thread->stat));

        return -RT_ERROR;
    }

    /* disable interrupt */
    temp = rt_hw_interrupt_disable();

    /* remove from suspend list */
    rt_list_remove(&(thread->tlist));

    rt_timer_stop(&thread->thread_timer);

    /* insert to schedule ready list */
    rt_schedule_insert_thread(thread);

    /* enable interrupt */
    rt_hw_interrupt_enable(temp);

    RT_OBJECT_HOOK_CALL(rt_thread_resume_hook, (thread));
    return RT_EOK;
}
RTM_EXPORT(rt_thread_resume);

/**
 * @brief   This function will find the specified thread.
 *
 * @note    Please don't invoke this function in interrupt status.
 *
 * @param   name is the name of thread finding.
 *
 * @return  If the return value is a rt_thread structure pointer, the function is successfully executed.
 *          If the return value is RT_NULL, it means this operation failed.
 */
rt_thread_t rt_thread_find(char *name)
{
    return (rt_thread_t)rt_object_find(name, RT_Object_Class_Thread);
}

RTM_EXPORT(rt_thread_find);

/**@}*/<|MERGE_RESOLUTION|>--- conflicted
+++ resolved
@@ -355,11 +355,7 @@
 #endif /* RT_THREAD_PRIORITY_MAX > 32 */
 
     RT_DEBUG_LOG(RT_DEBUG_THREAD, ("startup a thread:%s with priority:%d\n",
-<<<<<<< HEAD
-                                   thread->parent.name, thread->init_priority));
-=======
-                                   thread->name, thread->current_priority));
->>>>>>> ebe9fc57
+                                   thread->parent.name, thread->current_priority));
     /* change thread stat */
     thread->stat = RT_THREAD_SUSPEND;
     /* then resume it */
