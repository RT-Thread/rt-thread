<<<<<<< HEAD
menuconfig RT_UTEST_TC_USING_NETWORK
    depends on RT_USING_UTEST
    bool "Network Unit Testcase"
    default n

    if RT_UTEST_TC_USING_NETWORK

        menuconfig RT_UTEST_TC_USING_SAL
            select RT_USING_SAL
            bool "SAL Unit Testcase"
            default n

        menuconfig RT_UTEST_TC_USING_NETDEV
            select RT_USING_NETDEV
            bool "netdev api test"
            help
                Enable netdev network device framework unit tests.
                
                Test coverage includes:
                * Network connectivity (ping operations)
                * DHCP functionality (enable/disable/restore)
                * DNS configuration and hostname resolution
                * Interface configuration (IP/gateway/netmask)
                * IP address conversion functions
                * Device retrieval and management
                * Status control and callback mechanisms

            if RT_UTEST_TC_USING_NETDEV

                config RT_UTEST_DEFAULT_NETDEV_NAME
                    string "Default netdev name"
                    default "e0"
                    help
                        Network interface name for tests. Common values:
                        "e0" (Ethernet), "w0" (Wireless).
                        Ensure the device exists in your environment.
            endif

        menuconfig RT_UTEST_TC_USING_LWIP
            select RT_USING_LWIP
            select RT_LWIP_NETIF_LOOPBACK
            bool "lwIP Unit Testcase"
            default n
            help
                Enable lwIP network stack unit tests including DNS resolution,
                TCP/UDP socket operations, and network interface tests

            if RT_UTEST_TC_USING_LWIP

                config RT_UTEST_LWIP_DNS_TEST
                    bool "DNS resolution test"
                    default y
                    help
                        Enable DNS resolution unit tests including gethostbyname()
                        and gethostbyname_r() functions for hostname to IP resolution,
                        as well as getaddrinfo() and freeaddrinfo() for address info
                        retrieval and release. Tests verify successful resolution
                        without hardcoded IP comparisons.

                config RT_UTEST_LWIP_TCP_TEST
                    bool "TCP socket test"
                    default y
                    help
                        Enable TCP socket unit tests including client-server communication
                        with echo functionality, socket creation, binding, listening,
                        accepting connections, data transmission with varying buffer sizes,
                        socket options (TCP_NODELAY, SO_REUSEADDR, SO_REUSEPORT),
                        and connection management (shutdown, close).

                config RT_UTEST_LWIP_UDP_TEST
                    bool "UDP socket test"
                    default y
                    help
                        Enable UDP socket unit tests including datagram transmission
                        and reception, client-server echo communication, socket binding
                        to any port, select() operations with timeout, recvfrom/sendto
                        functions, and timeout handling for receive operations.

                config RT_UTEST_LWIP_ICMP_TEST
                    bool "ICMP ping test"
                    default y
                    help
                        Enable ICMP ping unit tests using raw sockets to send
                        ICMP echo requests and receive echo replies. Tests verify
                        basic ICMP functionality with loopback address (127.0.0.1).

                config RT_UTEST_LWIP_SOCKET_OPT_TEST
                    bool "Socket options test"
                    default y
                    help
                        Enable socket options unit tests including setsockopt()
                        and getsockopt() functions. Tests verify setting and
                        retrieving socket options such as SO_REUSEADDR.

                config RT_UTEST_LWIP_ADDR_CONV_TEST
                    bool "Address conversion test"
                    default y
                    help
                        Enable address conversion unit tests including inet_addr()
                        for converting string IP addresses to binary format and
                        inet_ntoa() for converting binary addresses back to strings.
                        Tests verify proper conversion functionality.

                config RT_UTEST_LWIP_NETIF_TEST
                    bool "Network interface management test"
                    default y
                    help
                        Enable network interface management unit tests including
                        netif_set_up(), netif_set_down(), and netif_set_default()
                        functions. Tests verify interface state changes and
                        default interface configuration.

                config RT_UTEST_LWIP_TCP_PORT
                    int "TCP test port"
                    default 1234
                    range 1024 65535
                    help
                        Configure the TCP port number for unit test communication.
                        Must be in the range 1024-65535 to avoid system ports

                config RT_UTEST_LWIP_UDP_PORT
                    int "UDP test port"
                    default 1235
                    range 1024 65535
                    help
                        Configure the UDP port number for unit test communication.
                        Must be in the range 1024-65535 to avoid system ports

                config RT_UTEST_LWIP_TEST_URL
                    string "Test domain name"
                    default "www.rt-thread.org"
                    help
                        Configure the domain name for DNS resolution tests.
                        This domain will be resolved to verify DNS functionality

                config RT_UTEST_LWIP_TEST_ADDR
                    string "Expected IP address"
                    default "180.163.146.111"
                    help
                        Configure the expected IP address for DNS resolution verification.
                        This should match the actual IP of the test domain

            endif
    endif
=======
if RT_USING_LWIP
    menu "LwIP"

    config RT_UTEST_TC_USING_LWIP
        bool "lwIP API Test"
        help
            Enable lwIP network stack unit tests including DNS resolution,
            TCP/UDP socket operations, and network interface tests

        if RT_UTEST_TC_USING_LWIP

            config RT_UTEST_LWIP_DNS_TEST
                bool "DNS Resolution Test"
                default y
                help
                    Enable DNS resolution unit tests including gethostbyname()
                    and gethostbyname_r() functions for hostname to IP resolution,
                    as well as getaddrinfo() and freeaddrinfo() for address info
                    retrieval and release. Tests verify successful resolution
                    without hardcoded IP comparisons.

            config RT_UTEST_LWIP_TCP_TEST
                bool "TCP Socket Test"
                default y
                help
                    Enable TCP socket unit tests including client-server communication
                    with echo functionality, socket creation, binding, listening,
                    accepting connections, data transmission with varying buffer sizes,
                    socket options (TCP_NODELAY, SO_REUSEADDR, SO_REUSEPORT),
                    and connection management (shutdown, close).

            config RT_UTEST_LWIP_UDP_TEST
                bool "UDP Socket Test"
                default y
                help
                    Enable UDP socket unit tests including datagram transmission
                    and reception, client-server echo communication, socket binding
                    to any port, select() operations with timeout, recvfrom/sendto
                    functions, and timeout handling for receive operations.

            config RT_UTEST_LWIP_ICMP_TEST
                bool "ICMP Ping Test"
                default y
                help
                    Enable ICMP ping unit tests using raw sockets to send
                    ICMP echo requests and receive echo replies. Tests verify
                    basic ICMP functionality with loopback address (127.0.0.1).

            config RT_UTEST_LWIP_SOCKET_OPT_TEST
                bool "Socket Options Test"
                default y
                help
                    Enable socket options unit tests including setsockopt()
                    and getsockopt() functions. Tests verify setting and
                    retrieving socket options such as SO_REUSEADDR.

            config RT_UTEST_LWIP_ADDR_CONV_TEST
                bool "Address Conversion Test"
                default y
                help
                    Enable address conversion unit tests including inet_addr()
                    for converting string IP addresses to binary format and
                    inet_ntoa() for converting binary addresses back to strings.
                    Tests verify proper conversion functionality.

            config RT_UTEST_LWIP_NETIF_TEST
                bool "Network Interface Management Test"
                default y
                help
                    Enable network interface management unit tests including
                    netif_set_up(), netif_set_down(), and netif_set_default()
                    functions. Tests verify interface state changes and
                    default interface configuration.

            config RT_UTEST_LWIP_TCP_PORT
                int "TCP Test Port"
                default 1234
                range 1024 65535
                help
                    Configure the TCP port number for unit test communication.
                    Must be in the range 1024-65535 to avoid system ports

            config RT_UTEST_LWIP_UDP_PORT
                int "UDP Test Port"
                default 1235
                range 1024 65535
                help
                    Configure the UDP port number for unit test communication.
                    Must be in the range 1024-65535 to avoid system ports

            config RT_UTEST_LWIP_TEST_URL
                string "Test Domain Name"
                default "www.rt-thread.org"
                help
                    Configure the domain name for DNS resolution tests.
                    This domain will be resolved to verify DNS functionality

            config RT_UTEST_LWIP_TEST_ADDR
                string "Expected IP Address"
                default "180.163.146.111"
                help
                    Configure the expected IP address for DNS resolution verification.
                    This should match the actual IP of the test domain

        endif
    endmenu
endif

if RT_USING_NETDEV
    menu "Netdev"

    config RT_UTEST_TC_USING_NETDEV
        bool "Netdev API Test"
        help
            Enable netdev network device framework unit tests.
            
            Test coverage includes:
            * Network connectivity (ping operations)
            * DHCP functionality (enable/disable/restore)
            * DNS configuration and hostname resolution
            * Interface configuration (IP/gateway/netmask)
            * IP address conversion functions
            * Device retrieval and management
            * Status control and callback mechanisms

        if RT_UTEST_TC_USING_NETDEV

            config RT_UTEST_DEFAULT_NETDEV_NAME
                string "Default Netdev Name"
                default "e0"
                help
                    Network interface name for tests. Common values:
                    "e0" (Ethernet), "w0" (Wireless).
                    Ensure the device exists in your environment.
        endif
    endmenu
endif
>>>>>>> 6603903e
<|MERGE_RESOLUTION|>--- conflicted
+++ resolved
@@ -1,154 +1,41 @@
-<<<<<<< HEAD
-menuconfig RT_UTEST_TC_USING_NETWORK
-    depends on RT_USING_UTEST
-    bool "Network Unit Testcase"
-    default n
+menu "Network"
 
-    if RT_UTEST_TC_USING_NETWORK
+    menuconfig RT_UTEST_TC_USING_SAL
+        select RT_USING_SAL
+        bool "SAL Unit Testcase"
+        default n
 
-        menuconfig RT_UTEST_TC_USING_SAL
-            select RT_USING_SAL
-            bool "SAL Unit Testcase"
-            default n
+    menuconfig RT_UTEST_TC_USING_NETDEV
+        select RT_USING_NETDEV
+        bool "netdev api test"
+        help
+            Enable netdev network device framework unit tests.
+            
+            Test coverage includes:
+            * Network connectivity (ping operations)
+            * DHCP functionality (enable/disable/restore)
+            * DNS configuration and hostname resolution
+            * Interface configuration (IP/gateway/netmask)
+            * IP address conversion functions
+            * Device retrieval and management
+            * Status control and callback mechanisms
 
-        menuconfig RT_UTEST_TC_USING_NETDEV
-            select RT_USING_NETDEV
-            bool "netdev api test"
-            help
-                Enable netdev network device framework unit tests.
-                
-                Test coverage includes:
-                * Network connectivity (ping operations)
-                * DHCP functionality (enable/disable/restore)
-                * DNS configuration and hostname resolution
-                * Interface configuration (IP/gateway/netmask)
-                * IP address conversion functions
-                * Device retrieval and management
-                * Status control and callback mechanisms
+        if RT_UTEST_TC_USING_NETDEV
 
-            if RT_UTEST_TC_USING_NETDEV
+            config RT_UTEST_DEFAULT_NETDEV_NAME
+                string "Default netdev name"
+                default "e0"
+                help
+                    Network interface name for tests. Common values:
+                    "e0" (Ethernet), "w0" (Wireless).
+                    Ensure the device exists in your environment.
+        endif
 
-                config RT_UTEST_DEFAULT_NETDEV_NAME
-                    string "Default netdev name"
-                    default "e0"
-                    help
-                        Network interface name for tests. Common values:
-                        "e0" (Ethernet), "w0" (Wireless).
-                        Ensure the device exists in your environment.
-            endif
-
-        menuconfig RT_UTEST_TC_USING_LWIP
-            select RT_USING_LWIP
-            select RT_LWIP_NETIF_LOOPBACK
-            bool "lwIP Unit Testcase"
-            default n
-            help
-                Enable lwIP network stack unit tests including DNS resolution,
-                TCP/UDP socket operations, and network interface tests
-
-            if RT_UTEST_TC_USING_LWIP
-
-                config RT_UTEST_LWIP_DNS_TEST
-                    bool "DNS resolution test"
-                    default y
-                    help
-                        Enable DNS resolution unit tests including gethostbyname()
-                        and gethostbyname_r() functions for hostname to IP resolution,
-                        as well as getaddrinfo() and freeaddrinfo() for address info
-                        retrieval and release. Tests verify successful resolution
-                        without hardcoded IP comparisons.
-
-                config RT_UTEST_LWIP_TCP_TEST
-                    bool "TCP socket test"
-                    default y
-                    help
-                        Enable TCP socket unit tests including client-server communication
-                        with echo functionality, socket creation, binding, listening,
-                        accepting connections, data transmission with varying buffer sizes,
-                        socket options (TCP_NODELAY, SO_REUSEADDR, SO_REUSEPORT),
-                        and connection management (shutdown, close).
-
-                config RT_UTEST_LWIP_UDP_TEST
-                    bool "UDP socket test"
-                    default y
-                    help
-                        Enable UDP socket unit tests including datagram transmission
-                        and reception, client-server echo communication, socket binding
-                        to any port, select() operations with timeout, recvfrom/sendto
-                        functions, and timeout handling for receive operations.
-
-                config RT_UTEST_LWIP_ICMP_TEST
-                    bool "ICMP ping test"
-                    default y
-                    help
-                        Enable ICMP ping unit tests using raw sockets to send
-                        ICMP echo requests and receive echo replies. Tests verify
-                        basic ICMP functionality with loopback address (127.0.0.1).
-
-                config RT_UTEST_LWIP_SOCKET_OPT_TEST
-                    bool "Socket options test"
-                    default y
-                    help
-                        Enable socket options unit tests including setsockopt()
-                        and getsockopt() functions. Tests verify setting and
-                        retrieving socket options such as SO_REUSEADDR.
-
-                config RT_UTEST_LWIP_ADDR_CONV_TEST
-                    bool "Address conversion test"
-                    default y
-                    help
-                        Enable address conversion unit tests including inet_addr()
-                        for converting string IP addresses to binary format and
-                        inet_ntoa() for converting binary addresses back to strings.
-                        Tests verify proper conversion functionality.
-
-                config RT_UTEST_LWIP_NETIF_TEST
-                    bool "Network interface management test"
-                    default y
-                    help
-                        Enable network interface management unit tests including
-                        netif_set_up(), netif_set_down(), and netif_set_default()
-                        functions. Tests verify interface state changes and
-                        default interface configuration.
-
-                config RT_UTEST_LWIP_TCP_PORT
-                    int "TCP test port"
-                    default 1234
-                    range 1024 65535
-                    help
-                        Configure the TCP port number for unit test communication.
-                        Must be in the range 1024-65535 to avoid system ports
-
-                config RT_UTEST_LWIP_UDP_PORT
-                    int "UDP test port"
-                    default 1235
-                    range 1024 65535
-                    help
-                        Configure the UDP port number for unit test communication.
-                        Must be in the range 1024-65535 to avoid system ports
-
-                config RT_UTEST_LWIP_TEST_URL
-                    string "Test domain name"
-                    default "www.rt-thread.org"
-                    help
-                        Configure the domain name for DNS resolution tests.
-                        This domain will be resolved to verify DNS functionality
-
-                config RT_UTEST_LWIP_TEST_ADDR
-                    string "Expected IP address"
-                    default "180.163.146.111"
-                    help
-                        Configure the expected IP address for DNS resolution verification.
-                        This should match the actual IP of the test domain
-
-            endif
-    endif
-=======
-if RT_USING_LWIP
-    menu "LwIP"
-
-    config RT_UTEST_TC_USING_LWIP
-        bool "lwIP API Test"
+    menuconfig RT_UTEST_TC_USING_LWIP
+        select RT_USING_LWIP
+        select RT_LWIP_NETIF_LOOPBACK
+        bool "lwIP Unit Testcase"
+        default n
         help
             Enable lwIP network stack unit tests including DNS resolution,
             TCP/UDP socket operations, and network interface tests
@@ -156,7 +43,7 @@
         if RT_UTEST_TC_USING_LWIP
 
             config RT_UTEST_LWIP_DNS_TEST
-                bool "DNS Resolution Test"
+                bool "DNS resolution test"
                 default y
                 help
                     Enable DNS resolution unit tests including gethostbyname()
@@ -166,7 +53,7 @@
                     without hardcoded IP comparisons.
 
             config RT_UTEST_LWIP_TCP_TEST
-                bool "TCP Socket Test"
+                bool "TCP socket test"
                 default y
                 help
                     Enable TCP socket unit tests including client-server communication
@@ -176,7 +63,7 @@
                     and connection management (shutdown, close).
 
             config RT_UTEST_LWIP_UDP_TEST
-                bool "UDP Socket Test"
+                bool "UDP socket test"
                 default y
                 help
                     Enable UDP socket unit tests including datagram transmission
@@ -185,7 +72,7 @@
                     functions, and timeout handling for receive operations.
 
             config RT_UTEST_LWIP_ICMP_TEST
-                bool "ICMP Ping Test"
+                bool "ICMP ping test"
                 default y
                 help
                     Enable ICMP ping unit tests using raw sockets to send
@@ -193,7 +80,7 @@
                     basic ICMP functionality with loopback address (127.0.0.1).
 
             config RT_UTEST_LWIP_SOCKET_OPT_TEST
-                bool "Socket Options Test"
+                bool "Socket options test"
                 default y
                 help
                     Enable socket options unit tests including setsockopt()
@@ -201,7 +88,7 @@
                     retrieving socket options such as SO_REUSEADDR.
 
             config RT_UTEST_LWIP_ADDR_CONV_TEST
-                bool "Address Conversion Test"
+                bool "Address conversion test"
                 default y
                 help
                     Enable address conversion unit tests including inet_addr()
@@ -210,7 +97,7 @@
                     Tests verify proper conversion functionality.
 
             config RT_UTEST_LWIP_NETIF_TEST
-                bool "Network Interface Management Test"
+                bool "Network interface management test"
                 default y
                 help
                     Enable network interface management unit tests including
@@ -219,7 +106,7 @@
                     default interface configuration.
 
             config RT_UTEST_LWIP_TCP_PORT
-                int "TCP Test Port"
+                int "TCP test port"
                 default 1234
                 range 1024 65535
                 help
@@ -227,7 +114,7 @@
                     Must be in the range 1024-65535 to avoid system ports
 
             config RT_UTEST_LWIP_UDP_PORT
-                int "UDP Test Port"
+                int "UDP test port"
                 default 1235
                 range 1024 65535
                 help
@@ -235,28 +122,24 @@
                     Must be in the range 1024-65535 to avoid system ports
 
             config RT_UTEST_LWIP_TEST_URL
-                string "Test Domain Name"
+                string "Test domain name"
                 default "www.rt-thread.org"
                 help
                     Configure the domain name for DNS resolution tests.
                     This domain will be resolved to verify DNS functionality
 
             config RT_UTEST_LWIP_TEST_ADDR
-                string "Expected IP Address"
+                string "Expected IP address"
                 default "180.163.146.111"
                 help
                     Configure the expected IP address for DNS resolution verification.
                     This should match the actual IP of the test domain
 
         endif
-    endmenu
-endif
 
-if RT_USING_NETDEV
-    menu "Netdev"
-
-    config RT_UTEST_TC_USING_NETDEV
+    menuconfig RT_UTEST_TC_USING_NETDEV
         bool "Netdev API Test"
+        default n
         help
             Enable netdev network device framework unit tests.
             
@@ -279,6 +162,5 @@
                     "e0" (Ethernet), "w0" (Wireless).
                     Ensure the device exists in your environment.
         endif
-    endmenu
-endif
->>>>>>> 6603903e
+
+endmenu