/*
 * Copyright (c) 2006-2023, RT-Thread Development Team
 *
 * SPDX-License-Identifier: Apache-2.0
 *
 * Change Logs:
 * Date           Author       Notes
 * 2018-06-10     Bernard      first version
 * 2021-02-03     lizhirui     add limit condition for network syscall and add 64-bit arch support
 * 2021-02-06     lizhirui     fix some bugs
 * 2021-02-12     lizhirui     add 64-bit support for sys_brk
 * 2021-02-20     lizhirui     fix some warnings
 * 2023-03-13     WangXiaoyao  Format & fix syscall return value
 * 2023-07-06     Shell        adapt the signal API, and clone, fork to new implementation of lwp signal
 * 2023-07-27     Shell        Move tid_put() from lwp_free() to sys_exit()
 * 2023-11-16     xqyjlj       fix some syscalls (about sched_*, get/setpriority)
 * 2023-11-17     xqyjlj       add process group and session support
 * 2023-11-30     Shell        Fix sys_setitimer() and exit(status)
 */
#define __RT_IPC_SOURCE__
#define _GNU_SOURCE

/* RT-Thread System call */
#include <rtthread.h>
#include <rthw.h>
#include <board.h>

#include <string.h>
#include <stdint.h>

#define DBG_TAG    "lwp.syscall"
#define DBG_LVL    DBG_INFO
#include <rtdbg.h>

#include "syscall_generic.h"

#include "libc_musl.h"
#include "lwp_internal.h"
#ifdef ARCH_MM_MMU
#include <mm_aspace.h>
#include <lwp_user_mm.h>
#include <lwp_arch.h>
#endif

#include <fcntl.h>
#include <sys/utsname.h>

#ifdef RT_USING_DFS
#include <eventfd.h>
#include <poll.h>
#include <sys/epoll.h>
#include <sys/select.h>
#include <dfs_file.h>
#ifdef RT_USING_DFS_V2
#include <dfs_dentry.h>
#endif
#include <unistd.h>
#include <stdio.h> /* rename() */
#include <sys/stat.h>
#include <sys/statfs.h> /* statfs() */
#include <sys/timerfd.h>
#include <sys/ioctl.h>
#ifdef RT_USING_MUSLLIBC
#include <sys/signalfd.h>
#endif
#endif

#include "mqueue.h"

#ifdef RT_USING_SAL
    #include <netdev_ipaddr.h>
    #include <netdev.h>

    #include <sal_netdb.h>
    #include <sal_socket.h>
    #include <sys/socket.h>

#endif /* RT_USING_SAL */

#if (defined(RT_USING_SAL) && defined(SAL_USING_POSIX))
    #include <sys/socket.h>

    #define SYSCALL_NET(f)      f
#else
    #define SYSCALL_NET(f)      SYSCALL_SIGN(sys_notimpl)
#endif /* (defined(RT_USING_SAL) && defined(SAL_USING_POSIX)) */

#if defined(RT_USING_DFS) && defined(ARCH_MM_MMU)
    #define SYSCALL_USPACE(f)   f
#else
    #define SYSCALL_USPACE(f)   SYSCALL_SIGN(sys_notimpl)
#endif /* defined(RT_USING_DFS) && defined(ARCH_MM_MMU) */

#include "lwp_ipc_internal.h"
#include <sched.h>

#include <sys/sysinfo.h>

#ifndef GRND_NONBLOCK
#define GRND_NONBLOCK   0x0001
#endif /* GRND_NONBLOCK */

#ifndef GRND_RANDOM
#define GRND_RANDOM 0x0002
#endif /*GRND_RANDOM */

#ifndef RT_USING_POSIX_TIMER
#error "No definition RT_USING_POSIX_TIMER"
#endif /* RT_USING_POSIX_TIMER */

#ifndef RT_USING_POSIX_CLOCK
#error "No definition RT_USING_POSIX_CLOCK"
#endif /* RT_USING_POSIX_CLOCK */

void lwp_cleanup(struct rt_thread *tid);

#ifdef ARCH_MM_MMU
    #define ALLOC_KERNEL_STACK_SIZE 5120

    static void *kmem_get(size_t size)
    {
        return rt_malloc(size);
    }

    static void kmem_put(void *kptr)
    {
        rt_free(kptr);
    }
#else /* ARCH_MM_MMU */
    #define ALLOC_KERNEL_STACK_SIZE 1536
    #define ALLOC_KERNEL_STACK_SIZE_MIN 1024
    #define ALLOC_KERNEL_STACK_SIZE_MAX 4096

    extern void set_user_context(void *stack);
#endif /* ARCH_MM_MMU */

#ifdef RT_USING_SAL
    /* The same socket option is defined differently in the user interfaces and the
    * implementation. The options should be converted in the kernel. */
    #include "lwp_sys_socket.h"

    static void convert_sockopt(int *level, int *optname)
    {
        if (*level == INTF_SOL_SOCKET)
        {
            *level = IMPL_SOL_SOCKET;

            switch (*optname)
            {
                case INTF_SO_REUSEADDR:
                    *optname = IMPL_SO_REUSEADDR;
                    break;
                case INTF_SO_KEEPALIVE:
                    *optname = IMPL_SO_KEEPALIVE;
                    break;
                case INTF_SO_BROADCAST:
                    *optname = IMPL_SO_BROADCAST;
                    break;
                case INTF_SO_ACCEPTCONN:
                    *optname = IMPL_SO_ACCEPTCONN;
                    break;
                case INTF_SO_DONTROUTE:
                    *optname = IMPL_SO_DONTROUTE;
                    break;
                case INTF_SO_LINGER:
                    *optname = IMPL_SO_LINGER;
                    break;
                case INTF_SO_OOBINLINE:
                    *optname = IMPL_SO_OOBINLINE;
                    break;
                case INTF_SO_REUSEPORT:
                    *optname = IMPL_SO_REUSEPORT;
                    break;
                case INTF_SO_SNDBUF:
                    *optname = IMPL_SO_SNDBUF;
                    break;
                case INTF_SO_RCVBUF:
                    *optname = IMPL_SO_RCVBUF;
                    break;
                case INTF_SO_SNDLOWAT:
                    *optname = IMPL_SO_SNDLOWAT;
                    break;
                case INTF_SO_RCVLOWAT:
                    *optname = IMPL_SO_RCVLOWAT;
                    break;
                case INTF_SO_SNDTIMEO:
                    *optname = IMPL_SO_SNDTIMEO;
                    break;
                case INTF_SO_RCVTIMEO:
                    *optname = IMPL_SO_RCVTIMEO;
                    break;
                case INTF_SO_ERROR:
                    *optname = IMPL_SO_ERROR;
                    break;
                case INTF_SO_TYPE:
                    *optname = IMPL_SO_TYPE;
                    break;
                case INTF_SO_NO_CHECK:
                    *optname = IMPL_SO_NO_CHECK;
                    break;

                /*
                * SO_DONTLINGER (*level = ((int)(~SO_LINGER))),
                * SO_USELOOPBACK (*level = 0x0040) and
                * SO_CONTIMEO (*level = 0x1009) are not supported for now.
                */
                default:
                    *optname = 0;
                    break;
            }
            return;
        }

        if (*level == INTF_IPPROTO_IP)
        {
            *level = IMPL_IPPROTO_IP;

            switch (*optname)
            {
                case INTF_IP_TTL:
                    *optname = IMPL_IP_TTL;
                    break;
                case INTF_IP_TOS:
                    *optname = IMPL_IP_TOS;
                    break;
                case INTF_IP_MULTICAST_TTL:
                    *optname = IMPL_IP_MULTICAST_TTL;
                    break;
                case INTF_IP_MULTICAST_IF:
                    *optname = IMPL_IP_MULTICAST_IF;
                    break;
                case INTF_IP_MULTICAST_LOOP:
                    *optname = IMPL_IP_MULTICAST_LOOP;
                    break;
                case INTF_IP_ADD_MEMBERSHIP:
                    *optname = IMPL_IP_ADD_MEMBERSHIP;
                    break;
                case INTF_IP_DROP_MEMBERSHIP:
                    *optname = IMPL_IP_DROP_MEMBERSHIP;
                    break;
                default:
                    break;
            }
        }

        if (*level == INTF_IPPROTO_TCP)
        {
            *level = IMPL_IPPROTO_TCP;

            switch (*optname)
            {
                case INTF_TCP_NODELAY:
                    *optname = IMPL_TCP_NODELAY;
                    break;
                case INTF_TCP_KEEPALIVE:
                    *optname = IMPL_TCP_KEEPALIVE;
                    break;
                case INTF_TCP_KEEPIDLE:
                    *optname = IMPL_TCP_KEEPIDLE;
                    break;
                case INTF_TCP_KEEPINTVL:
                    *optname = IMPL_TCP_KEEPINTVL;
                    break;
                case INTF_TCP_KEEPCNT:
                    *optname = IMPL_TCP_KEEPCNT;
                    break;
                default:
                    break;
            }
            return;
        }

        if (*level == INTF_IPPROTO_IPV6)
        {
            *level = IMPL_IPPROTO_IPV6;

            switch (*optname)
            {
                case INTF_IPV6_V6ONLY:
                    *optname = IMPL_IPV6_V6ONLY;
                    break;
                default:
                    break;
            }
            return;
        }

    }
#endif  /* RT_USING_SAL */

#if defined(RT_USING_LWIP) || defined(SAL_USING_UNET)
    static void sockaddr_tolwip(const struct musl_sockaddr *std, struct sockaddr *lwip)
    {
        if (std && lwip)
        {
            lwip->sa_len = sizeof(*lwip);
            lwip->sa_family = (sa_family_t) std->sa_family;
            memcpy(lwip->sa_data, std->sa_data, sizeof(lwip->sa_data));
        }
    }

    static void sockaddr_tomusl(const struct sockaddr *lwip, struct musl_sockaddr *std)
    {
        if (std && lwip)
        {
            std->sa_family = (uint16_t) lwip->sa_family;
            memcpy(std->sa_data, lwip->sa_data, sizeof(std->sa_data));
        }
    }
#endif

static void _crt_thread_entry(void *parameter)
{
    rt_thread_t tid;
    rt_size_t user_stack;

    tid = rt_thread_self();

    user_stack = (rt_size_t)tid->user_stack + tid->user_stack_size;
    user_stack &= ~7; //align 8

#ifdef ARCH_MM_MMU
    arch_crt_start_umode(parameter, tid->user_entry, (void *)user_stack, (char *)tid->stack_addr + tid->stack_size);
#else
    set_user_context((void*)user_stack);
    arch_start_umode(parameter, tid->user_entry, ((struct rt_lwp *)tid->lwp)->data_entry, (void*)user_stack);
#endif /* ARCH_MM_MMU */
}

/* exit group */
sysret_t sys_exit_group(int value)
{
    sysret_t rc = 0;
    lwp_status_t lwp_status;
    struct rt_lwp *lwp = lwp_self();

    if (lwp)
    {
        lwp_status = LWP_CREATE_STAT_EXIT(value);
        lwp_exit(lwp, lwp_status);
    }
    else
    {
        LOG_E("Can't find matching process of current thread");
        rc = -EINVAL;
    }

    return rc;
}

/* thread exit */
sysret_t sys_exit(int status)
{
    sysret_t rc = 0;
    rt_thread_t tid;

    tid = rt_thread_self();
    if (tid && tid->lwp)
    {
        lwp_thread_exit(tid, status);
    }
    else
    {
        LOG_E("Can't find matching process of current thread");
        rc = -EINVAL;
    }

    return rc;
}

/* syscall: "read" ret: "ssize_t" args: "int" "void *" "size_t" */
ssize_t sys_read(int fd, void *buf, size_t nbyte)
{
#ifdef ARCH_MM_MMU
    void *kmem = RT_NULL;
    ssize_t ret = -1;

    if (!nbyte)
    {
        return -EINVAL;
    }

    if (!lwp_user_accessable((void *)buf, nbyte))
    {
        return -EFAULT;
    }

    kmem = kmem_get(nbyte);
    if (!kmem)
    {
        return -ENOMEM;
    }

    ret = read(fd, kmem, nbyte);
    if (ret > 0)
    {
        if (ret != lwp_put_to_user(buf, kmem, ret))
            return -EFAULT;
    }

    if (ret < 0)
    {
        ret = GET_ERRNO();
    }

    kmem_put(kmem);

    return ret;
#else
    if (!lwp_user_accessable((void *)buf, nbyte))
    {
        return -EFAULT;
    }
    ssize_t ret = read(fd, buf, nbyte);
    return (ret < 0 ? GET_ERRNO() : ret);
#endif
}

/* syscall: "write" ret: "ssize_t" args: "int" "const void *" "size_t" */
ssize_t sys_write(int fd, const void *buf, size_t nbyte)
{
#ifdef ARCH_MM_MMU
    void *kmem = RT_NULL;
    ssize_t ret = -1;

    if (nbyte)
    {
        if (!lwp_user_accessable((void *)buf, nbyte))
        {
            return -EFAULT;
        }

        kmem = kmem_get(nbyte);
        if (!kmem)
        {
            return -ENOMEM;
        }

        lwp_get_from_user(kmem, (void *)buf, nbyte);
    }

    ret = write(fd, kmem, nbyte);
    if (ret < 0)
    {
        ret = GET_ERRNO();
    }

    kmem_put(kmem);

    return ret;
#else
    if (!lwp_user_accessable((void *)buf, nbyte))
    {
        return -EFAULT;
    }
    ssize_t ret = write(fd, buf, nbyte);
    return (ret < 0 ? GET_ERRNO() : ret);
#endif
}

/* syscall: "lseek" ret: "off_t" args: "int" "off_t" "int" */
size_t sys_lseek(int fd, size_t offset, int whence)
{
    size_t ret = lseek(fd, offset, whence);
    return (ret < 0 ? GET_ERRNO() : ret);
}

/* syscall: "open" ret: "int" args: "const char *" "int" "..." */
sysret_t sys_open(const char *name, int flag, ...)
{
#ifdef ARCH_MM_MMU
    int ret = -1;
    rt_size_t len = 0;
    char *kname = RT_NULL;
    mode_t mode = 0;

    if (!lwp_user_accessable((void *)name, 1))
    {
        return -EFAULT;
    }

    len = lwp_user_strlen(name);
    if (!len)
    {
        return -EINVAL;
    }

    kname = (char *)kmem_get(len + 1);
    if (!kname)
    {
        return -ENOMEM;
    }

    if ((flag & O_CREAT) || (flag & O_TMPFILE) == O_TMPFILE)
    {
        va_list ap;
        va_start(ap, flag);
        mode = va_arg(ap, mode_t);
        va_end(ap);
    }

    if (lwp_get_from_user(kname, (void *)name, len + 1) != (len + 1))
    {
        kmem_put(kname);
        return -EINVAL;
    }

    ret = open(kname, flag, mode);
    if (ret < 0)
    {
        ret = GET_ERRNO();
    }

    kmem_put(kname);

    return ret;
#else
    int ret;
    mode_t mode = 0;

    if (!lwp_user_accessable((void *)name, 1))
    {
        return -EFAULT;
    }

    if ((flag & O_CREAT) || (flag & O_TMPFILE) == O_TMPFILE)
    {
        va_list ap;
        va_start(ap, flag);
        mode = va_arg(ap, mode_t);
        va_end(ap);
    }

    ret = open(name, flag, mode);
    return (ret < 0 ? GET_ERRNO() : ret);
#endif
}

/* syscall: "openat" ret: "int" args: "const char *" "mode_t" "mode" */
sysret_t sys_openat(int dirfd, const char *name, int flag, mode_t mode)
{
#ifdef ARCH_MM_MMU
    int ret = -1;
    rt_size_t len = 0;
    char *kname = RT_NULL;

    len = lwp_user_strlen(name);
    if (len <= 0)
    {
        return -EINVAL;
    }

    kname = (char *)kmem_get(len + 1);
    if (!kname)
    {
        return -ENOMEM;
    }

    lwp_get_from_user(kname, (void *)name, len + 1);
    ret = openat(dirfd, kname, flag, mode);
    if (ret < 0)
    {
        ret = GET_ERRNO();
    }

    kmem_put(kname);

    return ret;
#else
    if (!lwp_user_accessable((void *)name, 1))
    {
        return -EFAULT;
    }
    int ret = openat(dirfd, name, flag, mode);
    return (ret < 0 ? GET_ERRNO() : ret);
#endif
}

/* syscall: "close" ret: "int" args: "int" */
sysret_t sys_close(int fd)
{
    int ret = close(fd);
    return (ret < 0 ? GET_ERRNO() : ret);
}

/* syscall: "ioctl" ret: "int" args: "int" "u_long" "..." */
sysret_t sys_ioctl(int fd, unsigned long cmd, void* data)
{
    int ret = ioctl(fd, cmd, data);
    return (ret < 0 ? GET_ERRNO() : ret);
}

sysret_t sys_fstat(int file, struct stat *buf)
{
#ifdef ARCH_MM_MMU
    int ret = -1;
    struct stat statbuff = {0};

    if (!lwp_user_accessable((void *)buf, sizeof(struct stat)))
    {
        return -EFAULT;
    }
    else
    {
        ret = fstat(file, &statbuff);

        if (ret == 0)
        {
            lwp_put_to_user(buf, &statbuff, sizeof statbuff);
        }
        else
        {
            ret = GET_ERRNO();
        }

        return ret;
    }
#else
    if (!lwp_user_accessable((void *)buf, sizeof(struct stat)))
    {
        return -EFAULT;
    }
    int ret = fstat(file, buf);
    return (ret < 0 ? GET_ERRNO() : ret);
#endif
}

sysret_t sys_poll(struct pollfd *fds, nfds_t nfds, int timeout)
{
    int ret = -1;
#ifdef ARCH_MM_MMU
    struct pollfd *kfds = RT_NULL;

    if (!lwp_user_accessable((void *)fds, nfds * sizeof *fds))
    {
        return -EFAULT;
    }

    kfds = (struct pollfd *)kmem_get(nfds * sizeof *kfds);
    if (!kfds)
    {
        return -ENOMEM;
    }

    lwp_get_from_user(kfds, fds, nfds * sizeof *kfds);

    ret = poll(kfds, nfds, timeout);
    if (ret > 0)
    {
        lwp_put_to_user(fds, kfds, nfds * sizeof *kfds);
    }

    kmem_put(kfds);
    return ret;
#else
    if (!lwp_user_accessable((void *)fds, nfds * sizeof *fds))
    {
        return -EFAULT;
    }
    ret = poll(fds, nfds, timeout);
    return ret;
#endif /* ARCH_MM_MMU */
}

sysret_t sys_select(int nfds, fd_set *readfds, fd_set *writefds, fd_set *exceptfds, struct timeval *timeout)
{
#ifdef ARCH_MM_MMU
    int ret = -1;
    fd_set *kreadfds = RT_NULL, *kwritefds = RT_NULL, *kexceptfds = RT_NULL;

    if (readfds)
    {
        if (!lwp_user_accessable((void *)readfds, sizeof *readfds))
        {
            SET_ERRNO(EFAULT);
            goto quit;
        }
        kreadfds = (fd_set *)kmem_get(sizeof *kreadfds);
        if (!kreadfds)
        {
            SET_ERRNO(ENOMEM);
            goto quit;
        }
        lwp_get_from_user(kreadfds, readfds, sizeof *kreadfds);
    }
    if (writefds)
    {
        if (!lwp_user_accessable((void *)writefds, sizeof *writefds))
        {
            SET_ERRNO(EFAULT);
            goto quit;
        }
        kwritefds = (fd_set *)kmem_get(sizeof *kwritefds);
        if (!kwritefds)
        {
            SET_ERRNO(ENOMEM);
            goto quit;
        }
        lwp_get_from_user(kwritefds, writefds, sizeof *kwritefds);
    }
    if (exceptfds)
    {
        if (!lwp_user_accessable((void *)exceptfds, sizeof *exceptfds))
        {
            SET_ERRNO(EFAULT);
            goto quit;
        }
        kexceptfds = (fd_set *)kmem_get(sizeof *kexceptfds);
        if (!kexceptfds)
        {
            SET_ERRNO(EINVAL);
            goto quit;
        }
        lwp_get_from_user(kexceptfds, exceptfds, sizeof *kexceptfds);
    }

    ret = select(nfds, kreadfds, kwritefds, kexceptfds, timeout);
    if (kreadfds)
    {
        lwp_put_to_user(readfds, kreadfds, sizeof *kreadfds);
    }
    if (kwritefds)
    {
        lwp_put_to_user(writefds, kwritefds, sizeof *kwritefds);
    }
    if (kexceptfds)
    {
        lwp_put_to_user(exceptfds, kexceptfds, sizeof *kexceptfds);
    }
quit:
    if (ret < 0)
    {
        ret = GET_ERRNO();
    }

    if (kreadfds)
    {
        kmem_put(kreadfds);
    }
    if (kwritefds)
    {
        kmem_put(kwritefds);
    }
    if (kexceptfds)
    {
        kmem_put(kexceptfds);
    }
    return ret;
#else
    int ret;

    if (!lwp_user_accessable((void *)readfds, sizeof *readfds))
    {
        return -EFAULT;
    }
    if (!lwp_user_accessable((void *)writefds, sizeof *writefds))
    {
        return -EFAULT;
    }
    if (!lwp_user_accessable((void *)exceptfds, sizeof *exceptfds))
    {
        return -EFAULT;
    }
    ret = select(nfds, readfds, writefds, exceptfds, timeout);
    return (ret < 0 ? GET_ERRNO() : ret);
#endif
}

sysret_t sys_unlink(const char *pathname)
{
#ifdef ARCH_MM_MMU
    int ret = -1;
    rt_size_t len = 0;
    char *kname = RT_NULL;

    len = lwp_user_strlen(pathname);
    if (!len)
    {
        return -EINVAL;
    }

    kname = (char *)kmem_get(len + 1);
    if (!kname)
    {
        return -ENOMEM;
    }

    if (lwp_get_from_user(kname, (void *)pathname, len + 1) != (len + 1))
    {
        kmem_put(kname);
        return -EINVAL;
    }
    ret = unlink(kname);
    if (ret < 0)
    {
        ret = GET_ERRNO();
    }

    kmem_put(kname);
    return ret;
#else
    int ret = 0;
    ret = unlink(pathname);
    return (ret < 0 ? GET_ERRNO() : ret);
#endif
}

/* syscall: "nanosleep" ret: "int" args: "const struct timespec *" "struct timespec *" */
sysret_t sys_nanosleep(const struct timespec *rqtp, struct timespec *rmtp)
{
    int ret = 0;
    dbg_log(DBG_LOG, "sys_nanosleep\n");
    if (!lwp_user_accessable((void *)rqtp, sizeof *rqtp))
        return -EFAULT;

#ifdef ARCH_MM_MMU
    struct timespec rqtp_k;
    struct timespec rmtp_k;

    lwp_get_from_user(&rqtp_k, (void *)rqtp, sizeof rqtp_k);
    ret = nanosleep(&rqtp_k, &rmtp_k);
    if ((ret != -1 || rt_get_errno() == EINTR) && rmtp && lwp_user_accessable((void *)rmtp, sizeof *rmtp))
    {
        lwp_put_to_user(rmtp, (void *)&rmtp_k, sizeof rmtp_k);
        if(ret != 0)
            return -EINTR;
    }
#else
    if (rmtp)
    {
        if (!lwp_user_accessable((void *)rmtp, sizeof *rmtp))
            return -EFAULT;
        ret = nanosleep(rqtp, rmtp);
    }
#endif
    return (ret < 0 ? GET_ERRNO() : ret);
}

/* syscall: "gettimeofday" ret: "int" args: "struct timeval *" "struct timezone *" */
sysret_t sys_gettimeofday(struct timeval *tp, struct timezone *tzp)
{
#ifdef ARCH_MM_MMU
    struct timeval t_k;

    if (tp)
    {
        if (!lwp_user_accessable((void *)tp, sizeof *tp))
        {
            return -EFAULT;
        }

        t_k.tv_sec = rt_tick_get() / RT_TICK_PER_SECOND;
        t_k.tv_usec = (rt_tick_get() % RT_TICK_PER_SECOND) * (1000000 / RT_TICK_PER_SECOND);

        lwp_put_to_user(tp, (void *)&t_k, sizeof t_k);
    }
#else
    if (tp)
    {
        if (!lwp_user_accessable((void *)tp, sizeof *tp))
        {
            return -EFAULT;
        }
        tp->tv_sec = rt_tick_get() / RT_TICK_PER_SECOND;
        tp->tv_usec = (rt_tick_get() % RT_TICK_PER_SECOND) * (1000000 / RT_TICK_PER_SECOND);
    }
#endif

    return 0;
}

sysret_t sys_settimeofday(const struct timeval *tv, const struct timezone *tzp)
{
    return 0;
}

sysret_t sys_exec(char *filename, int argc, char **argv, char **envp)
{
    int ret = 0;
    int len = 0;
    char *kfilename = RT_NULL;

    len = lwp_user_strlen(filename);
    if (len <= 0)
    {
        return -EFAULT;
    }

    kfilename = (char *)kmem_get(len + 1);
    if (!kfilename)
    {
        return -ENOMEM;
    }

    if (lwp_get_from_user(kfilename, (void *)filename, len + 1) != (len + 1))
    {
        kmem_put(kfilename);
        return -EFAULT;
    }

    ret = lwp_execve(kfilename, 0, argc, argv, envp);

    kmem_put(kfilename);

    return ret;
}

sysret_t sys_kill(int pid, int signo)
{
    rt_err_t kret = 0;
    sysret_t sysret;
    struct rt_lwp *lwp = RT_NULL;

    /* handling the semantics of sys_kill */
    if (pid > 0)
    {
        /**
         * Brief: Match the pid and send signal to the lwp if found
         * Note: Critical Section
         * - pid tree (READ. since the lwp is fetch from the pid tree, it must stay there)
         */
        lwp_pid_lock_take();
        lwp = lwp_from_pid_raw_locked(pid);
        if (lwp)
        {
            lwp_ref_inc(lwp);
            lwp_pid_lock_release();
        }
        else
        {
            lwp_pid_lock_release();
            kret = -RT_ENOENT;
        }

        if (lwp)
        {
            kret = lwp_signal_kill(lwp, signo, SI_USER, 0);
            lwp_ref_dec(lwp);
        }
    }
    else if (pid < -1 || pid == 0)
    {
        pid_t pgid = 0;
        rt_processgroup_t group;

        if (pid == 0)
        {
            /**
             * sig shall be sent to all processes (excluding an unspecified set
             * of system processes) whose process group ID is equal to the process
             * group ID of the sender, and for which the process has permission to
             * send a signal.
             */
            pgid = lwp_pgid_get_byprocess(lwp_self());
        }
        else
        {
            /**
             * sig shall be sent to all processes (excluding an unspecified set
             * of system processes) whose process group ID is equal to the absolute
             * value of pid, and for which the process has permission to send a signal.
             */
            pgid = -pid;
        }

        group = lwp_pgrp_find(pgid);
        if (group != RT_NULL)
        {
            PGRP_LOCK(group);
            kret = lwp_pgrp_signal_kill(group, signo, SI_USER, 0);
            PGRP_UNLOCK(group);
        }
        else
        {
            kret = -ECHILD;
        }
    }
    else if (pid == -1)
    {
        /**
         * sig shall be sent to all processes (excluding an unspecified set
         * of system processes) for which the process has permission to send
         * that signal.
         */
        kret = -RT_ENOSYS;
    }

    switch (kret)
    {
        case -RT_ENOENT:
            sysret = -ESRCH;
            break;
        case -RT_EINVAL:
            sysret = -EINVAL;
            break;
        case -RT_ENOSYS:
            sysret = -ENOSYS;
            break;

        /**
         * kill() never returns ENOMEM, so return normally to caller.
         * IEEE Std 1003.1-2017 says the kill() function is successful
         * if the process has permission to send sig to any of the
         * processes specified by pid.
         */
        case -RT_ENOMEM:
        default:
            sysret = 0;
    }
    return sysret;
}

sysret_t sys_getpid(void)
{
    return lwp_getpid();
}

sysret_t sys_getppid(void)
{
    rt_lwp_t process;

    process = lwp_self();
    if (process->parent == RT_NULL)
    {
        LOG_E("%s: process %d has no parent process", __func__, lwp_to_pid(process));
        return 0;
    }
    else
    {
        return lwp_to_pid(process->parent);
    }
}

/* syscall: "getpriority" ret: "int" args: "int" "id_t" */
sysret_t sys_getpriority(int which, id_t who)
{
    long prio = 0xff;

    if (which == PRIO_PROCESS)
    {
        struct rt_lwp *lwp = RT_NULL;

        lwp_pid_lock_take();
        lwp = lwp_from_pid_locked(who);

        if (lwp)
        {
            rt_thread_t thread = rt_list_entry(lwp->t_grp.prev, struct rt_thread, sibling);
            prio = RT_SCHED_PRIV(thread).current_priority;
        }

        lwp_pid_lock_release();
    }

    return prio;
}

/* syscall: "setpriority" ret: "int" args: "int" "id_t" "int" */
sysret_t sys_setpriority(int which, id_t who, int prio)
{
    if (which == PRIO_PROCESS)
    {
        struct rt_lwp *lwp = RT_NULL;

        lwp_pid_lock_take();
        lwp = lwp_from_pid_locked(who);

        if (lwp && prio >= 0 && prio < RT_THREAD_PRIORITY_MAX)
        {
            rt_list_t *list;
            rt_thread_t thread;
            for (list = lwp->t_grp.next; list != &lwp->t_grp; list = list->next)
            {
                thread = rt_list_entry(list, struct rt_thread, sibling);
                rt_thread_control(thread, RT_THREAD_CTRL_CHANGE_PRIORITY, &prio);
            }
            lwp_pid_lock_release();
            return 0;
        }
        else
        {
            lwp_pid_lock_release();
        }
    }

    return -1;
}

rt_sem_t sys_sem_create(const char *name, rt_uint32_t value, rt_uint8_t flag)
{
    int len = 0;
    char *kname = RT_NULL;

    len = lwp_user_strlen(name);
    if (len <= 0)
    {
        return RT_NULL;
    }

    kname = (char *)kmem_get(len + 1);
    if (!kname)
    {
        return RT_NULL;
    }

    if (lwp_get_from_user(kname, (void *)name, len + 1) != (len + 1))
    {
        kmem_put(kname);
        return RT_NULL;
    }

    rt_sem_t sem = rt_sem_create(kname, value, flag);
    if (lwp_user_object_add(lwp_self(), (rt_object_t)sem) != 0)
    {
        rt_sem_delete(sem);
        sem = NULL;
    }

    kmem_put(kname);

    return sem;
}

sysret_t sys_sem_delete(rt_sem_t sem)
{
    return lwp_user_object_delete(lwp_self(), (rt_object_t)sem);
}

sysret_t sys_sem_take(rt_sem_t sem, rt_int32_t time)
{
    return rt_sem_take_interruptible(sem, time);
}

sysret_t sys_sem_release(rt_sem_t sem)
{
    return rt_sem_release(sem);
}

rt_mutex_t sys_mutex_create(const char *name, rt_uint8_t flag)
{
    int len = 0;
    char *kname = RT_NULL;
    rt_mutex_t mutex = RT_NULL;

    len = lwp_user_strlen(name);
    if (len <= 0)
    {
        return RT_NULL;
    }

    kname = (char *)kmem_get(len + 1);
    if (!kname)
    {
        return RT_NULL;
    }

    if (lwp_get_from_user(kname, (void *)name, len + 1) != (len + 1))
    {
        kmem_put(kname);
        return RT_NULL;
    }

    mutex = rt_mutex_create(kname, flag);
    if(mutex == RT_NULL)
        return RT_NULL;

    if (lwp_user_object_add(lwp_self(), (rt_object_t)mutex) != 0)
    {
        rt_mutex_delete(mutex);
        mutex = RT_NULL;
    }

    kmem_put(kname);

    return mutex;
}

sysret_t sys_mutex_delete(rt_mutex_t mutex)
{
    return lwp_user_object_delete(lwp_self(), (rt_object_t)mutex);
}

sysret_t sys_mutex_take(rt_mutex_t mutex, rt_int32_t time)
{
    return rt_mutex_take_interruptible(mutex, time);
}

sysret_t sys_mutex_release(rt_mutex_t mutex)
{
    return rt_mutex_release(mutex);
}

#ifdef ARCH_MM_MMU
/* memory allocation */
rt_base_t sys_brk(void *addr)
{
    return lwp_brk(addr);
}

void *sys_mmap2(void *addr, size_t length, int prot,
        int flags, int fd, size_t pgoffset)
{
    sysret_t rc = 0;
    long offset = 0;

    /* aligned for user addr */
    if ((rt_base_t)addr & ARCH_PAGE_MASK)
    {
        if (flags & MAP_FIXED)
            rc = -EINVAL;
        else
        {
            offset = (char *)addr - (char *)RT_ALIGN_DOWN((rt_base_t)addr, ARCH_PAGE_SIZE);
            length += offset;
            addr = (void *)RT_ALIGN_DOWN((rt_base_t)addr, ARCH_PAGE_SIZE);
        }
    }

    if (rc == 0)
    {
        /* fix parameter passing (both along have same effect) */
        if (fd == -1 || flags & MAP_ANONYMOUS)
        {
            fd = -1;
            /* MAP_SHARED has no effect and treated as nothing */
            flags &= ~MAP_SHARED;
            flags |= MAP_PRIVATE | MAP_ANONYMOUS;
        }
        rc = (sysret_t)lwp_mmap2(lwp_self(), addr, length, prot, flags, fd, pgoffset);
    }

    return (char *)rc + offset;
}

sysret_t sys_munmap(void *addr, size_t length)
{
    return lwp_munmap(lwp_self(), addr, length);
}

void *sys_mremap(void *old_address, size_t old_size,
             size_t new_size, int flags, void *new_address)
{
    return lwp_mremap(lwp_self(), old_address, old_size, new_size, flags, new_address);
}

sysret_t sys_madvise(void *addr, size_t len, int behav)
{
    return -ENOSYS;
}
#endif

rt_event_t sys_event_create(const char *name, rt_uint8_t flag)
{
    int len = 0;
    rt_event_t event = RT_NULL;
    char *kname = RT_NULL;

    len = lwp_user_strlen(name);
    if (len <= 0)
    {
        return RT_NULL;
    }

    kname = (char *)kmem_get(len + 1);
    if (!kname)
    {
        return RT_NULL;
    }

    if (lwp_get_from_user(kname, (void *)name, len + 1) != (len + 1))
    {
        kmem_put(kname);
        return RT_NULL;
    }

    event = rt_event_create(kname, flag);
    if (lwp_user_object_add(lwp_self(), (rt_object_t)event) != 0)
    {
        rt_event_delete(event);
        event = NULL;
    }

    kmem_put(kname);

    return event;
}

sysret_t sys_event_delete(rt_event_t event)
{
    return lwp_user_object_delete(lwp_self(), (rt_object_t)event);
}

sysret_t sys_event_send(rt_event_t event, rt_uint32_t set)
{
    return rt_event_send(event, set);
}

sysret_t sys_event_recv(rt_event_t   event,
                       rt_uint32_t  set,
                       rt_uint8_t   opt,
                       rt_int32_t   timeout,
                       rt_uint32_t *recved)
{
    int ret = 0;
    rt_uint32_t krecved;

    if ((recved != NULL) && !lwp_user_accessable((void *)recved, sizeof(rt_uint32_t *)))
    {
        return -EFAULT;
    }

    ret = rt_event_recv(event, set, opt, timeout, &krecved);
    if ((ret == RT_EOK) && recved)
    {
        lwp_put_to_user((void *)recved, &krecved, sizeof(rt_uint32_t *));
    }

    return ret;
}

rt_mailbox_t sys_mb_create(const char *name, rt_size_t size, rt_uint8_t flag)
{
    int len = 0;
    rt_mailbox_t mb = RT_NULL;
    char *kname = RT_NULL;

    len = lwp_user_strlen(name);
    if (len <= 0)
    {
        return RT_NULL;
    }

    kname = (char *)kmem_get(len + 1);
    if (!kname)
    {
        return RT_NULL;
    }

    if (lwp_get_from_user(kname, (void *)name, len + 1) != (len + 1))
    {
        kmem_put(kname);
        return RT_NULL;
    }

    mb = rt_mb_create(kname, size, flag);
    if (lwp_user_object_add(lwp_self(), (rt_object_t)mb) != 0)
    {
        rt_mb_delete(mb);
        mb = NULL;
    }

    kmem_put(kname);

    return mb;
}

sysret_t sys_mb_delete(rt_mailbox_t mb)
{
    return lwp_user_object_delete(lwp_self(), (rt_object_t)mb);
}

sysret_t sys_mb_send(rt_mailbox_t mb, rt_ubase_t value)
{
    return rt_mb_send(mb, value);
}

sysret_t sys_mb_send_wait(rt_mailbox_t mb,
                         rt_ubase_t  value,
                         rt_int32_t   timeout)
{
    return rt_mb_send_wait(mb, value, timeout);
}

sysret_t sys_mb_recv(rt_mailbox_t mb, rt_ubase_t *value, rt_int32_t timeout)
{
    int ret = 0;
    rt_ubase_t *kvalue;

    if (!lwp_user_accessable((void *)value, sizeof(rt_ubase_t *)))
    {
        return -EFAULT;
    }

    kvalue = kmem_get(sizeof(rt_ubase_t *));
    if (kvalue == RT_NULL)
    {
        return -ENOMEM;
    }

    ret = rt_mb_recv(mb, (rt_ubase_t *)kvalue, timeout);
    if (ret == RT_EOK)
    {
        lwp_put_to_user(value, kvalue, sizeof(rt_ubase_t *));
    }

    kmem_put(kvalue);

    return ret;
}

rt_weak int syslog_ctrl(int type, char *buf, int len)
{
    return -EINVAL;
}

sysret_t sys_syslog(int type, char *buf, int len)
{
    char *tmp;
    int ret = -1;

    if (!lwp_user_accessable((void *)buf, len))
    {
        return -EFAULT;
    }

    tmp = (char *)rt_malloc(len);
    if (!tmp)
    {
        return -ENOMEM;
    }

    ret = syslog_ctrl(type, tmp, len);
    lwp_put_to_user(buf, tmp, len);
    rt_free(tmp);

    return ret;
}

rt_mq_t sys_mq_create(const char *name,
                     rt_size_t   msg_size,
                     rt_size_t   max_msgs,
                     rt_uint8_t  flag)
{
    rt_mq_t mq = RT_NULL;

    int len = 0;
    char *kname = RT_NULL;

    len = lwp_user_strlen(name);
    if (len <= 0)
    {
        return RT_NULL;
    }

    kname = (char *)kmem_get(len + 1);
    if (!kname)
    {
        return RT_NULL;
    }

    if (lwp_get_from_user(kname, (void *)name, len + 1) != (len + 1))
    {
        kmem_put(kname);
        return RT_NULL;
    }

    mq = rt_mq_create(kname, msg_size, max_msgs, flag);
    if (lwp_user_object_add(lwp_self(), (rt_object_t)mq) != 0)
    {
        rt_mq_delete(mq);
        mq = NULL;
    }

    kmem_put(kname);

    return mq;
}

sysret_t sys_mq_delete(rt_mq_t mq)
{
    return lwp_user_object_delete(lwp_self(), (rt_object_t)mq);
}

sysret_t sys_mq_send(rt_mq_t mq, void *buffer, rt_size_t size)
{
    int ret = 0;
    void *kbuffer = RT_NULL;

    if (!lwp_user_accessable((void *)buffer, size))
    {
        return -EFAULT;
    }

    kbuffer = kmem_get(size);
    if (kbuffer == RT_NULL)
    {
        return -ENOMEM;
    }

    if (lwp_get_from_user(kbuffer, buffer, size) != size)
    {
        kmem_put(kbuffer);
        return -EINVAL;
    }

    ret = rt_mq_send(mq, kbuffer, size);

    kmem_put(kbuffer);

    return ret;
}

sysret_t sys_mq_urgent(rt_mq_t mq, void *buffer, rt_size_t size)
{
    int ret = 0;
    void *kbuffer = RT_NULL;

    if (!lwp_user_accessable((void *)buffer, size))
    {
        return -EFAULT;
    }

    kbuffer = kmem_get(size);
    if (kbuffer == RT_NULL)
    {
        return -ENOMEM;
    }

    if (lwp_get_from_user(kbuffer, buffer, size) != size)
    {
        kmem_put(kbuffer);
        return -EINVAL;
    }

    ret = rt_mq_urgent(mq, kbuffer, size);

    kmem_put(kbuffer);

    return ret;
}

sysret_t sys_mq_recv(rt_mq_t    mq,
                    void      *buffer,
                    rt_size_t  size,
                    rt_int32_t timeout)
{
    int ret = 0;
    void *kbuffer = RT_NULL;

    if (!lwp_user_accessable((void *)buffer, size))
    {
        return -EFAULT;
    }

    kbuffer = kmem_get(size);
    if (kbuffer == RT_NULL)
    {
        return -ENOMEM;
    }

    ret = rt_mq_recv(mq, kbuffer, size, timeout);
    if (ret > 0)
        lwp_put_to_user((void *)buffer, (void *)kbuffer, ret);

    kmem_put(kbuffer);

    return ret;
}

static void timer_timeout_callback(void *parameter)
{
    rt_sem_t sem = (rt_sem_t)parameter;
    rt_sem_release(sem);
}

rt_timer_t sys_rt_timer_create(const char *name,
                               void *data,
                               rt_tick_t time,
                               rt_uint8_t flag)
{
    int len = 0;
    char *kname = RT_NULL;
    rt_timer_t timer = RT_NULL;

    len = lwp_user_strlen(name);
    if (len <= 0)
    {
        return RT_NULL;
    }

    kname = (char *)kmem_get(len + 1);
    if (!kname)
    {
        return RT_NULL;
    }

    if (lwp_get_from_user(kname, (void *)name, len + 1) != (len + 1))
    {
        kmem_put(kname);
        return RT_NULL;
    }

    timer = rt_timer_create(kname, timer_timeout_callback, (void *)data, time, flag);
    if (lwp_user_object_add(lwp_self(), (rt_object_t)timer) != 0)
    {
        rt_timer_delete(timer);
        timer = NULL;
    }

    kmem_put(kname);

    return timer;
}

sysret_t sys_rt_timer_delete(rt_timer_t timer)
{
    return lwp_user_object_delete(lwp_self(), (rt_object_t)timer);
}

sysret_t sys_rt_timer_start(rt_timer_t timer)
{
    return rt_timer_start(timer);
}

sysret_t sys_rt_timer_stop(rt_timer_t timer)
{
    return rt_timer_stop(timer);
}

sysret_t sys_rt_timer_control(rt_timer_t timer, int cmd, void *arg)
{
    return rt_timer_control(timer, cmd, arg);
}

/* MUSL compatible */
struct ksigevent
{
    union sigval sigev_value;
    int sigev_signo;
    int sigev_notify;
    int sigev_tid;
};

/* to protect unsafe implementation in current rt-smart toolchain */
RT_STATIC_ASSERT(sigevent_compatible, offsetof(struct ksigevent, sigev_tid) == offsetof(struct sigevent, sigev_notify_function));

sysret_t sys_timer_create(clockid_t clockid, struct sigevent *restrict sevp, timer_t *restrict timerid)
{
    int ret = 0;
#ifdef ARCH_MM_MMU
    struct sigevent sevp_k;
    timer_t timerid_k;
    int utimer;

    if (sevp == NULL)
    {
        sevp_k.sigev_notify = SIGEV_SIGNAL;
        sevp_k.sigev_signo = SIGALRM;
        sevp = &sevp_k;
    }
    else
    {
        /* clear extra bytes if any */
        if (sizeof(struct ksigevent) < sizeof(struct sigevent))
            memset(&sevp_k, 0, sizeof(sevp_k));

        /* musl passes `struct ksigevent` to kernel, we shoule only get size of that bytes */
        if (!lwp_get_from_user(&sevp_k, (void *)sevp, sizeof(struct ksigevent)))
        {
            return -EINVAL;
        }
    }

    ret = _SYS_WRAP(timer_create(clockid, &sevp_k, &timerid_k));

    if (ret != -RT_ERROR)
    {
        utimer = (rt_ubase_t)timerid_k;
        if (!lwp_put_to_user(sevp, (void *)&sevp_k, sizeof(struct ksigevent)) ||
            !lwp_put_to_user(timerid, (void *)&utimer, sizeof(utimer)))
            ret = -EINVAL;
    }
#else
    ret = _SYS_WRAP(timer_create(clockid, sevp, timerid));
#endif
    return ret;
}

sysret_t sys_timer_delete(timer_t timerid)
{
    int ret = timer_delete(timerid);
    return (ret < 0 ? GET_ERRNO() : ret);
}

sysret_t sys_timer_settime(timer_t timerid, int flags,
                           const struct itimerspec *restrict new_value,
                           struct itimerspec *restrict old_value)
{
    int ret = 0;
#ifdef ARCH_MM_MMU
    struct itimerspec new_value_k;
    struct itimerspec old_value_k;

    if (!lwp_get_from_user(&new_value_k, (void *)new_value, sizeof(*new_value)) ||
        (old_value && !lwp_get_from_user(&old_value_k, (void *)old_value, sizeof(*old_value))))
    {
        return -EFAULT;
    }

    ret = timer_settime(timerid, flags, &new_value_k, &old_value_k);
    lwp_put_to_user(old_value, (void *)&old_value_k, sizeof old_value_k);

#else
    ret = timer_settime(timerid, flags, new_value, old_value);
#endif
    return (ret < 0 ? GET_ERRNO() : ret);
}

sysret_t sys_timer_gettime(timer_t timerid, struct itimerspec *curr_value)
{
    int ret = 0;
#ifdef ARCH_MM_MMU

    struct itimerspec curr_value_k;
    lwp_get_from_user(&curr_value_k, (void *)curr_value, sizeof curr_value_k);
    ret = timer_gettime(timerid, &curr_value_k);
    lwp_put_to_user(curr_value, (void *)&curr_value_k, sizeof curr_value_k);
#else
    ret = timer_gettime(timerid, curr_value);
#endif
    return (ret < 0 ? GET_ERRNO() : ret);
}

sysret_t sys_timer_getoverrun(timer_t timerid)
{
    int ret = 0;
    ret = timer_getoverrun(timerid);
    return (ret < 0 ? GET_ERRNO() : ret);
}

rt_thread_t sys_thread_create(void *arg[])
{
    void *user_stack = 0;
    struct rt_lwp *lwp = 0;
    rt_thread_t thread = RT_NULL;
    int tid = 0;

    lwp = rt_thread_self()->lwp;
    lwp_ref_inc(lwp);
#ifdef ARCH_MM_MMU
    user_stack = lwp_map_user(lwp, 0, (size_t)arg[3], 0);
    if (!user_stack)
    {
        goto fail;
    }
    if ((tid = lwp_tid_get()) == 0)
    {
        goto fail;
    }
    thread = rt_thread_create((const char *)arg[0],
            _crt_thread_entry,
            (void *)arg[2],
            ALLOC_KERNEL_STACK_SIZE,
            (rt_uint8_t)(size_t)arg[4],
            (rt_uint32_t)(rt_size_t)arg[5]);
    if (!thread)
    {
        goto fail;
    }

#ifdef RT_USING_SMP
    RT_SCHED_CTX(thread).bind_cpu = lwp->bind_cpu;
#endif
    thread->cleanup = lwp_cleanup;
    thread->user_entry = (void (*)(void *))arg[1];
    thread->user_stack = (void *)user_stack;
    thread->user_stack_size = (rt_size_t)arg[3];
#else
    rt_uint32_t kstack_size = (rt_uint32_t)arg[7];
    if (kstack_size < ALLOC_KERNEL_STACK_SIZE_MIN)
    {
        /* When kstack size is 0, the default size of the kernel stack is used */
        kstack_size = kstack_size ? ALLOC_KERNEL_STACK_SIZE_MIN : ALLOC_KERNEL_STACK_SIZE;
    }
    else if (kstack_size > ALLOC_KERNEL_STACK_SIZE_MAX)
    {
        kstack_size = ALLOC_KERNEL_STACK_SIZE_MAX;
    }

    user_stack  = (void *)arg[3];
    if ((!user_stack) || ((rt_uint32_t)arg[6] == RT_NULL))
    {
        goto fail;
    }

    if ((tid = lwp_tid_get()) == 0)
    {
        goto fail;
    }

    thread = rt_thread_create((const char *)arg[0], _crt_thread_entry, (void *)arg[2], kstack_size, (rt_uint8_t)(size_t)arg[5], (rt_uint32_t)arg[6]);
    if (!thread)
    {
        goto fail;
    }
    thread->cleanup = lwp_cleanup;
    thread->user_entry = (void (*)(void *))arg[1];
    thread->user_stack = (void *)user_stack;
    thread->user_stack_size = (uint32_t)arg[4];
    rt_memset(thread->user_stack, '#', thread->user_stack_size);
#endif /* ARCH_MM_MMU */

    thread->lwp = (void*)lwp;
    thread->tid = tid;
    lwp_tid_set_thread(tid, thread);

    if (lwp->debug)
    {
        rt_thread_control(thread, RT_THREAD_CTRL_BIND_CPU, (void*)0);
    }

    LWP_LOCK(lwp);
    rt_list_insert_after(&lwp->t_grp, &thread->sibling);
    LWP_UNLOCK(lwp);

    return thread;

fail:
    lwp_tid_put(tid);
    if (lwp)
    {
        lwp_ref_dec(lwp);
    }
    return RT_NULL;
}

#ifdef ARCH_MM_MMU

long _sys_clone(void *arg[])
{
    struct rt_lwp *lwp = 0;
    rt_thread_t thread = RT_NULL;
    rt_thread_t self = RT_NULL;
    int tid = 0;

    unsigned long flags = 0;
    void *user_stack = RT_NULL;
    int *new_tid = RT_NULL;
    void *tls = RT_NULL;
    /*
       musl call flags (CLONE_VM | CLONE_FS | CLONE_FILES | CLONE_SIGHAND
       | CLONE_THREAD | CLONE_SYSVSEM | CLONE_SETTLS
       | CLONE_PARENT_SETTID | CLONE_CHILD_CLEARTID | CLONE_DETACHED);
       */

    /* check args */
    if (!lwp_user_accessable(arg, sizeof(void *[SYS_CLONE_ARGS_NR])))
    {
        return -EFAULT;
    }

    flags = (unsigned long)(size_t)arg[0];
    if ((flags & (CLONE_VM | CLONE_FS | CLONE_FILES | CLONE_THREAD | CLONE_SYSVSEM))
            != (CLONE_VM | CLONE_FS | CLONE_FILES | CLONE_THREAD | CLONE_SYSVSEM))
    {
        return -EINVAL;
    }

    user_stack = arg[1];
    new_tid = (int *)arg[2];
    tls = (void *)arg[3];

    if ((flags & CLONE_PARENT_SETTID) == CLONE_PARENT_SETTID)
    {
        if (!lwp_user_accessable(new_tid, sizeof(int)))
        {
            return -EFAULT;
        }
    }

    self = rt_thread_self();
    lwp = self->lwp;
    lwp_ref_inc(lwp);
    if (!user_stack)
    {
        SET_ERRNO(EINVAL);
        goto fail;
    }
    if ((tid = lwp_tid_get()) == 0)
    {
        SET_ERRNO(ENOMEM);
        goto fail;
    }

    thread = rt_thread_create(self->parent.name,
            RT_NULL,
            RT_NULL,
            self->stack_size,
            RT_SCHED_PRIV(self).init_priority,
            RT_SCHED_PRIV(self).init_tick);
    if (!thread)
    {
        goto fail;
    }

#ifdef RT_USING_SMP
    RT_SCHED_CTX(self).bind_cpu = lwp->bind_cpu;
#endif
    thread->cleanup = lwp_cleanup;
    thread->user_entry = RT_NULL;
    thread->user_stack = RT_NULL;
    thread->user_stack_size = 0;
    thread->lwp = (void *)lwp;
    thread->tid = tid;

    if ((flags & CLONE_SETTLS) == CLONE_SETTLS)
    {
        thread->thread_idr = tls;
    }
    if ((flags & CLONE_PARENT_SETTID) == CLONE_PARENT_SETTID)
    {
        *new_tid = (int)(tid);
    }
    if ((flags & CLONE_CHILD_CLEARTID) == CLONE_CHILD_CLEARTID)
    {
        thread->clear_child_tid = (int *)arg[4];
    }

    if (lwp->debug)
    {
        rt_thread_control(thread, RT_THREAD_CTRL_BIND_CPU, (void*)0);
    }

    LWP_LOCK(lwp);
    rt_list_insert_after(&lwp->t_grp, &thread->sibling);
    LWP_UNLOCK(lwp);

    /* copy origin stack */
    lwp_memcpy(thread->stack_addr, self->stack_addr, thread->stack_size);
    lwp_tid_set_thread(tid, thread);
    arch_set_thread_context(arch_clone_exit,
            (void *)((char *)thread->stack_addr + thread->stack_size),
            user_stack, &thread->sp);
    /* new thread never reach there */
    rt_thread_startup(thread);
    return (long)tid;
fail:
    lwp_tid_put(tid);
    if (thread)
    {
        rt_thread_delete(thread);
    }
    if (lwp)
    {
        lwp_ref_dec(lwp);
    }
    return GET_ERRNO();
}

rt_weak long sys_clone(void *arg[])
{
    return _sys_clone(arg);
}

static void lwp_struct_copy(struct rt_lwp *dst, struct rt_lwp *src)
{
#ifdef ARCH_MM_MMU
    dst->end_heap = src->end_heap;
#endif
    dst->lwp_type = src->lwp_type;
    dst->text_entry = src->text_entry;
    dst->text_size = src->text_size;
    dst->data_entry = src->data_entry;
    dst->data_size = src->data_size;
    dst->args = src->args;
    dst->background = src->background;
    dst->tty = src->tty;

    /* terminal API */
    dst->term_ctrlterm = src->term_ctrlterm;

    rt_memcpy(dst->cmd, src->cmd, RT_NAME_MAX);
    if (src->exe_file)
    {
        if (dst->exe_file)
        {
            rt_free(dst->exe_file);
        }
        dst->exe_file = strndup(src->exe_file, DFS_PATH_MAX);
    }

    rt_memcpy(&dst->signal.sig_action, &src->signal.sig_action, sizeof(dst->signal.sig_action));
    rt_memcpy(&dst->signal.sig_action_mask, &src->signal.sig_action_mask, sizeof(dst->signal.sig_action_mask));
    rt_memcpy(&dst->signal.sig_action_nodefer, &src->signal.sig_action_nodefer, sizeof(dst->signal.sig_action_nodefer));
    rt_memcpy(&dst->signal.sig_action_onstack, &src->signal.sig_action_onstack, sizeof(dst->signal.sig_action_onstack));
    rt_memcpy(&dst->signal.sig_action_restart, &dst->signal.sig_action_restart, sizeof(dst->signal.sig_action_restart));
    rt_memcpy(&dst->signal.sig_action_siginfo, &dst->signal.sig_action_siginfo, sizeof(dst->signal.sig_action_siginfo));
    rt_memcpy(&dst->signal.sig_action_nocldstop, &dst->signal.sig_action_nocldstop, sizeof(dst->signal.sig_action_nocldstop));
    rt_memcpy(&dst->signal.sig_action_nocldwait, &dst->signal.sig_action_nocldwait, sizeof(dst->signal.sig_action_nocldwait));
    rt_strcpy(dst->working_directory, src->working_directory);
}

static int lwp_copy_files(struct rt_lwp *dst, struct rt_lwp *src)
{
    struct dfs_fdtable *dst_fdt;
    struct dfs_fdtable *src_fdt;

    src_fdt = &src->fdt;
    dst_fdt = &dst->fdt;
    /* init fds */
    dst_fdt->fds = rt_calloc(src_fdt->maxfd, sizeof(void *));
    if (dst_fdt->fds)
    {
        struct dfs_file *d_s;
        int i;

        dst_fdt->maxfd = src_fdt->maxfd;

        dfs_file_lock();
        /* dup files */
        for (i = 0; i < src_fdt->maxfd; i++)
        {
            d_s = fdt_get_file(src_fdt, i);
            if (d_s)
            {
                dst_fdt->fds[i] = d_s;
                d_s->ref_count++;
            }
        }
        dfs_file_unlock();
        return 0;
    }
    return -RT_ERROR;
}

sysret_t _sys_fork(void)
{
    int tid = 0;
    sysret_t falival = 0;
    struct rt_lwp *lwp = RT_NULL;
    struct rt_lwp *self_lwp = RT_NULL;
    rt_thread_t thread = RT_NULL;
    rt_thread_t self_thread = RT_NULL;
    void *user_stack = RT_NULL;
    rt_processgroup_t group;

    /* new lwp */
    lwp = lwp_create(LWP_CREATE_FLAG_ALLOC_PID);
    if (!lwp)
    {
        SET_ERRNO(ENOMEM);
        goto fail;
    }

    /* new tid */
    if ((tid = lwp_tid_get()) == 0)
    {
        SET_ERRNO(ENOMEM);
        goto fail;
    }

    /* user space init */
    if (lwp_user_space_init(lwp, 1) != 0)
    {
        SET_ERRNO(ENOMEM);
        goto fail;
    }

    self_lwp = lwp_self();

    /* copy address space of process from this proc to forked one */
    if (lwp_fork_aspace(lwp, self_lwp) != 0)
    {
        SET_ERRNO(ENOMEM);
        goto fail;
    }

    /* copy lwp struct data */
    lwp_struct_copy(lwp, self_lwp);

    /* copy files */
    if (lwp_copy_files(lwp, self_lwp) != 0)
    {
        SET_ERRNO(ENOMEM);
        goto fail;
    }

    /* create thread */
    self_thread = rt_thread_self();

    thread = rt_thread_create(self_thread->parent.name,
            RT_NULL,
            RT_NULL,
            self_thread->stack_size,
            RT_SCHED_PRIV(self_thread).init_priority,
            RT_SCHED_PRIV(self_thread).init_tick);
    if (!thread)
    {
        SET_ERRNO(ENOMEM);
        goto fail;
    }

    thread->cleanup = self_thread->cleanup;
    thread->user_entry = self_thread->user_entry;
    thread->user_stack = self_thread->user_stack;
    thread->user_stack_size = self_thread->user_stack_size;
    thread->signal.sigset_mask = self_thread->signal.sigset_mask;
    thread->thread_idr = self_thread->thread_idr;
    thread->clear_child_tid = self_thread->clear_child_tid;
    thread->lwp = (void *)lwp;
    thread->tid = tid;

    LWP_LOCK(self_lwp);
    /* add thread to lwp process */
    rt_list_insert_after(&lwp->t_grp, &thread->sibling);
    LWP_UNLOCK(self_lwp);

    lwp_children_register(self_lwp, lwp);

    /* set pgid and sid */
    group = lwp_pgrp_find(lwp_pgid_get_byprocess(self_lwp));
    if (group)
    {
        lwp_pgrp_insert(group, lwp);
    }
    else
    {
        LOG_W("the process group of pid: %d cannot be found", lwp_pgid_get_byprocess(self_lwp));
    }

    /* copy kernel stack context from self thread */
    lwp_memcpy(thread->stack_addr, self_thread->stack_addr, self_thread->stack_size);
    lwp_tid_set_thread(tid, thread);

    /* duplicate user objects */
    lwp_user_object_dup(lwp, self_lwp);

    user_stack = arch_get_user_sp();
    arch_set_thread_context(arch_fork_exit,
            (void *)((char *)thread->stack_addr + thread->stack_size),
            user_stack, &thread->sp);

    rt_thread_startup(thread);
    return lwp_to_pid(lwp);
fail:
    falival = GET_ERRNO();

    if (tid != 0)
    {
        lwp_tid_put(tid);
    }
    if (thread)
    {
        rt_thread_delete(thread);
    }
    if (lwp)
    {
        lwp_ref_dec(lwp);
    }
    return falival;
}

/* arm needs to wrap fork/clone call to preserved lr & caller saved regs */

rt_weak sysret_t sys_fork(void)
{
    return _sys_fork();
}

rt_weak sysret_t sys_vfork(void)
{
    return sys_fork();
}

#define _swap_lwp_data(lwp_used, lwp_new, type, member) \
    do {\
        type tmp;\
        tmp = lwp_used->member;\
        lwp_used->member = lwp_new->member;\
        lwp_new->member = tmp;\
    } while (0)

sysret_t sys_execve(const char *path, char *const argv[], char *const envp[])
{
    rt_err_t error = -1;
    size_t len;
    struct rt_lwp *new_lwp = NULL;
    struct rt_lwp *lwp;
    int uni_thread;
    rt_thread_t thread;
    struct process_aux *aux;
    struct lwp_args_info args_info;
    char *kpath = RT_NULL;

    lwp = lwp_self();
    thread = rt_thread_self();
    uni_thread = 1;

    LWP_LOCK(lwp);
    if (lwp->t_grp.prev != &thread->sibling)
    {
        uni_thread = 0;
    }
    if (lwp->t_grp.next != &thread->sibling)
    {
        uni_thread = 0;
    }
    LWP_UNLOCK(lwp);

    if (!uni_thread)
    {
        return -EINVAL;
    }

    len = lwp_user_strlen(path);
    if (len <= 0)
    {
        return -EFAULT;
    }

    kpath = rt_malloc(len + 1);
    if (!kpath)
    {
        return -ENOMEM;
    }

    if (lwp_get_from_user(kpath, (void *)path, len) != len)
    {
        rt_free(kpath);
        return -EFAULT;
    }
    kpath[len] = '\0';

    if (access(kpath, X_OK) != 0)
    {
        error = rt_get_errno();
        rt_free(kpath);
        return (sysret_t)error;
    }

    /* setup args */
    error = lwp_args_init(&args_info);
    if (error)
    {
        rt_free(kpath);
        return -ENOMEM;
    }

    if (argv)
    {
        error = lwp_args_put_argv(&args_info, (void *)argv);
        if (error)
        {
            error = -EFAULT;
            goto quit;
        }
    }

    if (envp)
    {
        error = lwp_args_put_envp(&args_info, (void *)envp);
        if (error)
        {
            error = -EFAULT;
            goto quit;
        }
    }

    /* alloc new lwp to operation */
    new_lwp = lwp_create(LWP_CREATE_FLAG_NONE);
    if (!new_lwp)
    {
        error = -ENOMEM;
        goto quit;
    }

    error = lwp_user_space_init(new_lwp, 0);
    if (error != 0)
    {
        error = -ENOMEM;
        goto quit;
    }

    /* file is a script ? */
    path = kpath;
    while (1)
    {
        error = lwp_args_load_script(&args_info, path);
        if (error != 0)
        {
            break;
        }
        path = lwp_args_get_argv_0(&args_info);
    }

    /* now load elf */
    if ((aux = lwp_argscopy(new_lwp, &args_info)) == NULL)
    {
        error = -ENOMEM;
        goto quit;
    }
    error = lwp_load(path, new_lwp, RT_NULL, 0, aux);
    if (error == RT_EOK)
    {
        int off = 0;
        int last_backslash = 0;

        /* clear all user objects */
        lwp_user_object_clear(lwp);

        /* find last \ or / to get base name */
        while (1)
        {
            char c = path[off++];

            if (c == '\0')
            {
                break;
            }
            if (c == '\\' || c == '/')
            {
                last_backslash = off;
            }
        }

        /**
         * Set thread name and swap the data of lwp and new_lwp.
         * Since no other threads can access the lwp field, it't uneccessary to
         * take a lock here
         */
        RT_ASSERT(rt_list_entry(lwp->t_grp.prev, struct rt_thread, sibling) == thread);

        strncpy(thread->parent.name, path + last_backslash, RT_NAME_MAX - 1);
        strncpy(lwp->cmd, new_lwp->cmd, RT_NAME_MAX);
        rt_free(lwp->exe_file);
        lwp->exe_file = strndup(new_lwp->exe_file, DFS_PATH_MAX);

#ifdef ARCH_MM_MMU
        _swap_lwp_data(lwp, new_lwp, struct rt_aspace *, aspace);

        _swap_lwp_data(lwp, new_lwp, size_t, end_heap);
#endif
        _swap_lwp_data(lwp, new_lwp, uint8_t, lwp_type);
        _swap_lwp_data(lwp, new_lwp, void *, text_entry);
        _swap_lwp_data(lwp, new_lwp, uint32_t, text_size);
        _swap_lwp_data(lwp, new_lwp, void *, data_entry);
        _swap_lwp_data(lwp, new_lwp, uint32_t, data_size);

        _swap_lwp_data(lwp, new_lwp, void *, args);

        lwp_thread_signal_detach(&thread->signal);
        rt_memset(&thread->signal.sigset_mask, 0, sizeof(thread->signal.sigset_mask));

        lwp_signal_detach(&lwp->signal);
        lwp_signal_init(&lwp->signal);

        /* to do: clsoe files with flag CLOEXEC, recy sub-thread */

        lwp_aspace_switch(thread);

        lwp_ref_dec(new_lwp);
        arch_start_umode(lwp->args,
                lwp->text_entry,
                (void*)USER_STACK_VEND,
                (char *)thread->stack_addr + thread->stack_size);
        /* never reach here */
    }
    error = -EINVAL;
quit:
    if (kpath)
    {
        rt_free(kpath);
    }
    lwp_args_detach(&args_info);
    if (new_lwp)
    {
        lwp_ref_dec(new_lwp);
    }
    return error;
}
#endif /* ARCH_MM_MMU */

sysret_t sys_thread_delete(rt_thread_t thread)
{
#ifdef ARCH_MM_MMU
    return rt_thread_delete(thread);
#else
    sysret_t ret = 0;

    if(thread->parent.type != RT_Object_Class_Thread)
    {
        ret = -EINVAL;
        goto __exit;
    }

    ret = rt_thread_delete(thread);

    if (rt_thread_self() == thread)
    {
        rt_schedule();
    }

__exit:
    return ret;
#endif
}

sysret_t sys_thread_startup(rt_thread_t thread)
{
    return rt_thread_startup(thread);
}

rt_thread_t sys_thread_self(void)
{
    return rt_thread_self();
}

/* sys channel */

sysret_t sys_channel_open(const char *name, int flags)
{
    rt_size_t ret = 0;
    char *kname = RT_NULL;
    int len = 0;

    len = lwp_user_strlen(name);
    if (len <= 0)
    {
        return -EFAULT;
    }

    kname = (char *)kmem_get(len + 1);
    if (!kname)
    {
        return -ENOMEM;
    }

    if (lwp_get_from_user(kname, (void *)name, len + 1) != (len + 1))
    {
        kmem_put(kname);
        return -EFAULT;
    }

    ret = lwp_channel_open(FDT_TYPE_LWP, kname, flags);

    kmem_put(kname);

    return ret;
}

sysret_t sys_channel_close(int fd)
{
    return lwp_channel_close(FDT_TYPE_LWP, fd);
}

sysret_t sys_channel_send(int fd, rt_channel_msg_t data)
{
    rt_size_t ret = 0;
    rt_channel_msg_t kdata = RT_NULL;

    if (!lwp_user_accessable((void *)data, sizeof(*data)))
    {
        return -EFAULT;
    }

    kdata = kmem_get(sizeof(*data));
    if (kdata == RT_NULL)
        return -ENOMEM;

    if (lwp_get_from_user(kdata, data, sizeof(*kdata)) != sizeof(*kdata))
    {
        kmem_put(kdata);
        return -EFAULT;
    }

    ret = lwp_channel_send(FDT_TYPE_LWP, fd, kdata);

    kmem_put(kdata);

    return ret;
}

sysret_t sys_channel_send_recv_timeout(int fd, rt_channel_msg_t data, rt_channel_msg_t data_ret, rt_int32_t time)
{
    rt_size_t ret = 0;
    rt_channel_msg_t kdata = RT_NULL;
    rt_channel_msg_t kdata_ret = RT_NULL;

    if (!lwp_user_accessable((void *)data, sizeof(*data)))
    {
        return -EFAULT;
    }

    kdata = kmem_get(sizeof(*data));
    if (kdata == RT_NULL)
        return -ENOMEM;

    if (lwp_get_from_user(kdata, data, sizeof(*kdata)) != sizeof(*kdata))
    {
        kmem_put(kdata);
        return -EFAULT;
    }

    kdata_ret = kmem_get(sizeof(*data_ret));
    if (kdata_ret == RT_NULL)
        return -ENOMEM;

    ret = lwp_channel_send_recv_timeout(FDT_TYPE_LWP, fd, kdata, kdata_ret, time);

    lwp_put_to_user(data_ret, kdata_ret, sizeof(*kdata_ret));
    kmem_put(kdata);
    kmem_put(kdata_ret);

    return ret;
}

sysret_t sys_channel_reply(int fd, rt_channel_msg_t data)
{
    rt_size_t ret = 0;
    rt_channel_msg_t kdata = RT_NULL;

    if (!lwp_user_accessable((void *)data, sizeof(*data)))
    {
        return -EFAULT;
    }

    kdata = kmem_get(sizeof(*data));
    if (kdata == RT_NULL)
        return -ENOMEM;

    if (lwp_get_from_user(kdata, data, sizeof(*kdata)) != sizeof(*data))
    {
        kmem_put(kdata);
        return -EFAULT;
    }

    ret = lwp_channel_reply(FDT_TYPE_LWP, fd, kdata);

    kmem_put(kdata);

    return ret;
}

sysret_t sys_channel_recv_timeout(int fd, rt_channel_msg_t data, rt_int32_t time)
{
    rt_size_t ret = 0;
    rt_channel_msg_t kdata = RT_NULL;

    kdata = kmem_get(sizeof(*data));
    if (kdata == RT_NULL)
        return -ENOMEM;

    ret = lwp_channel_recv_timeout(FDT_TYPE_LWP, fd, kdata, time);

    lwp_put_to_user(data, kdata, sizeof(*kdata));
    kmem_put(kdata);

    return ret;
}

static struct rt_semaphore critical_lock;

static int critical_init(void)
{
    rt_sem_init(&critical_lock, "ct_lock", 1, RT_IPC_FLAG_FIFO);
    return 0;
}
INIT_DEVICE_EXPORT(critical_init);

void sys_enter_critical(void)
{
    rt_sem_take(&critical_lock, RT_WAITING_FOREVER);
}

void sys_exit_critical(void)
{
    rt_sem_release(&critical_lock);
}

/* syscall: "sys_log" ret: "int" args: "const char*" "size" */
static int __sys_log_enable = 0;
static int sys_log_enable(int argc, char** argv)
{
    if (argc == 1)
    {
        rt_kprintf("sys_log = %d\n", __sys_log_enable);
        return 0;
    }
    else
    {
        __sys_log_enable = atoi(argv[1]);
    }

    return 0;
}
MSH_CMD_EXPORT_ALIAS(sys_log_enable, sys_log, sys_log 1(enable)/0(disable));

sysret_t sys_log(const char* log, int size)
{
    char *klog = RT_NULL;
    rt_device_t console = RT_NULL;

    if (!lwp_user_accessable((void *)log, size))
        return -EFAULT;

    klog = kmem_get(size);
    if (klog == RT_NULL)
    {
        return -ENOMEM;
    }

    if (lwp_get_from_user((void *)klog, (void *)log, size) != size)
    {
        kmem_put(klog);
        return -EINVAL;
    }

    console = rt_console_get_device();

    if (console && __sys_log_enable)
    {
        rt_device_write(console, -1, klog, size);
    }

    kmem_put(klog);

    return 0;
}

sysret_t sys_stat(const char *file, struct stat *buf)
{
    int ret = 0;
    size_t len;
    size_t copy_len;
    char *copy_path;
    struct stat statbuff = {0};

    if (!lwp_user_accessable((void *)buf, sizeof(struct stat)))
    {
        return -EFAULT;
    }

    len = lwp_user_strlen(file);
    if (len <= 0)
    {
        return -EFAULT;
    }

    copy_path = (char*)rt_malloc(len + 1);
    if (!copy_path)
    {
        return -ENOMEM;
    }

    copy_len = lwp_get_from_user(copy_path, (void*)file, len);
    if (copy_len == 0)
    {
        rt_free(copy_path);
        return -EFAULT;
    }
    copy_path[copy_len] = '\0';

    ret = _SYS_WRAP(stat(copy_path, &statbuff));
    rt_free(copy_path);

    if (ret == 0)
    {
        lwp_put_to_user(buf, &statbuff, sizeof statbuff);
    }

    return ret;
}

sysret_t sys_lstat(const char *file, struct stat *buf)
{
    int ret = 0;
    size_t len;
    size_t copy_len;
    char *copy_path;
    struct stat statbuff = {0};

    if (!lwp_user_accessable((void *)buf, sizeof(struct stat)))
    {
        return -EFAULT;
    }

    len = lwp_user_strlen(file);
    if (len <= 0)
    {
        return -EFAULT;
    }

    copy_path = (char*)rt_malloc(len + 1);
    if (!copy_path)
    {
        return -ENOMEM;
    }

    copy_len = lwp_get_from_user(copy_path, (void*)file, len);
    if (copy_len == 0)
    {
        rt_free(copy_path);
        return -EFAULT;
    }
    copy_path[copy_len] = '\0';
#ifdef RT_USING_DFS_V2
    ret = _SYS_WRAP(dfs_file_lstat(copy_path, &statbuff));
#else
    ret = _SYS_WRAP(stat(copy_path, &statbuff));
#endif
    rt_free(copy_path);

    if (ret == 0)
    {
        lwp_put_to_user(buf, &statbuff, sizeof statbuff);
    }

    return ret;
}

sysret_t sys_notimpl(void)
{
    return -ENOSYS;
}

uint32_t sys_hw_interrupt_disable(void)
{
    return rt_hw_interrupt_disable();
}

void sys_hw_interrupt_enable(uint32_t level)
{
    rt_hw_interrupt_enable(level);
}

#ifdef ARCH_MM_MMU
sysret_t sys_shmget(size_t key, size_t size, int create)
{
    return lwp_shmget(key, size, create);
}

sysret_t sys_shmrm(int id)
{
    return lwp_shmrm(id);
}

void* sys_shmat(int id, void* shm_vaddr)
{
    return lwp_shmat(id, shm_vaddr);
}

sysret_t sys_shmdt(void* shm_vaddr)
{
    return lwp_shmdt(shm_vaddr);
}
#elif defined RT_LWP_USING_SHM
void *sys_shm_alloc(int size)
{
    if (size < 0)
    {
        return RT_NULL;
    }
    return lwp_shm_alloc((rt_size_t)size);
}

void *sys_shm_retain(void *mem)
{
    if (!lwp_user_accessable(mem, sizeof (void *)))
    {
        return RT_NULL;
    }
    return lwp_shm_retain(mem);
}

sysret_t sys_shm_free(void *mem)
{
    if (!lwp_user_accessable(mem, sizeof (void *)))
    {
        return -EFAULT;
    }
    lwp_shm_free(mem);
    return 0;
}
#endif

/* device interfaces */
sysret_t sys_device_init(rt_device_t dev)
{
    return rt_device_init(dev);
}

sysret_t sys_device_register(rt_device_t dev, const char *name, rt_uint16_t flags)
{
    return rt_device_register(dev, name, flags);
}

sysret_t sys_device_control(rt_device_t dev, int cmd, void *arg)
{
    return rt_device_control(dev, cmd, arg);
}

rt_device_t sys_device_find(const char* name)
{
    return rt_device_find(name);
}

sysret_t sys_device_open(rt_device_t dev, rt_uint16_t oflag)
{
    return rt_device_open(dev, oflag);
}

sysret_t sys_device_close(rt_device_t dev)
{
    return rt_device_close(dev);
}

rt_ssize_t sys_device_read(rt_device_t dev, rt_off_t pos, void *buffer, rt_size_t size)
{
    return rt_device_read(dev, pos, buffer, size);
}

rt_ssize_t sys_device_write(rt_device_t dev, rt_off_t pos, const void *buffer, rt_size_t size)
{
    return rt_device_write(dev, pos, buffer, size);
}

#ifdef RT_USING_SAL
/* network interfaces */
sysret_t sys_accept(int socket, struct musl_sockaddr *addr, socklen_t *addrlen)
{
    int ret = -1;
    struct sockaddr ksa;
    struct musl_sockaddr kmusladdr;
    socklen_t uaddrlen;
    socklen_t kaddrlen;

    if (addr)
    {
        if (!lwp_user_accessable(addrlen, sizeof(socklen_t)))
        {
            return -EFAULT;
        }
        lwp_get_from_user(&uaddrlen, addrlen, sizeof(socklen_t));
        if (!uaddrlen)
        {
            return -EINVAL;
        }

        if (!lwp_user_accessable(addr, uaddrlen))
        {
            return -EFAULT;
        }
    }

    kaddrlen = sizeof(struct sockaddr);
    ret = accept(socket, &ksa, &kaddrlen);
    if (ret >= 0)
    {
        if (addr)
        {
            sockaddr_tomusl(&ksa, &kmusladdr);
            if (uaddrlen > sizeof(struct musl_sockaddr))
            {
                uaddrlen = sizeof(struct musl_sockaddr);
            }
            lwp_put_to_user(addr, &kmusladdr, uaddrlen);
            lwp_put_to_user(addrlen, &uaddrlen, sizeof(socklen_t));
        }
    }
    return ret;
}

sysret_t sys_bind(int socket, const struct musl_sockaddr *name, socklen_t namelen)
{
    rt_err_t ret = 0;
    struct sockaddr sa;
    struct sockaddr_un un_addr;
    struct musl_sockaddr kname;
    rt_uint16_t family = 0;

    if (!lwp_user_accessable((void *)name, namelen))
    {
        return -EFAULT;
    }

    lwp_get_from_user(&family, (void *)name, 2);
    if (family == AF_UNIX)
    {
        if (!lwp_user_accessable((void *)name, sizeof(struct sockaddr_un)))
        {
            return -EFAULT;
        }

        lwp_get_from_user(&un_addr, (void *)name, sizeof(struct sockaddr_un));
        ret = bind(socket, (struct sockaddr *)&un_addr, namelen);
    }
    else if (family == AF_NETLINK)
    {
        if (!lwp_user_accessable((void *)name, namelen))
        {
            return -EFAULT;
        }

        lwp_get_from_user(&sa, (void *)name, namelen);

        ret = bind(socket, &sa, namelen);
    }
    else
    {
        lwp_get_from_user(&kname, (void *)name, namelen);
        sockaddr_tolwip(&kname, &sa);
        ret = bind(socket, &sa, namelen);
    }

    return (ret < 0 ? GET_ERRNO() : ret);
}

sysret_t sys_shutdown(int socket, int how)
{
    return shutdown(socket, how);
}

sysret_t sys_getpeername(int socket, struct musl_sockaddr *name, socklen_t *namelen)
{
    int ret = -1;
    struct sockaddr sa;
    struct musl_sockaddr kname;
    socklen_t unamelen;
    socklen_t knamelen;

    if (!lwp_user_accessable(namelen, sizeof(socklen_t)))
    {
        return -EFAULT;
    }
    lwp_get_from_user(&unamelen, namelen, sizeof(socklen_t));
    if (!unamelen)
    {
        return -EINVAL;
    }

    if (!lwp_user_accessable(name, unamelen))
    {
        return -EFAULT;
    }

    knamelen = sizeof(struct sockaddr);
    ret = getpeername(socket, &sa, &knamelen);

    if (ret == 0)
    {
        sockaddr_tomusl(&sa, &kname);
        if (unamelen > sizeof(struct musl_sockaddr))
        {
            unamelen = sizeof(struct musl_sockaddr);
        }
        lwp_put_to_user(name, &kname, unamelen);
        lwp_put_to_user(namelen, &unamelen, sizeof(socklen_t));
    }
    else
    {
        ret = GET_ERRNO();
    }

    return ret;
}

sysret_t sys_getsockname(int socket, struct musl_sockaddr *name, socklen_t *namelen)
{
    int ret = -1;
    struct sockaddr sa;
    struct musl_sockaddr kname;
    socklen_t unamelen;
    socklen_t knamelen;

    if (!lwp_user_accessable(namelen, sizeof (socklen_t)))
    {
        return -EFAULT;
    }
    lwp_get_from_user(&unamelen, namelen, sizeof (socklen_t));
    if (!unamelen)
    {
        return -EINVAL;
    }

    if (!lwp_user_accessable(name, unamelen))
    {
        return -EFAULT;
    }

    knamelen = sizeof(struct sockaddr);
    ret = getsockname(socket, &sa, &knamelen);
    if (ret == 0)
    {
        sockaddr_tomusl(&sa, &kname);
        if (unamelen > sizeof(struct musl_sockaddr))
        {
            unamelen = sizeof(struct musl_sockaddr);
        }
        lwp_put_to_user(name, &kname, unamelen);
        lwp_put_to_user(namelen, &unamelen, sizeof(socklen_t));
    }
    else
    {
        ret = GET_ERRNO();
    }
    return ret;
}

sysret_t sys_getsockopt(int socket, int level, int optname, void *optval, socklen_t *optlen)
{
    int ret = 0;
    socklen_t koptlen = 0;
    void *koptval = RT_NULL;

    if (!lwp_user_accessable((void *)optlen, sizeof(uint32_t)))
        return -EFAULT;

    if (lwp_get_from_user(&koptlen, optlen, sizeof(uint32_t)) != sizeof(uint32_t))
    {
        return -EINVAL;
    }

    if (!lwp_user_accessable((void *)optval, koptlen))
        return -EFAULT;

    koptval = kmem_get(koptlen);
    if (koptval == RT_NULL)
    {
        return -ENOMEM;
    }

    if (lwp_get_from_user(koptval, optval, koptlen) != koptlen)
    {
        kmem_put(koptval);
        return -EINVAL;
    }

    convert_sockopt(&level, &optname);
    ret = getsockopt(socket, level, optname, koptval, &koptlen);

    lwp_put_to_user((void *)optval, koptval, koptlen);
    lwp_put_to_user((void *)optlen, &koptlen, sizeof(uint32_t));

    kmem_put(koptval);

    return (ret < 0 ? GET_ERRNO() : ret);
}

sysret_t sys_setsockopt(int socket, int level, int optname, const void *optval, socklen_t optlen)
{
    int ret;
    void *koptval = RT_NULL;

    if (!lwp_user_accessable((void *)optval, optlen))
        return -EFAULT;

    koptval = kmem_get(optlen);
    if (koptval == RT_NULL)
    {
        return -ENOMEM;
    }

    if (lwp_get_from_user(koptval, (void *)optval, optlen) != optlen)
    {
        kmem_put(koptval);
        return -EINVAL;
    }

    convert_sockopt(&level, &optname);
    ret = setsockopt(socket, level, optname, koptval, optlen);

    kmem_put(koptval);

    return (ret < 0 ? GET_ERRNO() : ret);
}

sysret_t sys_connect(int socket, const struct musl_sockaddr *name, socklen_t namelen)
{
    int ret = 0;
    rt_uint16_t family = 0;
    struct sockaddr sa;
    struct musl_sockaddr kname;
    struct sockaddr_un addr_un;

    if (!lwp_user_accessable((void *)name, namelen))
    {
        return -EFAULT;
    }

    lwp_get_from_user(&family, (void *)name, 2);
    if (family == AF_UNIX)
    {
        if (!lwp_user_accessable((void *)name, sizeof(struct sockaddr_un)))
        {
            return -EFAULT;
        }

        lwp_get_from_user(&addr_un, (void *)name, sizeof(struct sockaddr_un));
        ret = connect(socket, (struct sockaddr *)(&addr_un), namelen);
    }
    else
    {
        lwp_get_from_user(&kname, (void *)name, namelen);
        sockaddr_tolwip(&kname, &sa);
        ret = connect(socket, &sa, namelen);
    }

    return ret;
}

sysret_t sys_listen(int socket, int backlog)
{
    return listen(socket, backlog);
}

#define MUSLC_MSG_OOB       0x0001
#define MUSLC_MSG_PEEK      0x0002
#define MUSLC_MSG_DONTWAIT  0x0040
#define MUSLC_MSG_WAITALL   0x0100
#define MUSLC_MSG_MORE      0x8000

static int netflags_muslc_2_lwip(int flags)
{
    int flgs = 0;

    if (flags & MUSLC_MSG_PEEK)
    {
        flgs |= MSG_PEEK;
    }
    if (flags & MUSLC_MSG_WAITALL)
    {
        flgs |= MSG_WAITALL;
    }
    if (flags & MUSLC_MSG_OOB)
    {
        flgs |= MSG_OOB;
    }
    if (flags & MUSLC_MSG_DONTWAIT)
    {
        flgs |= MSG_DONTWAIT;
    }
    if (flags & MUSLC_MSG_MORE)
    {
        flgs |= MSG_MORE;
    }
    return flgs;
}

#ifdef ARCH_MM_MMU
static int copy_msghdr_from_user(struct msghdr *kmsg, struct msghdr *umsg,
        struct iovec **out_iov, void **out_msg_control)
{
    size_t iovs_size;
    struct iovec *uiov, *kiov;
    size_t iovs_buffer_size = 0;
    void *iovs_buffer;

    if (!lwp_user_accessable(umsg, sizeof(*umsg)))
    {
        return -EFAULT;
    }

    lwp_get_from_user(kmsg, umsg, sizeof(*kmsg));

    iovs_size = sizeof(*kmsg->msg_iov) * kmsg->msg_iovlen;
    if (!lwp_user_accessable(kmsg->msg_iov, iovs_size))
    {
        return -EFAULT;
    }

    /* user and kernel */
    kiov = kmem_get(iovs_size * 2);
    if (!kiov)
    {
        return -ENOMEM;
    }

    uiov = (void *)kiov + iovs_size;
    lwp_get_from_user(uiov, kmsg->msg_iov, iovs_size);

    if (out_iov)
    {
        *out_iov = uiov;
    }
    kmsg->msg_iov = kiov;

    for (int i = 0; i < kmsg->msg_iovlen; ++i)
    {
        /*
         * We MUST check we can copy data to user after socket done in uiov
         * otherwise we will be lost the messages from the network!
         */
        if (!lwp_user_accessable(uiov->iov_base, uiov->iov_len))
        {
            kmem_put(kmsg->msg_iov);

            return -EPERM;
        }

        iovs_buffer_size += uiov->iov_len;
        kiov->iov_len = uiov->iov_len;

        ++kiov;
        ++uiov;
    }

    /* msg_iov and msg_control */
    iovs_buffer = kmem_get(iovs_buffer_size + kmsg->msg_controllen);

    if (!iovs_buffer)
    {
        kmem_put(kmsg->msg_iov);

        return -ENOMEM;
    }

    kiov = kmsg->msg_iov;

    for (int i = 0; i < kmsg->msg_iovlen; ++i)
    {
        kiov->iov_base = iovs_buffer;
        iovs_buffer += kiov->iov_len;
        ++kiov;
    }

    *out_msg_control = kmsg->msg_control;
    /* msg_control is the end of the iovs_buffer */
    kmsg->msg_control = iovs_buffer;

    return 0;
}
#endif /* ARCH_MM_MMU */

sysret_t sys_recvmsg(int socket, struct msghdr *msg, int flags)
{
    int flgs, ret = -1;
    struct msghdr kmsg;
#ifdef ARCH_MM_MMU
    void *msg_control;
    struct iovec *uiov, *kiov;
#endif

    if (!msg)
    {
        return -EPERM;
    }

    flgs = netflags_muslc_2_lwip(flags);

#ifdef ARCH_MM_MMU
    ret = copy_msghdr_from_user(&kmsg, msg, &uiov, &msg_control);

    if (!ret)
    {
        ret = recvmsg(socket, &kmsg, flgs);

        if (ret < 0)
        {
            goto _free_res;
        }

        kiov = kmsg.msg_iov;

        for (int i = 0; i < kmsg.msg_iovlen; ++i)
        {
            lwp_put_to_user(uiov->iov_base, kiov->iov_base, kiov->iov_len);

            ++kiov;
            ++uiov;
        }

        lwp_put_to_user(msg_control, kmsg.msg_control, kmsg.msg_controllen);
        lwp_put_to_user(&msg->msg_flags, &kmsg.msg_flags, sizeof(kmsg.msg_flags));

    _free_res:
        kmem_put(kmsg.msg_iov->iov_base);
        kmem_put(kmsg.msg_iov);
    }
#else
    rt_memcpy(&kmsg, msg, sizeof(kmsg));

    ret = recvmsg(socket, &kmsg, flgs);

    if (!ret)
    {
        msg->msg_flags = kmsg.msg_flags;
    }
#endif /* ARCH_MM_MMU */

    return (ret < 0 ? GET_ERRNO() : ret);
}

sysret_t sys_recvfrom(int socket, void *mem, size_t len, int flags,
      struct musl_sockaddr *from, socklen_t *fromlen)
{
    int flgs = 0;
#ifdef ARCH_MM_MMU
    int ret = -1;
    void *kmem = RT_NULL;
#endif

    flgs = netflags_muslc_2_lwip(flags);
#ifdef ARCH_MM_MMU
    if (!len)
    {
        return -EINVAL;
    }

    if (!lwp_user_accessable((void *)mem, len))
    {
        return -EFAULT;
    }

    kmem = kmem_get(len);
    if (!kmem)
    {
        return -ENOMEM;
    }

    if (flags == 0x2)
    {
        flags = 0x1;
    }

    if (from)
    {
        struct sockaddr sa;

        ret = recvfrom(socket, kmem, len, flgs, &sa, fromlen);
        sockaddr_tomusl(&sa, from);
    }
    else
    {
        ret = recvfrom(socket, kmem, len, flgs, NULL, NULL);
    }

    if (ret > 0)
    {
        lwp_put_to_user(mem, kmem, len);
    }

    if (ret < 0)
    {
        ret = GET_ERRNO();
    }

    kmem_put(kmem);

    return ret;
#else
    int ret = -1;
    if (from)
    {
        struct sockaddr sa = {0};

        ret = recvfrom(socket, mem, len, flgs, &sa, fromlen);
        sockaddr_tomusl(&sa, from);
    }
    else
    {
        ret = recvfrom(socket, mem, len, flags, NULL, NULL);
    }
    return (ret < 0 ? GET_ERRNO() : ret);
#endif
}

sysret_t sys_recv(int socket, void *mem, size_t len, int flags)
{
    int flgs = 0;
    int ret;
    void *kmem = RT_NULL;

    if (!lwp_user_accessable((void *)mem, len))
        return -EFAULT;

    kmem = kmem_get(sizeof(*kmem));
    if (kmem == RT_NULL)
    {
        return -ENOMEM;
    }

    flgs = netflags_muslc_2_lwip(flags);
    ret = recvfrom(socket, kmem, len, flgs, NULL, NULL);

    lwp_put_to_user((void *)mem, kmem, len);
    kmem_put(kmem);

    return (ret < 0 ? GET_ERRNO() : ret);
}

sysret_t sys_sendmsg(int socket, const struct msghdr *msg, int flags)
{
    int flgs, ret = -1;
    struct msghdr kmsg;
#ifdef ARCH_MM_MMU
    void *msg_control;
    struct iovec *uiov, *kiov;
#endif
    if (!msg)
    {
        return -EPERM;
    }

    flgs = netflags_muslc_2_lwip(flags);

#ifdef ARCH_MM_MMU
    ret = copy_msghdr_from_user(&kmsg, (struct msghdr *)msg, &uiov, &msg_control);

    if (!ret)
    {
        kiov = kmsg.msg_iov;

        for (int i = 0; i < kmsg.msg_iovlen; ++i)
        {
            lwp_get_from_user(kiov->iov_base, uiov->iov_base, kiov->iov_len);

            ++kiov;
            ++uiov;
        }

        lwp_get_from_user(kmsg.msg_control, msg_control, kmsg.msg_controllen);

        ret = sendmsg(socket, &kmsg, flgs);

        kmem_put(kmsg.msg_iov->iov_base);
        kmem_put(kmsg.msg_iov);
    }
#else
    rt_memcpy(&kmsg, msg, sizeof(kmsg));

    ret = sendmsg(socket, &kmsg, flgs);

    if (!ret)
    {
        msg->msg_flags = kmsg.msg_flags;
    }
#endif /* ARCH_MM_MMU */

    return (ret < 0 ? GET_ERRNO() : ret);
}

sysret_t sys_sendto(int socket, const void *dataptr, size_t size, int flags,
    const struct musl_sockaddr *to, socklen_t tolen)
{
    int flgs = 0;
#ifdef ARCH_MM_MMU
    int ret = -1;
    void *kmem = RT_NULL;
#endif

    flgs = netflags_muslc_2_lwip(flags);
#ifdef ARCH_MM_MMU
    if (!size)
    {
        return -EINVAL;
    }

    if (!lwp_user_accessable((void *)dataptr, size))
    {
        return -EFAULT;
    }

    kmem = kmem_get(size);
    if (!kmem)
    {
        return -ENOMEM;
    }

    lwp_get_from_user(kmem, (void *)dataptr, size);

    if (to)
    {
        struct sockaddr sa;
        sockaddr_tolwip(to, &sa);

        ret = sendto(socket, kmem, size, flgs, &sa, tolen);
    }
    else
    {
        ret = sendto(socket, kmem, size, flgs, NULL, tolen);
    }

    if (ret < 0)
    {
        ret = GET_ERRNO();
    }

    kmem_put(kmem);

    return ret;
#else
    int ret;
    if (to)
    {
        struct sockaddr sa;
        sockaddr_tolwip(to, &sa);

        ret = sendto(socket, dataptr, size, flgs, &sa, tolen);
    }
    else
    {
        ret = sendto(socket, dataptr, size, flgs, NULL, tolen);
    }
    return (ret < 0 ? GET_ERRNO() : ret);
#endif
}

sysret_t sys_send(int socket, const void *dataptr, size_t size, int flags)
{
    int flgs = 0;
    int ret = 0;
    void *kdataptr = RT_NULL;

    if (!lwp_user_accessable((void *)dataptr, size))
        return -EFAULT;

    kdataptr = kmem_get(size);
    if (kdataptr == RT_NULL)
    {
        return -ENOMEM;
    }

    if (lwp_get_from_user(kdataptr, (void *)dataptr, size) != size)
    {
        kmem_put(kdataptr);
        return -EINVAL;
    }

    flgs = netflags_muslc_2_lwip(flags);
    ret = sendto(socket, kdataptr, size, flgs, NULL, 0);

    kmem_put(kdataptr);

    return (ret < 0 ? GET_ERRNO() : ret);
}

sysret_t sys_socket(int domain, int type, int protocol)
{
    int fd = -1;
    int nonblock = 0;
    /* not support SOCK_CLOEXEC type */
    if (type & SOCK_CLOEXEC)
    {
        type &= ~SOCK_CLOEXEC;
    }
    if (type & SOCK_NONBLOCK)
    {
        nonblock = 1;
        type &= ~SOCK_NONBLOCK;
    }

    fd = socket(domain, type, protocol);
    if (fd < 0)
    {
        goto out;
    }
    if (nonblock)
    {
        fcntl(fd, F_SETFL, O_NONBLOCK);
    }

out:
    return (fd < 0 ? GET_ERRNO() : fd);
}

sysret_t sys_socketpair(int domain, int type, int protocol, int fd[2])
{
#ifdef RT_USING_SAL
    int ret = 0;
    int k_fd[2];

    if (!lwp_user_accessable((void *)fd, sizeof(int [2])))
    {
        return -EFAULT;
    }

    ret = socketpair(domain, type, protocol, k_fd);

    if (ret == 0)
    {
        lwp_put_to_user(fd, k_fd, sizeof(int [2]));
    }

    return ret;
#else
    return -ELIBACC;
#endif
}

sysret_t sys_closesocket(int socket)
{
    return closesocket(socket);
}

#endif

rt_thread_t sys_thread_find(char *name)
{
    int len = 0;
    char *kname = RT_NULL;
    rt_thread_t thread;

    len = lwp_user_strlen(name);
    if (len <= 0)
    {
        return RT_NULL;
    }

    kname = (char *)kmem_get(len + 1);
    if (!kname)
    {
        return RT_NULL;
    }

    if (lwp_get_from_user(kname, (void *)name, len + 1) != (len + 1))
    {
        kmem_put(kname);
        return RT_NULL;
    }

    thread = rt_thread_find(name);

    kmem_put(kname);

    return thread;
}

rt_tick_t sys_tick_get(void)
{
    return rt_tick_get();
}

sysret_t sys_thread_mdelay(rt_int32_t ms)
{
    return rt_thread_mdelay(ms);
}

struct k_sigaction {
    void (*handler)(int);
    unsigned long flags;
    void (*restorer)(void);
    unsigned mask[2];
};

sysret_t sys_sigaction(int sig, const struct k_sigaction *act,
                       struct k_sigaction *oact, size_t sigsetsize)
{
    int ret = -RT_EINVAL;
    struct rt_lwp *lwp;
    struct lwp_sigaction kact, *pkact = RT_NULL;
    struct lwp_sigaction koact, *pkoact = RT_NULL;

    if (!sigsetsize)
    {
        SET_ERRNO(EINVAL);
        goto out;
    }
    if (sigsetsize > sizeof(lwp_sigset_t))
    {
        sigsetsize = sizeof(lwp_sigset_t);
    }
    if (!act && !oact)
    {
        SET_ERRNO(EINVAL);
        goto out;
    }
    if (oact)
    {
        if (!lwp_user_accessable((void *)oact, sizeof(*oact)))
        {
            SET_ERRNO(EFAULT);
            goto out;
        }
        pkoact = &koact;
    }
    if (act)
    {
        if (!lwp_user_accessable((void *)act, sizeof(*act)))
        {
            SET_ERRNO(EFAULT);
            goto out;
        }
        kact.sa_flags = act->flags;
        kact.__sa_handler._sa_handler = act->handler;
        lwp_memcpy(&kact.sa_mask, &act->mask, sigsetsize);
        kact.sa_restorer = act->restorer;
        pkact = &kact;
    }

    lwp = lwp_self();
    RT_ASSERT(lwp);
    ret = lwp_signal_action(lwp, sig, pkact, pkoact);
#ifdef ARCH_MM_MMU
    if (ret == 0 && oact)
    {
        lwp_put_to_user(&oact->handler, &pkoact->__sa_handler._sa_handler, sizeof(void (*)(int)));
        lwp_put_to_user(&oact->mask, &pkoact->sa_mask, sigsetsize);
        lwp_put_to_user(&oact->flags, &pkoact->sa_flags, sizeof(int));
        lwp_put_to_user(&oact->restorer, &pkoact->sa_restorer, sizeof(void (*)(void)));
    }
#endif /* ARCH_MM_MMU */
out:
    return (ret < 0 ? GET_ERRNO() : ret);
}

static int mask_command_u2k[] = {
    [SIG_BLOCK] = LWP_SIG_MASK_CMD_BLOCK,
    [SIG_UNBLOCK] = LWP_SIG_MASK_CMD_UNBLOCK,
    [SIG_SETMASK] = LWP_SIG_MASK_CMD_SET_MASK,
};

sysret_t sys_sigprocmask(int how, const sigset_t *sigset, sigset_t *oset, size_t size)
{
    int ret = -1;
    lwp_sigset_t *pnewset = RT_NULL, *poldset = RT_NULL;
#ifdef ARCH_MM_MMU
    lwp_sigset_t newset, oldset;
#endif /* ARCH_MM_MMU*/

    if (!size)
    {
        return -EINVAL;
    }
    if (!oset && !sigset)
    {
        return -EINVAL;
    }
    if (size > sizeof(lwp_sigset_t))
    {
        size = sizeof(lwp_sigset_t);
    }
    if (oset)
    {
#ifdef ARCH_MM_MMU
        if (!lwp_user_accessable((void *)oset, size))
        {
            return -EFAULT;
        }
        poldset = &oldset;
#else
        if (!lwp_user_accessable((void *)oset, size))
        {
            return -EFAULT;
        }
        poldset = (lwp_sigset_t *)oset;
#endif
    }
    if (sigset)
    {
#ifdef ARCH_MM_MMU
        if (!lwp_user_accessable((void *)sigset, size))
        {
            return -EFAULT;
        }
        lwp_get_from_user(&newset, (void *)sigset, size);
        pnewset = &newset;
#else
        if (!lwp_user_accessable((void *)sigset, size))
        {
            return -EFAULT;
        }
        pnewset = (lwp_sigset_t *)sigset;
#endif /* ARCH_MM_MMU */
    }
    ret = lwp_thread_signal_mask(rt_thread_self(), mask_command_u2k[how], pnewset, poldset);
#ifdef ARCH_MM_MMU
    if (ret < 0)
    {
        return ret;
    }
    if (oset)
    {
        lwp_put_to_user(oset, poldset, size);
    }
#endif /* ARCH_MM_MMU */
    return (ret < 0 ? -EFAULT: ret);
}

sysret_t sys_sigpending(sigset_t *sigset, size_t sigsize)
{
    sysret_t ret = 0;
    lwp_sigset_t lwpset;

    /* Verify and Get sigset, timeout */
    if (!sigset || !lwp_user_accessable((void *)sigset, sigsize))
    {
        ret = -EFAULT;
    }
    else
    {
        /* Fit sigset size to lwp set */
        if (sizeof(lwpset) < sigsize)
        {
            LOG_I("%s: sigsize (%lx) extends lwp sigset chunk\n", __func__, sigsize);
            sigsize = sizeof(lwpset);
        }

        lwp_thread_signal_pending(rt_thread_self(), &lwpset);

        if (!lwp_put_to_user(sigset, &lwpset, sigsize))
            RT_ASSERT(0);   /* should never happened */
    }

    return ret;
}

sysret_t sys_sigtimedwait(const sigset_t *sigset, siginfo_t *info, const struct timespec *timeout, size_t sigsize)
{
    int sig;
    size_t ret;
    lwp_sigset_t lwpset;
    siginfo_t kinfo;
    struct timespec ktimeout;
    struct timespec *ptimeout;

    /* for RT_ASSERT */
    RT_UNUSED(ret);

    /* Fit sigset size to lwp set */
    if (sizeof(lwpset) < sigsize)
    {
        LOG_I("%s: sigsize (%lx) extends lwp sigset chunk\n", __func__, sigsize);
        sigsize = sizeof(lwpset);
    }
    else
    {
        /* if sigset of user is smaller, clear extra space */
        memset(&lwpset, 0, sizeof(lwpset));
    }

    /* Verify and Get sigset, timeout */
    if (!sigset || !lwp_user_accessable((void *)sigset, sigsize))
    {
        return -EFAULT;
    }
    else
    {
        ret = lwp_get_from_user(&lwpset, (void *)sigset, sigsize);
        RT_ASSERT(ret == sigsize);
    }

    if (timeout)
    {
        if (!lwp_user_accessable((void *)timeout, sizeof(*timeout)))
            return -EFAULT;
        else
        {
            ret = lwp_get_from_user(&ktimeout, (void *)timeout, sizeof(*timeout));
            ptimeout = &ktimeout;
            RT_ASSERT(ret == sizeof(*timeout));
        }
    }
    else
    {
        ptimeout = RT_NULL;
    }

    sig = lwp_thread_signal_timedwait(rt_thread_self(), &lwpset, &kinfo, ptimeout);

    if (sig > 0 && info)
    {
        if (!lwp_user_accessable((void *)info, sizeof(*info)))
            return -EFAULT;
        else
        {
            ret = lwp_put_to_user(info, &kinfo, sizeof(*info));
            RT_ASSERT(ret == sizeof(*info));
        }
    }

    return sig;
}

sysret_t sys_tkill(int tid, int sig)
{
#ifdef ARCH_MM_MMU
    rt_thread_t thread;
    sysret_t ret;

    /**
     * Brief: Match a tid and do the kill
     *
     * Note: Critical Section
     * - the thread (READ. may be released at the meantime; protected by locked)
     */
    thread = lwp_tid_get_thread_and_inc_ref(tid);
    ret = lwp_thread_signal_kill(thread, sig, SI_USER, 0);
    lwp_tid_dec_ref(thread);

    return ret;
#else
    return lwp_thread_kill((rt_thread_t)tid, sig);
#endif
}

sysret_t sys_thread_sigprocmask(int how, const lwp_sigset_t *sigset, lwp_sigset_t *oset, size_t size)
{
    int ret = -1;
    lwp_sigset_t *pnewset = RT_NULL, *poldset = RT_NULL;
#ifdef ARCH_MM_MMU
    lwp_sigset_t newset, oldset;
#endif /* ARCH_MM_MMU */

    if (!size)
    {
        return -EINVAL;
    }
    if (!oset && !sigset)
    {
        return -EINVAL;
    }
    if (size != sizeof(lwp_sigset_t))
    {
        return -EINVAL;
    }
    if (oset)
    {
#ifdef ARCH_MM_MMU
        if (!lwp_user_accessable((void *)oset, size))
        {
            return -EFAULT;
        }
        poldset = &oldset;
#else
        if (!lwp_user_accessable((void *)oset, size))
        {
            return -EFAULT;
        }
        poldset = oset;
#endif
    }
    if (sigset)
    {
#ifdef ARCH_MM_MMU
        if (!lwp_user_accessable((void *)sigset, size))
        {
            return -EFAULT;
        }
        lwp_get_from_user(&newset, (void *)sigset, sizeof(lwp_sigset_t));
        pnewset = &newset;
#else
        if (!lwp_user_accessable((void *)sigset, size))
        {
            return -EFAULT;
        }
        pnewset = (lwp_sigset_t *)sigset;
#endif
    }
    ret = lwp_thread_signal_mask(rt_thread_self(), mask_command_u2k[how], pnewset, poldset);
    if (ret < 0)
    {
        return ret;
    }
#ifdef ARCH_MM_MMU
    if (oset)
    {
        lwp_put_to_user(oset, poldset, sizeof(lwp_sigset_t));
    }
#endif
    return (ret < 0 ? -EFAULT: ret);
}

#ifndef ARCH_MM_MMU
sysret_t sys_lwp_sighandler_set(int sig, lwp_sighandler_t func)
{
    if (!lwp_user_accessable((void *)func, sizeof(lwp_sighandler_t)))
    {
        return -EFAULT;
    }

    lwp_sighandler_set(sig, func);
    return 0;
}

sysret_t sys_thread_sighandler_set(int sig, lwp_sighandler_t func)
{
    if (!lwp_user_accessable((void *)func, sizeof(lwp_sighandler_t)))
    {
        return -EFAULT;
    }

    lwp_thread_sighandler_set(sig, func);
    return 0;
}
#endif /* not defined ARCH_MM_MMU */

sysret_t sys_waitpid(int32_t pid, int *status, int options)
{
    int ret = -1;
#ifdef ARCH_MM_MMU
    if (!lwp_user_accessable((void *)status, sizeof(int)))
    {
        return -EFAULT;
    }
    else
    {
        ret = lwp_waitpid(pid, status, options, RT_NULL);
    }
#else
    if (!lwp_user_accessable((void *)status, sizeof(int)))
    {
        return -EFAULT;
    }
    ret = waitpid(pid, status, options);
#endif
    return ret;
}

#if defined(RT_USING_SAL) && defined(SAL_USING_POSIX)
struct musl_addrinfo
{
    int ai_flags;
    int ai_family;
    int ai_socktype;
    int ai_protocol;
    socklen_t ai_addrlen;

    struct musl_sockaddr *ai_addr;
    char *ai_canonname;

    struct musl_addrinfo *ai_next;
};

sysret_t sys_getaddrinfo(const char *nodename,
        const char *servname,
        const struct musl_addrinfo *hints,
        struct musl_addrinfo *res)
{
    int ret = -1;
    struct addrinfo *k_res = NULL;
    char *k_nodename = NULL;
    char *k_servname = NULL;
    struct addrinfo *k_hints = NULL;
#ifdef ARCH_MM_MMU
    int len = 0;
#endif

#ifdef ARCH_MM_MMU
    if (!lwp_user_accessable((void *)res, sizeof(*res)))
    {
        SET_ERRNO(EFAULT);
        goto exit;
    }
#endif
    if (nodename)
    {
#ifdef ARCH_MM_MMU
        len = lwp_user_strlen(nodename);
        if (len <= 0)
        {
            SET_ERRNO(EFAULT);
            goto exit;
        }

        k_nodename = (char *)kmem_get(len + 1);
        if (!k_nodename)
        {
            SET_ERRNO(ENOMEM);
            goto exit;
        }

        if (lwp_get_from_user(k_nodename, (void *)nodename, len + 1) != len + 1)
        {
            SET_ERRNO(EFAULT);
            goto exit;
        }
#else
        k_nodename = rt_strdup(nodename);
        if (!k_nodename)
        {
            SET_ERRNO(ENOMEM);
            goto exit;
        }
#endif
    }
    if (servname)
    {
#ifdef ARCH_MM_MMU
        len = lwp_user_strlen(servname);
        if (len <= 0)
        {
            SET_ERRNO(EFAULT);
            goto exit;
        }

        k_servname = (char *)kmem_get(len + 1);
        if (!k_servname)
        {
            SET_ERRNO(ENOMEM);
            goto exit;
        }

        if (lwp_get_from_user(k_servname, (void *)servname, len + 1) < 0)
        {
            SET_ERRNO(EFAULT);
            goto exit;
        }
#else
        k_servname = rt_strdup(servname);
        if (!k_servname)
        {
            SET_ERRNO(ENOMEM);
            goto exit;
        }
#endif
    }

    if (hints)
    {
#ifdef ARCH_MM_MMU
        if (!lwp_user_accessable((void *)hints, sizeof(*hints)))
        {
            SET_ERRNO(EFAULT);
            goto exit;
        }
#endif
        k_hints = (struct addrinfo *) rt_malloc(sizeof *hints);
        if (!k_hints)
        {
            SET_ERRNO(ENOMEM);
            goto exit;
        }

        rt_memset(k_hints, 0x0, sizeof(struct addrinfo));
        k_hints->ai_flags    = hints->ai_flags;
        k_hints->ai_family   = hints->ai_family;
        k_hints->ai_socktype = hints->ai_socktype;
        k_hints->ai_protocol = hints->ai_protocol;
        k_hints->ai_addrlen  = hints->ai_addrlen;
    }

    ret = sal_getaddrinfo(k_nodename, k_servname, k_hints, &k_res);
    if (ret == 0)
    {
        /* set sockaddr */
        sockaddr_tomusl(k_res->ai_addr, res->ai_addr);
        res->ai_addrlen = k_res->ai_addrlen;

        /* set up addrinfo */
        res->ai_family = k_res->ai_family;
        res->ai_flags  = k_res->ai_flags;
        res->ai_next = NULL;

        if (hints != NULL)
        {
            /* copy socktype & protocol from hints if specified */
            res->ai_socktype = hints->ai_socktype;
            res->ai_protocol = hints->ai_protocol;
        }

        sal_freeaddrinfo(k_res);
        k_res = NULL;
    }

exit:
    if (ret < 0)
    {
        ret = GET_ERRNO();
    }
#ifdef ARCH_MM_MMU
    if (k_nodename)
    {
        kmem_put(k_nodename);
    }
#else
    if (k_nodename)
    {
        rt_free(k_nodename);
    }
#endif
#ifdef ARCH_MM_MMU
    if (k_servname)
    {
        kmem_put(k_servname);
    }
#else
    if (k_servname)
    {
        rt_free(k_servname);
    }
#endif
    if (k_hints)
    {
        rt_free(k_hints);
    }

    return ret;
}

#define HOSTENT_BUFSZ   512
sysret_t sys_gethostbyname2_r(const char *name, int af, struct hostent *ret,
        char *buf, size_t buflen,
        struct hostent **result, int *err)
{
    int ret_val = -1;
    int sal_ret = -1 , sal_err = -1;
    struct hostent sal_he, sal_tmp;
    struct hostent *sal_result = NULL;
    char *sal_buf = NULL;
    char *k_name  = NULL;
    int len = 0;

#ifdef ARCH_MM_MMU
    if (!lwp_user_accessable((void *)err, sizeof(*err)))
    {
        SET_ERRNO(EFAULT);
        goto __exit;
    }

    if (!lwp_user_accessable((void *)result, sizeof(*result))
    || !lwp_user_accessable((void *)ret, sizeof(*ret))
    || !lwp_user_accessable((void *)buf, buflen))
    {
        /* not all arguments given */
        *err = EFAULT;
        SET_ERRNO(EFAULT);
        goto __exit;
    }

    len = lwp_user_strlen(name);
    if (len <= 0)
    {
        *err = EFAULT;
        SET_ERRNO(EFAULT);
        goto __exit;
    }

    k_name = (char *)kmem_get(len + 1);
    if (!k_name)
    {
        SET_ERRNO(ENOMEM);
        goto __exit;
    }

    if (lwp_get_from_user(k_name, (void *)name, len + 1) < 0)
    {
        SET_ERRNO(EFAULT);
        goto __exit;
    }
#else
    k_name = rt_strdup(name);
    if (k_name == NULL)
    {
        SET_ERRNO(ENOMEM);
        goto __exit;
    }
#endif

    *result = ret;
    sal_buf = (char *)malloc(HOSTENT_BUFSZ);
    if (sal_buf == NULL)
    {
        SET_ERRNO(ENOMEM);
        goto __exit;
    }

    /* get host by name in SAL */
    sal_ret = sal_gethostbyname_r(k_name, &sal_he, sal_buf, HOSTENT_BUFSZ, &sal_result, &sal_err);
    if (sal_ret == 0)
    {
        int index = 0, cnt = 0;
        char *ptr = buf;

        /* get counter */
        index = 0;
        while (sal_he.h_addr_list[index] != NULL)
        {
            index++;
        }
        cnt = index + 1;

#ifdef ARCH_MM_MMU
        /* update user space hostent */
        lwp_put_to_user(buf, k_name, buflen - (ptr - buf));
        lwp_memcpy(&sal_tmp, &sal_he, sizeof(sal_he));
        sal_tmp.h_name = ptr;
        ptr += rt_strlen(k_name);

        sal_tmp.h_addr_list = (char**)ptr;
        ptr += cnt * sizeof(char *);

        index = 0;
        while (sal_he.h_addr_list[index] != NULL)
        {
            sal_tmp.h_addr_list[index] = ptr;
            lwp_memcpy(ptr, sal_he.h_addr_list[index], sal_he.h_length);

            ptr += sal_he.h_length;
            index++;
        }
        sal_tmp.h_addr_list[index] = NULL;
        lwp_put_to_user(ret, &sal_tmp, sizeof(sal_tmp));
#else
        /* update user space hostent */
        ret->h_addrtype = sal_he.h_addrtype;
        ret->h_length   = sal_he.h_length;

        rt_strncpy(ptr, k_name, buflen - (ptr - buf));
        ret->h_name = ptr;
        ptr += strlen(k_name);

        ret->h_addr_list = (char**)ptr;
        ptr += cnt * sizeof(char *);

        index = 0;
        while (sal_he.h_addr_list[index] != NULL)
        {
            ret->h_addr_list[index] = ptr;
            lwp_memcpy(ptr, sal_he.h_addr_list[index], sal_he.h_length);

            ptr += sal_he.h_length;
            index++;
        }
        ret->h_addr_list[index] = NULL;
#endif
        ret_val = 0;
    }
    else
    {
        SET_ERRNO(EINVAL);
    }

__exit:
    if (ret_val < 0)
    {
        ret_val = GET_ERRNO();
    }

    /* release buffer */
    if (sal_buf)
    {
        free(sal_buf);
    }
#ifdef ARCH_MM_MMU
    if (k_name)
    {
        kmem_put(k_name);
    }
#else
    if (k_name)
    {
        free(k_name);
    }
#endif

    return ret_val;
}
#endif

long sys_getcwd(char *buf, size_t size)
{
    char *tmp = RT_NULL;
    long ret = -1;

    if (!lwp_user_accessable((void *)buf, size))
    {
        return ret;
    }

    tmp = (char *)rt_malloc(size);
    if (!tmp)
    {
        return ret;
    }

    if (getcwd(tmp, size) != RT_NULL)
    {
        if (lwp_put_to_user(buf, tmp, size) > 0)
        {
            if (buf != RT_NULL)
                ret = strlen(buf);
            else
                ret = -EFAULT;
        }
    }

    rt_free(tmp);

    return ret;
}

sysret_t sys_chdir(const char *path)
{
#ifdef ARCH_MM_MMU
    int err = 0;
    int len = 0;
    int errcode;
    char *kpath = RT_NULL;

    len = lwp_user_strlen(path);
    if (len <= 0)
    {
        return -EFAULT;
    }

    kpath = (char *)kmem_get(len + 1);
    if (!kpath)
    {
        return -ENOMEM;
    }

    if (lwp_get_from_user(kpath, (void *)path, len + 1) != (len + 1))
    {
        kmem_put(kpath);
        return -EINVAL;
    }

    err = chdir(kpath);
    errcode = err != 0 ? GET_ERRNO() : 0;

    kmem_put(kpath);

    return errcode;
#else
    int ret = chdir(path);
    return (ret < 0 ? GET_ERRNO() : ret);
#endif
}

sysret_t sys_fchdir(int fd)
{
    int errcode = -ENOSYS;
#ifdef ARCH_MM_MMU
#ifdef RT_USING_DFS_V2
    int err = -1;
    struct dfs_file *d;
    char *kpath;

    d = fd_get(fd);
    if (!d || !d->vnode)
    {
        return -EBADF;
    }
    kpath = dfs_dentry_full_path(d->dentry);
    if (!kpath)
    {
        return -EACCES;
    }

    err = chdir(kpath);
    errcode = err != 0 ? GET_ERRNO() : 0;

    kmem_put(kpath);
#endif
#endif
    return errcode;
}

sysret_t sys_mkdir(const char *path, mode_t mode)
{
#ifdef ARCH_MM_MMU
    int err = 0;
    int len = 0;
    char *kpath = RT_NULL;

    len = lwp_user_strlen(path);
    if (len <= 0)
    {
        return -EFAULT;
    }

    kpath = (char *)kmem_get(len + 1);
    if (!kpath)
    {
        return -ENOMEM;
    }

    if (lwp_get_from_user(kpath, (void *)path, len + 1) != (len + 1))
    {
        kmem_put(kpath);
        return -EINVAL;
    }

    err = _SYS_WRAP(mkdir(kpath, mode));

    kmem_put(kpath);

    return err;
#else
    int ret = mkdir(path, mode);
    return (ret < 0 ? GET_ERRNO() : ret);
#endif
}

sysret_t sys_rmdir(const char *path)
{
#ifdef ARCH_MM_MMU
    int err = 0;
    int len = 0;
    char *kpath = RT_NULL;

    len = lwp_user_strlen(path);
    if (len <= 0)
    {
        return -EFAULT;
    }

    kpath = (char *)kmem_get(len + 1);
    if (!kpath)
    {
        return -ENOMEM;
    }

    if (lwp_get_from_user(kpath, (void *)path, len + 1) != (len + 1))
    {
        kmem_put(kpath);
        return -EINVAL;
    }

    err = rmdir(kpath);

    kmem_put(kpath);

    return (err < 0 ? GET_ERRNO() : err);
#else
    int ret = rmdir(path);
    return (ret < 0 ? GET_ERRNO() : ret);
#endif
}

#ifdef RT_USING_MUSLLIBC
typedef uint64_t ino_t;
#endif

struct libc_dirent {
    ino_t d_ino;
    off_t d_off;
    unsigned short d_reclen;
    unsigned char d_type;
    char d_name[DIRENT_NAME_MAX];
};

sysret_t sys_getdents(int fd, struct libc_dirent *dirp, size_t nbytes)
{
    int ret = -1;
    struct dfs_file *file;
    size_t cnt = (nbytes / sizeof(struct libc_dirent));
    size_t rtt_nbytes = 0;
    struct dirent *rtt_dirp;

#ifdef ARCH_MM_MMU
    if (!lwp_user_accessable((void *)dirp, sizeof(struct libc_dirent)))
    {
        return -EFAULT;
    }
#endif

    if (cnt == 0)
    {
        return -EINVAL;
    }
    rtt_nbytes = cnt * sizeof(struct dirent);
    rtt_dirp = (struct dirent *)rt_malloc(rtt_nbytes);
    if (!rtt_dirp)
    {
        return -ENOMEM;
    }
    file = fd_get(fd);
    ret = dfs_file_getdents(file, rtt_dirp, rtt_nbytes);
    if (ret > 0)
    {
        size_t i = 0;
        cnt = ret / sizeof(struct dirent);
        for (i = 0; i < cnt; i++)
        {
            dirp[i].d_ino = 0;
            dirp[i].d_off = i*sizeof(struct libc_dirent);
            dirp[i].d_type = rtt_dirp[i].d_type;
            dirp[i].d_reclen = sizeof(struct libc_dirent);
            strcpy(dirp[i].d_name, rtt_dirp[i].d_name);
        }
        ret = cnt * sizeof(struct libc_dirent);
    }

    if (ret < 0)
    {
        ret = GET_ERRNO();
    }

    rt_free(rtt_dirp);

    return ret;
}

sysret_t sys_get_errno(void)
{
    return rt_get_errno();
}

#ifdef ARCH_MM_MMU
sysret_t sys_set_thread_area(void *p)
{
    rt_thread_t thread;

    thread = rt_thread_self();
    thread->thread_idr = p;
    arch_set_thread_area(p);

    return 0;
}

sysret_t sys_set_tid_address(int *tidptr)
{
    rt_thread_t thread;

#ifdef ARCH_MM_MMU
    if (!lwp_user_accessable((void *)tidptr, sizeof(int)))
    {
        return -EFAULT;
    }
#endif
    thread = rt_thread_self();
    thread->clear_child_tid = tidptr;
    return thread->tid;
}
#endif /* ARCH_MM_MMU */

sysret_t sys_gettid(void)
{
    return rt_thread_self()->tid;
}

sysret_t sys_access(const char *filename, int mode)
{
    int ret = 0;
#ifdef ARCH_MM_MMU
    rt_size_t len = 0;
    char *kfilename = RT_NULL;

    len = lwp_user_strlen(filename);
    if (len <= 0)
    {
        return -EINVAL;
    }

    kfilename = (char *)kmem_get(len + 1);
    if (!kfilename)
    {
        return -ENOMEM;
    }

    if (lwp_get_from_user(kfilename, (void *)filename, len + 1) != (len + 1))
    {
        kmem_put(kfilename);
        return -EFAULT;
    }

    ret = access(kfilename, mode);
    if (ret < 0)
    {
        ret = GET_ERRNO();
    }

    kmem_put(kfilename);
    return ret;
#else
    ret = access(filename, mode);
    return (ret < 0 ? GET_ERRNO() : ret);
#endif
}

sysret_t sys_pipe(int fd[2])
{
    int ret;
    int kfd[2] = {0, 0};

    if (!lwp_user_accessable((void *)fd, sizeof(int[2])))
    {
        return -EFAULT;
    }

    ret = pipe(kfd);

    lwp_put_to_user((void *)fd, kfd, sizeof(int[2]));

    return (ret < 0 ? GET_ERRNO() : ret);
}

sysret_t sys_wait4(pid_t pid, int *status, int options, struct rusage *ru)
{
    return lwp_waitpid(pid, status, options, ru);
}

sysret_t sys_clock_settime(clockid_t clk, const struct timespec *ts)
{
    int ret = 0;
#ifdef ARCH_MM_MMU
    size_t size = sizeof(struct timespec);
    struct timespec *kts = NULL;

    if (!lwp_user_accessable((void *)ts, size))
    {
        return -EFAULT;
    }

    kts = kmem_get(size);
    if (!kts)
    {
        return -ENOMEM;
    }

    lwp_get_from_user(kts, (void *)ts, size);
    ret = clock_settime(clk, kts);
    if (ret < 0)
    {
        ret = GET_ERRNO();
    }

    kmem_put(kts);

    return ret;
#else
    if (!lwp_user_accessable((void *)ts, sizeof(struct timespec)))
    {
        return -EFAULT;
    }
    ret = clock_settime(clk, ts);
    return (ret < 0 ? GET_ERRNO() : ret);
#endif
}

sysret_t sys_clock_gettime(clockid_t clk, struct timespec *ts)
{
    int ret = 0;
#ifdef ARCH_MM_MMU
    size_t size = sizeof(struct timespec);
    struct timespec *kts = NULL;

    if (!lwp_user_accessable((void *)ts, size))
    {
        return -EFAULT;
    }

    kts = kmem_get(size);
    if (!kts)
    {
        return -ENOMEM;
    }

    ret = clock_gettime(clk, kts);
    if (ret != -1)
        lwp_put_to_user(ts, kts, size);

    if (ret < 0)
    {
        ret = GET_ERRNO();
    }

    kmem_put(kts);

    return ret;
#else
    if (!lwp_user_accessable((void *)ts, sizeof(struct timespec)))
    {
        return -EFAULT;
    }
    ret = clock_gettime(clk, ts);
    return (ret < 0 ? GET_ERRNO() : ret);
#endif
}

sysret_t sys_clock_nanosleep(clockid_t clk, int flags, const struct timespec *rqtp, struct timespec *rmtp)
{
    int ret = 0;
    dbg_log(DBG_LOG, "sys_nanosleep\n");
    if (!lwp_user_accessable((void *)rqtp, sizeof *rqtp))
        return -EFAULT;

#ifdef ARCH_MM_MMU
    struct timespec rqtp_k;
    struct timespec rmtp_k;

    lwp_get_from_user(&rqtp_k, (void *)rqtp, sizeof rqtp_k);
    ret = clock_nanosleep(clk, flags, &rqtp_k, &rmtp_k);
    if ((ret != -1 || rt_get_errno() == EINTR) && rmtp && lwp_user_accessable((void *)rmtp, sizeof *rmtp))
    {
        lwp_put_to_user(rmtp, (void *)&rmtp_k, sizeof rmtp_k);
                if(ret != 0)
            return -EINTR;
    }
#else
    if (rmtp)
    {
        if (!lwp_user_accessable((void *)rmtp, sizeof *rmtp))
            return -EFAULT;
        ret = clock_nanosleep(clk, flags, rqtp, rmtp);
    }
#endif
    return (ret < 0 ? GET_ERRNO() : ret);
}

sysret_t sys_clock_getres(clockid_t clk, struct timespec *ts)
{
    int ret = 0;
#ifdef ARCH_MM_MMU
    struct timespec kts;
    size_t size = sizeof(struct timespec);

    if (!lwp_user_accessable((void *)ts, size))
    {
        return -EFAULT;
    }

    ret = clock_getres(clk, &kts);

    if (ret != -1)
        lwp_put_to_user(ts, &kts, size);
#else
    if (!lwp_user_accessable((void *)ts, sizeof(struct timespec)))
    {
        return -EFAULT;
    }
    ret = clock_getres(clk, ts);
#endif
    return (ret < 0 ? GET_ERRNO() : ret);
}

sysret_t sys_rename(const char *oldpath, const char *newpath)
{
    int ret = -1;
#ifdef ARCH_MM_MMU
    int err;

    err = lwp_user_strlen(oldpath);
    if (err <= 0)
    {
        return -EFAULT;
    }

    err = lwp_user_strlen(newpath);
    if (err <= 0)
    {
        return -EFAULT;
    }
#endif
    ret = rename(oldpath, newpath);
    return (ret < 0 ? GET_ERRNO() : ret);
}

typedef unsigned long long rlim_t;

struct rlimit {
    rlim_t rlim_cur;
    rlim_t rlim_max;
};

#define RLIMIT_CPU     0
#define RLIMIT_FSIZE   1
#define RLIMIT_DATA    2
#define RLIMIT_STACK   3
#define RLIMIT_CORE    4
#define RLIMIT_RSS     5
#define RLIMIT_NPROC   6
#define RLIMIT_NOFILE  7
#define RLIMIT_MEMLOCK 8
#define RLIMIT_AS      9

sysret_t sys_prlimit64(pid_t pid,
        unsigned int resource,
        const struct rlimit *new_rlim,
        struct rlimit *old_rlim)
{
    return -ENOSYS;
}

sysret_t sys_getrlimit(unsigned int resource, unsigned long rlim[2])
{
    int ret = -1;
    unsigned long krlim[2] = {0, 0};

    if (!lwp_user_accessable((void *)rlim, sizeof(unsigned long [2])))
    {
        return -EFAULT;
    }

    if (lwp_get_from_user(krlim, rlim, sizeof(unsigned long [2])) != sizeof(unsigned long [2]))
    {
        return -EINVAL;
    }

    switch (resource)
    {
    case RLIMIT_NOFILE:
        {
            struct dfs_fdtable *fdt = dfs_fdtable_get();

            dfs_file_lock();
            krlim[0] = fdt->maxfd;
            dfs_file_unlock();
            krlim[1] = DFS_FD_MAX;
            ret = 0;
        }
        break;
    default:
        return -EINVAL;
        break;
    }

    lwp_put_to_user((void *)rlim, krlim, sizeof(unsigned long [2]));

    return (ret < 0 ? GET_ERRNO() : ret);
}

sysret_t sys_setrlimit(unsigned int resource, struct rlimit *rlim)
{
    return -ENOSYS;
}

sysret_t sys_getrandom(void *buf, size_t buflen, unsigned int flags)
{
    int ret = -1;
    int count = 0;
    void *kmem = RT_NULL;
    rt_device_t rd_dev = RT_NULL;

    if (flags & GRND_RANDOM)
        rd_dev = rt_device_find("random");
    else
        rd_dev = rt_device_find("urandom");

    if (rd_dev == RT_NULL)
    {
        return -EFAULT;
    }

    if (rt_device_open(rd_dev, RT_DEVICE_OFLAG_RDONLY) != RT_EOK)
    {
        return -EFAULT;
    }

    if (!lwp_user_accessable(buf, buflen))
    {
        rt_device_close(rd_dev);
        return -EFAULT;
    }

#ifdef ARCH_MM_MMU
    kmem = kmem_get(buflen);
    if (!kmem)
    {
        rt_device_close(rd_dev);
        return -ENOMEM;
    }

    while (count < buflen)
    {
        ret = rt_device_read(rd_dev, count, (char *)kmem + count, buflen - count);
        if (ret <= 0)
            break;
        count += ret;
    }
    rt_device_close(rd_dev);

    ret = count;
    if (count > 0)
    {
        ret = lwp_put_to_user(buf, kmem, count);
    }
    kmem_put(kmem);
#else
    while (count < buflen)
    {
        ret = rt_device_read(rd_dev, count, (char *)kmem + count, buflen - count);
        if (ret <= 0)
            break;
        count += ret;
    }
    rt_device_close(rd_dev);

    ret = count;
#endif
    return ret;
}

/**
 *  readlink() places the contents of the symbolic link pathname in the buffer buf, which has size bufsiz.
 *  readlink() does not append a null byte to buf.
 *  It will (silently) truncate the contents(to a length of bufsiz characters),
 *  in case the buffer is too small to hold all of the contents.
 */
ssize_t sys_readlink(char* path, char *buf, size_t bufsz)
{
    size_t len, copy_len;
    int err, rtn;
    char *copy_path;

    len = lwp_user_strlen(path);
    if (len <= 0)
    {
        return -EFAULT;
    }

    if (!lwp_user_accessable(buf, bufsz))
    {
        return -EINVAL;
    }

    copy_path = (char*)rt_malloc(len + 1);
    if (!copy_path)
    {
        return -ENOMEM;
    }

    copy_len = lwp_get_from_user(copy_path, path, len);
    copy_path[copy_len] = '\0';

    char *link_fn = (char *)rt_malloc(DFS_PATH_MAX);
    if (link_fn)
    {
        err = dfs_file_readlink(copy_path, link_fn, DFS_PATH_MAX);
        if (err > 0)
        {
            rtn = lwp_put_to_user(buf, link_fn, bufsz > err ? err : bufsz - 1);
        }
        else
        {
            rtn = -EIO;
        }
        rt_free(link_fn);
    }
    else
    {
        rtn = -ENOMEM;
    }

    rt_free(copy_path);
    return rtn;
}

sysret_t sys_sched_setaffinity(pid_t pid, size_t size, void *set)
{
    void *kset = RT_NULL;

    if (size <= 0 || size > sizeof(cpu_set_t))
    {
        return -EINVAL;
    }
    if (!lwp_user_accessable((void *)set, size))
        return -EFAULT;

    kset = kmem_get(size);
    if (kset == RT_NULL)
    {
        return -ENOMEM;
    }

    if (lwp_get_from_user(kset, set, size) != size)
    {
        kmem_put(kset);
        return -EINVAL;
    }

    for (int i = 0;i < size * 8; i++)
    {
        if (CPU_ISSET_S(i, size, kset))
        {
            kmem_put(kset);

            /**
             * yes it's tricky.
             * But when we talk about 'pid' from GNU libc, it's the 'task-id'
             * aka 'thread->tid' known in kernel.
             */
            return lwp_setaffinity(pid, i);
        }
    }

    kmem_put(kset);

    return -1;
}

sysret_t sys_sched_getaffinity(const pid_t pid, size_t size, void *set)
{
#ifdef ARCH_MM_MMU
    LWP_DEF_RETURN_CODE(rc);
    void *mask;
    struct rt_lwp *lwp;

    if (size <= 0 || size > sizeof(cpu_set_t))
    {
        return -EINVAL;
    }
    if (!lwp_user_accessable(set, size))
    {
        return -EFAULT;
    }
    mask = kmem_get(size);
    if (!mask)
    {
        return -ENOMEM;
    }

    CPU_ZERO_S(size, mask);

    lwp_pid_lock_take();
    lwp = lwp_from_pid_locked(pid);

    if (!lwp)
    {
        rc = -ESRCH;
    }
    else
    {
#ifdef RT_USING_SMP
        if (lwp->bind_cpu == RT_CPUS_NR)    /* not bind */
        {
            for(int i = 0; i < RT_CPUS_NR; i++)
            {
                CPU_SET_S(i, size, mask);
            }
        }
        else /* set bind cpu */
        {
            /* TODO: only single-core bindings are now supported of rt-smart */
            CPU_SET_S(lwp->bind_cpu, size, mask);
        }
#else
        CPU_SET_S(0, size, mask);
#endif

        if (lwp_put_to_user(set, mask, size) != size)
            rc = -EFAULT;
        else
            rc = size;
    }

    lwp_pid_lock_release();

    kmem_put(mask);

    LWP_RETURN(rc);
#else
    return -1;
#endif
}

sysret_t sys_sysinfo(void *info)
{
#ifdef ARCH_MM_MMU
    struct sysinfo kinfo = {0};
    rt_size_t total_pages = 0, free_pages = 0;

    if (!lwp_user_accessable(info, sizeof(struct sysinfo)))
    {
        return -EFAULT;
    }

    kinfo.uptime = rt_tick_get_millisecond() / 1000;
    /* TODO: 1, 5, and 15 minute load averages */
    kinfo.loads[0] = kinfo.loads[1] = kinfo.loads[2] = rt_object_get_length(RT_Object_Class_Thread);
    rt_page_get_info(&total_pages, &free_pages);
    kinfo.totalram = total_pages;
    kinfo.freeram = free_pages;

    /* TODO: implementation procfs, here is counter the lwp number */
    struct lwp_avl_struct *pids = lwp_get_pid_ary();
    for (int index = 0; index < RT_LWP_MAX_NR; index++)
    {
        struct rt_lwp *lwp = (struct rt_lwp *)pids[index].data;

        if (lwp)
        {
            kinfo.procs++;
        }
    }

    rt_page_high_get_info(&total_pages, &free_pages);
    kinfo.totalhigh = total_pages;
    kinfo.freehigh = free_pages;
    kinfo.mem_unit = ARCH_PAGE_SIZE;

    if (lwp_put_to_user(info, &kinfo, sizeof(struct sysinfo)) != sizeof(struct sysinfo))
    {
        return -EFAULT;
    }

    return 0;
#else
    return -1;
#endif
}

sysret_t sys_sched_setparam(pid_t tid, void *param)
{
    struct sched_param *sched_param = RT_NULL;
    rt_thread_t thread;
    int ret = -1;

    if (!lwp_user_accessable(param, sizeof(struct sched_param)))
    {
        return -EFAULT;
    }

    sched_param = kmem_get(sizeof(struct sched_param));
    if (sched_param == RT_NULL)
    {
        return -ENOMEM;
    }

    if (lwp_get_from_user(sched_param, param, sizeof(struct sched_param)) != sizeof(struct sched_param))
    {
        kmem_put(sched_param);
        return -EINVAL;
    }

    thread = lwp_tid_get_thread_and_inc_ref(tid);

    if (thread)
    {
        ret = rt_thread_control(thread, RT_THREAD_CTRL_CHANGE_PRIORITY, (void *)&sched_param->sched_priority);
    }

    lwp_tid_dec_ref(thread);

    kmem_put(sched_param);

    return ret;
}

sysret_t sys_sched_yield(void)
{
    rt_thread_yield();
    return 0;
}

sysret_t sys_sched_getparam(const pid_t tid, void *param)
{
    struct sched_param *sched_param = RT_NULL;
    rt_thread_t thread;
    int ret = -1;

    if (!lwp_user_accessable(param, sizeof(struct sched_param)))
    {
        return -EFAULT;
    }

    sched_param = kmem_get(sizeof(struct sched_param));
    if (sched_param == RT_NULL)
    {
        return -ENOMEM;
    }

    thread = lwp_tid_get_thread_and_inc_ref(tid);

    if (thread)
    {
        sched_param->sched_priority = RT_SCHED_PRIV(thread).current_priority;
        ret = 0;
    }

    lwp_tid_dec_ref(thread);

    lwp_put_to_user((void *)param, sched_param, sizeof(struct sched_param));
    kmem_put(sched_param);

    return ret;
}

sysret_t sys_sched_get_priority_max(int policy)
{
    if(policy < 0)
    {
        SET_ERRNO(EINVAL);
        return -rt_get_errno();
    }
    return RT_THREAD_PRIORITY_MAX;
}

sysret_t sys_sched_get_priority_min(int policy)
{
    if(policy < 0)
    {
        SET_ERRNO(EINVAL);
        return -rt_get_errno();
    }
    return 0;
}

sysret_t sys_sched_setscheduler(int tid, int policy, void *param)
{
    sysret_t ret;
    struct sched_param *sched_param = RT_NULL;
    rt_thread_t thread = RT_NULL;

    if (!lwp_user_accessable(param, sizeof(struct sched_param)))
    {
        return -EFAULT;
    }

    sched_param = kmem_get(sizeof(struct sched_param));
    if (sched_param == RT_NULL)
    {
        return -ENOMEM;
    }

    if (lwp_get_from_user(sched_param, param, sizeof(struct sched_param)) != sizeof(struct sched_param))
    {
        kmem_put(sched_param);
        return -EINVAL;
    }

    thread = lwp_tid_get_thread_and_inc_ref(tid);
    ret = rt_thread_control(thread, RT_THREAD_CTRL_CHANGE_PRIORITY, (void *)&sched_param->sched_priority);
    lwp_tid_dec_ref(thread);

    kmem_put(sched_param);

    return ret;
}

sysret_t sys_sched_getscheduler(int tid)
{
    rt_thread_t thread = RT_NULL;
    int rtn;

    thread = lwp_tid_get_thread_and_inc_ref(tid);
    lwp_tid_dec_ref(thread);

    if (thread)
    {
        rtn = SCHED_RR;
    }
    else
    {
        rtn = -ESRCH;
    }

    return rtn;
}

sysret_t sys_fsync(int fd)
{
    int res = fsync(fd);
    if (res < 0)
        res = rt_get_errno();
    return res;
}

mqd_t sys_mq_open(const char *name, int flags, mode_t mode, struct mq_attr *attr)
{
    mqd_t mqdes;
    sysret_t ret = 0;
#ifdef ARCH_MM_MMU
    char *kname = RT_NULL;
    rt_size_t len = 0;
    struct mq_attr attr_k;

    len = lwp_user_strlen(name);
    if (!len)
        return (mqd_t)-EINVAL;

    kname = (char *)kmem_get(len + 1);
    if (!kname)
        return (mqd_t)-ENOMEM;

    if (attr == NULL)
    {
        attr_k.mq_maxmsg = 10;
        attr_k.mq_msgsize = 8192;
        attr_k.mq_flags = 0;
        attr = &attr_k;
    }
    else
    {
        if (!lwp_get_from_user(&attr_k, (void *)attr, sizeof(struct mq_attr)))
            return -EINVAL;
    }

    lwp_get_from_user(kname, (void *)name, len + 1);
    mqdes = mq_open(kname, flags, mode, &attr_k);
    if (mqdes == -1)
    {
        ret = GET_ERRNO();
    }
    lwp_put_to_user(attr, &attr_k, sizeof(struct mq_attr));
    kmem_put(kname);
#else
    mqdes = mq_open(name, flags, mode, attr);
#endif
    if (mqdes == -1)
        return (mqd_t)ret;
    else
        return mqdes;
}

sysret_t sys_mq_unlink(const char *name)
{
    int ret = 0;
#ifdef ARCH_MM_MMU
    char *kname = RT_NULL;
    rt_size_t len = 0;

    len = lwp_user_strlen(name);
    if (!len)
        return -EINVAL;
    kname = (char *)kmem_get(len + 1);
    if (!kname)
        return -ENOMEM;

    lwp_get_from_user(kname, (void *)name, len + 1);
    ret = mq_unlink(kname);
    if (ret < 0)
    {
        ret = GET_ERRNO();
    }
    kmem_put(kname);
    return ret;
#else
    ret = mq_unlink(name);
    return (ret < 0 ? GET_ERRNO() : ret);
#endif
}

sysret_t sys_mq_timedsend(mqd_t mqd, const char *msg, size_t len, unsigned prio, const struct timespec *at)
{
    int ret = 0;
#ifdef ARCH_MM_MMU
    char *kmsg = RT_NULL;
    struct timespec at_k;

    kmsg = (char *)kmem_get(len + 1);
    if (!kmsg)
        return -ENOMEM;

    lwp_get_from_user(&at_k, (void *)at, sizeof(struct timespec));
    lwp_get_from_user(kmsg, (void *)msg, len + 1);
    ret = mq_timedsend(mqd, kmsg, len, prio, &at_k);
    if (ret < 0)
    {
        ret = GET_ERRNO();
    }

    kmem_put(kmsg);

    return ret;
#else
    ret = mq_timedsend(mqd, msg, len, prio, at);
    return (ret < 0 ? GET_ERRNO() : ret);
#endif
}

sysret_t sys_mq_timedreceive(mqd_t mqd, char *restrict msg, size_t len, unsigned *restrict prio, const struct timespec *restrict at)
{
    int ret = 0;
#ifdef ARCH_MM_MMU
    char *restrict kmsg = RT_NULL;

    struct timespec at_k;

    kmsg = (char *restrict)kmem_get(len + 1);
    if (!kmsg)
        return -ENOMEM;

    lwp_get_from_user(kmsg, (void *)msg, len + 1);
    if (at == RT_NULL)
    {
        ret = mq_timedreceive(mqd, kmsg, len, prio, RT_NULL);
    }
    else
    {
        if (!lwp_get_from_user(&at_k, (void *)at, sizeof(struct timespec)))
            return -EINVAL;
        ret = mq_timedreceive(mqd, kmsg, len, prio, &at_k);
    }

    if (ret > 0)
        lwp_put_to_user(msg, kmsg, len + 1);

    if (ret < 0)
    {
        ret = GET_ERRNO();
    }

    kmem_put(kmsg);

    return ret;
#else
    ret = mq_timedreceive(mqd, msg, len, prio, at);
    return (ret < 0 ? GET_ERRNO() : ret);
#endif
}

sysret_t sys_mq_notify(mqd_t mqd, const struct sigevent *sev)
{
    int ret = 0;
#ifdef ARCH_MM_MMU
    struct sigevent sev_k;
    lwp_get_from_user(&sev_k, (void *)sev, sizeof(struct timespec));
    ret = mq_notify(mqd, &sev_k);
#else
    ret = mq_notify(mqd, sev);
#endif
    return (ret < 0 ? GET_ERRNO() : ret);
}

sysret_t sys_mq_getsetattr(mqd_t mqd, const struct mq_attr *restrict new, struct mq_attr *restrict old)
{
    int ret = 0;
#ifdef ARCH_MM_MMU
    size_t size = sizeof(struct mq_attr);
    struct mq_attr *restrict knew = NULL;
    struct mq_attr *restrict kold = NULL;

    if (new != RT_NULL)
    {
        if (!lwp_user_accessable((void *)new, size))
            return -EFAULT;
        knew = kmem_get(size);
        if (!knew)
            return -ENOMEM;
        lwp_get_from_user(knew, (void *)new, size);
    }

    if (!lwp_user_accessable((void *)old, size))
        return -EFAULT;
    kold = kmem_get(size);
    if (!kold)
        return -ENOMEM;

    lwp_get_from_user(kold, (void *)old, size);
    ret = mq_setattr(mqd, knew, kold);
    if (ret != -1)
        lwp_put_to_user(old, kold, size);

    if (ret < 0)
    {
        ret = GET_ERRNO();
    }

    kmem_put(kold);
    if (new != RT_NULL)
        kmem_put(knew);

    return ret;
#else
    ret = mq_setattr(mqd, new, old);
    return (ret < 0 ? GET_ERRNO() : ret);
#endif
}

sysret_t sys_mq_close(mqd_t mqd)
{
    int ret = 0;
#ifdef ARCH_MM_MMU
    ret = mq_close(mqd);
#else
    ret = mq_close(mqd);
#endif
    return (ret < 0 ? GET_ERRNO() : ret);
}

#define ICACHE (1<<0)
#define DCACHE (1<<1)
#define BCACHE (ICACHE|DCACHE)

rt_weak sysret_t sys_cacheflush(void *addr, int size, int cache)
{
    if (!lwp_user_accessable(addr, size))
        return -EFAULT;

    if (((size_t)addr < (size_t)addr + size) &&
        ((size_t)addr >= USER_VADDR_START) &&
        ((size_t)addr + size < USER_VADDR_TOP))
    {
        if ((cache & DCACHE))
        {
            rt_hw_cpu_dcache_clean_and_invalidate(addr, size);
        }

        if ((cache & ICACHE))
        {
            rt_hw_cpu_icache_invalidate(addr, size);
        }

        return 0;
    }
    return -EFAULT;
}

sysret_t sys_uname(struct utsname *uts)
{
    struct utsname utsbuff = {0};
    int ret = 0;
    const char *machine;

    if (!lwp_user_accessable((void *)uts, sizeof(struct utsname)))
    {
        return -EFAULT;
    }
    rt_strncpy(utsbuff.sysname, "RT-Thread", sizeof(utsbuff.sysname));
    utsbuff.nodename[0] = '\0';
    ret = rt_snprintf(utsbuff.release, sizeof(utsbuff.release), "%u.%u.%u",
                      RT_VERSION_MAJOR, RT_VERSION_MINOR, RT_VERSION_PATCH);
    if (ret < 0) {
        return -EIO;
    }
    ret = rt_snprintf(utsbuff.version, sizeof(utsbuff.version), "RT-Thread %u.%u.%u %s %s",
                      RT_VERSION_MAJOR, RT_VERSION_MINOR, RT_VERSION_PATCH, __DATE__, __TIME__);
    if (ret < 0) {
        return -EIO;
    }

    machine = rt_hw_cpu_arch();
    rt_strncpy(utsbuff.machine, machine, sizeof(utsbuff.machine));

    utsbuff.domainname[0] = '\0';
    lwp_put_to_user(uts, &utsbuff, sizeof utsbuff);
    return 0;
}

sysret_t sys_statfs(const char *path, struct statfs *buf)
{
    int ret = 0;
    size_t len;
    size_t copy_len;
    char *copy_path;
    struct statfs statfsbuff = {0};

    if (!lwp_user_accessable((void *)buf, sizeof(struct statfs)))
    {
        return -EFAULT;
    }

    len = lwp_user_strlen(path);
    if (len <= 0)
    {
        return -EFAULT;
    }

    copy_path = (char*)rt_malloc(len + 1);
    if (!copy_path)
    {
        return -ENOMEM;
    }

    copy_len = lwp_get_from_user(copy_path, (void*)path, len);
    if (copy_len == 0)
    {
        rt_free(copy_path);
        return -EFAULT;
    }
    copy_path[copy_len] = '\0';

    ret = _SYS_WRAP(statfs(copy_path, &statfsbuff));
    rt_free(copy_path);

    if (ret == 0)
    {
        lwp_put_to_user(buf, &statfsbuff, sizeof statfsbuff);
    }

    return ret;
}

sysret_t sys_statfs64(const char *path, size_t sz, struct statfs *buf)
{
    int ret = 0;
    size_t len;
    size_t copy_len;
    char *copy_path;
    struct statfs statfsbuff = {0};

    if (!lwp_user_accessable((void *)buf, sizeof(struct statfs)))
    {
        return -EFAULT;
    }

    if (sz != sizeof(struct statfs)) {
        return -EINVAL;
    }

    len = lwp_user_strlen(path);
    if (len <= 0)
    {
        return -EFAULT;
    }

    copy_path = (char*)rt_malloc(len + 1);
    if (!copy_path)
    {
        return -ENOMEM;
    }

    copy_len = lwp_get_from_user(copy_path, (void*)path, len);
    if (copy_len == 0)
    {
        rt_free(copy_path);
        return -EFAULT;
    }
    copy_path[copy_len] = '\0';

    ret = _SYS_WRAP(statfs(copy_path, &statfsbuff));
    rt_free(copy_path);

    if (ret == 0)
    {
        lwp_put_to_user(buf, &statfsbuff, sizeof statfsbuff);
    }

    return ret;
}

sysret_t sys_fstatfs(int fd, struct statfs *buf)
{
    int ret = 0;
    struct statfs statfsbuff = {0};

    if (!lwp_user_accessable((void *)buf, sizeof(struct statfs)))
    {
        return -EFAULT;
    }

    ret = _SYS_WRAP(fstatfs(fd, &statfsbuff));

    if (ret == 0)
    {
        lwp_put_to_user(buf, &statfsbuff, sizeof statfsbuff);
    }

    return ret;
}

sysret_t sys_fstatfs64(int fd, size_t sz, struct statfs *buf)
{
    int ret = 0;
    struct statfs statfsbuff = {0};

    if (!lwp_user_accessable((void *)buf, sizeof(struct statfs)))
    {
        return -EFAULT;
    }

    if (sz != sizeof(struct statfs)) {
        return -EINVAL;
    }

    ret = _SYS_WRAP(fstatfs(fd, &statfsbuff));

    if (ret == 0)
    {
        lwp_put_to_user(buf, &statfsbuff, sizeof statfsbuff);
    }

    return ret;
}

sysret_t sys_mount(char *source, char *target,
        char *filesystemtype,
        unsigned long mountflags, void *data)
{
    char *copy_source;
    char *copy_target;
    char *copy_filesystemtype;
    size_t len_source, copy_len_source;
    size_t len_target, copy_len_target;
    size_t len_filesystemtype, copy_len_filesystemtype;
    char *tmp = NULL;
    int ret = 0;

    len_source = lwp_user_strlen(source);
    if (len_source <= 0)
        return -EINVAL;

    len_target = lwp_user_strlen(target);
    if (len_target <= 0)
        return -EINVAL;

    len_filesystemtype = lwp_user_strlen(filesystemtype);
    if (len_filesystemtype <= 0)
        return -EINVAL;

    copy_source = (char*)rt_malloc(len_source + 1 + len_target + 1 + len_filesystemtype + 1);
    if (!copy_source)
    {
        return -ENOMEM;
    }
    copy_target = copy_source + len_source + 1;
    copy_filesystemtype = copy_target + len_target + 1;

    copy_len_source = lwp_get_from_user(copy_source, source, len_source);
    copy_source[copy_len_source] = '\0';
    copy_len_target = lwp_get_from_user(copy_target, target, len_target);
    copy_target[copy_len_target] = '\0';
    copy_len_filesystemtype = lwp_get_from_user(copy_filesystemtype, filesystemtype, len_filesystemtype);
    copy_filesystemtype[copy_len_filesystemtype] = '\0';

    if (strcmp(copy_filesystemtype, "nfs") == 0)
    {
        tmp = copy_source;
        copy_source = NULL;
    }
    if (strcmp(copy_filesystemtype, "tmp") == 0)
    {
        copy_source = NULL;
    }
<<<<<<< HEAD

    struct stat buf;

    if (copy_source && stat(copy_source, &buf) && S_ISBLK(buf.st_mode))
    {
        char *dev_fullpath = dfs_normalize_path(RT_NULL, copy_source);
        rt_free(copy_source);
        RT_ASSERT(rt_strncmp(dev_fullpath, "/dev/", sizeof("/dev/") - 1) == 0);
        ret = dfs_mount(dev_fullpath + sizeof("/dev/") - 1, copy_target, copy_filesystemtype, 0, tmp);
        rt_free(dev_fullpath);
    }
    else
    {
        ret = dfs_mount(copy_source, copy_target, copy_filesystemtype, 0, tmp);
        rt_free(copy_source);
    }
=======
    ret = dfs_mount(copy_source, copy_target, copy_filesystemtype, 0, tmp);

    if (ret < 0)
    {
        ret = -rt_get_errno();
    }
    rt_free(copy_source);
>>>>>>> d3b94806

    return ret;
}

sysret_t sys_umount2(char *__special_file, int __flags)
{
    char *copy_special_file;
    size_t len_special_file, copy_len_special_file;
    int ret = 0;

    len_special_file = lwp_user_strlen(__special_file);
    if (len_special_file <= 0)
    {
        return -EFAULT;
    }

    copy_special_file = (char*)rt_malloc(len_special_file + 1);
    if (!copy_special_file)
    {
        return -ENOMEM;
    }

    copy_len_special_file = lwp_get_from_user(copy_special_file, __special_file, len_special_file);
    copy_special_file[copy_len_special_file] = '\0';

    ret = dfs_unmount(copy_special_file);
    rt_free(copy_special_file);

    return ret;
}

sysret_t sys_link(const char *existing, const char *new)
{
    int ret = -1;

#ifdef RT_USING_DFS_V2
#ifdef ARCH_MM_MMU
    int len = 0;
    char *kexisting = RT_NULL;
    char *knew = RT_NULL;

    len = lwp_user_strlen(existing);
    if (len <= 0)
    {
        return -EFAULT;
    }

    kexisting = (char *)kmem_get(len + 1);
    if (!kexisting)
    {
        return -ENOMEM;
    }

    if (lwp_get_from_user(kexisting, (void *)existing, len + 1) != (len + 1))
    {
        kmem_put(kexisting);
        return -EINVAL;
    }

    len = lwp_user_strlen(new);
    if (len <= 0)
    {
        kmem_put(kexisting);
        return -EFAULT;
    }

    knew = (char *)kmem_get(len + 1);
    if (!knew)
    {
        kmem_put(kexisting);
        return -ENOMEM;
    }

    if (lwp_get_from_user(knew, (void *)new, len + 1) != (len + 1))
    {
        kmem_put(knew);
        kmem_put(kexisting);
        return -EINVAL;
    }

    ret = dfs_file_link(kexisting, knew);

    kmem_put(knew);
    kmem_put(kexisting);
#else
    ret = dfs_file_link(existing, new);
#endif
#else
    SET_ERRNO(EFAULT);
#endif

    return (ret < 0 ? GET_ERRNO() : ret);
}

sysret_t sys_symlink(const char *existing, const char *new)
{
    int ret = -1;

#ifdef ARCH_MM_MMU
    int err;

    err = lwp_user_strlen(existing);
    if (err <= 0)
    {
        return -EFAULT;
    }

    err = lwp_user_strlen(new);
    if (err <= 0)
    {
        return -EFAULT;
    }
#endif
#ifdef RT_USING_DFS_V2
    ret = dfs_file_symlink(existing, new);
#else
    SET_ERRNO(EFAULT);
#endif
    return (ret < 0 ? GET_ERRNO() : ret);
}

sysret_t sys_eventfd2(unsigned int count, int flags)
{
    int ret;

    ret = eventfd(count, flags);
    return (ret < 0 ? GET_ERRNO() : ret);
}
sysret_t sys_epoll_create1(int flags)
{
    int ret;

    ret = epoll_create(flags);

    return (ret < 0 ? GET_ERRNO() : ret);
}

sysret_t sys_epoll_ctl(int fd, int op, int fd2, struct epoll_event *ev)
{
    int ret = 0;
    struct epoll_event *kev = RT_NULL;

    if (ev)
    {
        if (!lwp_user_accessable((void *)ev, sizeof(struct epoll_event)))
        return -EFAULT;

        kev = kmem_get(sizeof(struct epoll_event));
        if (kev == RT_NULL)
        {
            return -ENOMEM;
        }

        if (lwp_get_from_user(kev, ev, sizeof(struct epoll_event)) != sizeof(struct epoll_event))
        {
            kmem_put(kev);
            return -EINVAL;
        }

        ret = epoll_ctl(fd, op, fd2, kev);

        kmem_put(kev);
    }
    else
    {
         ret = epoll_ctl(fd, op, fd2, RT_NULL);
    }

    return (ret < 0 ? GET_ERRNO() : ret);
}

sysret_t sys_epoll_pwait(int fd,
        struct epoll_event *ev,
        int cnt,
        int to,
        const sigset_t *sigs,
        unsigned long sigsetsize)
{
    int ret = 0;
    struct epoll_event *kev = RT_NULL;
    sigset_t *ksigs = RT_NULL;

    if (!lwp_user_accessable((void *)ev, cnt * sizeof(struct epoll_event)))
        return -EFAULT;

    kev = kmem_get(cnt * sizeof(struct epoll_event));
    if (kev == RT_NULL)
    {
        return -ENOMEM;
    }

    if (sigs != RT_NULL)
    {
        if (!lwp_user_accessable((void *)sigs, sizeof(sigset_t)))
        {
            kmem_put(kev);
            return -EFAULT;
        }

        ksigs = kmem_get(sizeof(sigset_t));
        if (ksigs == RT_NULL)
        {
            kmem_put(kev);
            return -ENOMEM;
        }

        if (lwp_get_from_user(ksigs, (void *)sigs, sizeof(sigset_t)) != sizeof(sigset_t))
        {
            kmem_put(kev);
            kmem_put(ksigs);
            return -EINVAL;
        }
    }

    ret = epoll_pwait(fd, kev, cnt, to, ksigs);

    if (ret > 0)
    {
        lwp_put_to_user((void *)ev, kev, ret * sizeof(struct epoll_event));
    }

    if (sigs != RT_NULL)
        kmem_put(ksigs);

    kmem_put(kev);

    return (ret < 0 ? GET_ERRNO() : ret);
}

sysret_t sys_ftruncate(int fd, size_t length)
{
    int ret;

    ret = ftruncate(fd, length);

    return (ret < 0 ? GET_ERRNO() : ret);
}

sysret_t sys_utimensat(int __fd, const char *__path, const struct timespec __times[2], int __flags)
{
#ifdef RT_USING_DFS_V2
#ifdef ARCH_MM_MMU
    int ret = -1;
    rt_size_t len = 0;
    char *kpath = RT_NULL;

    len = lwp_user_strlen(__path);
    if (len <= 0)
    {
        return -EINVAL;
    }

    kpath = (char *)kmem_get(len + 1);
    if (!kpath)
    {
        return -ENOMEM;
    }

    lwp_get_from_user(kpath, (void *)__path, len + 1);
    ret = utimensat(__fd, kpath, __times, __flags);

    kmem_put(kpath);

    return ret;
#else
    if (!lwp_user_accessable((void *)__path, 1))
    {
        return -EFAULT;
    }
    int ret = utimensat(__fd, __path, __times, __flags);
    return ret;
#endif
#else
    return -1;
#endif
}

sysret_t sys_chmod(const char *pathname, mode_t mode)
{
    char *copy_file;
    size_t len_file, copy_len_file;
    struct dfs_attr attr = {0};
    int ret = 0;

    len_file = lwp_user_strlen(pathname);
    if (len_file <= 0)
    {
        return -EFAULT;
    }

    copy_file = (char*)rt_malloc(len_file + 1);
    if (!copy_file)
    {
        return -ENOMEM;
    }

    copy_len_file = lwp_get_from_user(copy_file, (void *)pathname, len_file);

    attr.st_mode = mode;
    attr.ia_valid |= ATTR_MODE_SET;

    copy_file[copy_len_file] = '\0';
    ret = dfs_file_setattr(copy_file, &attr);
    rt_free(copy_file);

    return (ret < 0 ? GET_ERRNO() : ret);
}

sysret_t sys_chown(const char *pathname, uid_t owner, gid_t group)
{
    char *copy_file;
    size_t len_file, copy_len_file;
    struct dfs_attr attr = {0};
    int ret = 0;

    len_file = lwp_user_strlen(pathname);
    if (len_file <= 0)
    {
        return -EFAULT;
    }

    copy_file = (char*)rt_malloc(len_file + 1);
    if (!copy_file)
    {
        return -ENOMEM;
    }

    copy_len_file = lwp_get_from_user(copy_file, (void *)pathname, len_file);

    if(owner >= 0)
    {
        attr.st_uid = owner;
        attr.ia_valid |= ATTR_UID_SET;
    }

    if(group >= 0)
    {
        attr.st_gid = group;
        attr.ia_valid |= ATTR_GID_SET;
    }

    copy_file[copy_len_file] = '\0';
    ret = dfs_file_setattr(copy_file, &attr);
    rt_free(copy_file);

    return (ret < 0 ? GET_ERRNO() : ret);
}

#include <sys/reboot.h>
sysret_t sys_reboot(int magic, int magic2, int type)
{
    sysret_t rc;
    switch (type)
    {
        /* TODO add software poweroff protocols */
        case RB_AUTOBOOT:
        case RB_POWER_OFF:
            rt_hw_cpu_reset();
            break;
        default:
            rc = -ENOSYS;
    }

    return rc;
}

ssize_t sys_pread64(int fd, void *buf, int size, size_t offset)
#ifdef RT_USING_DFS_V2
{
    ssize_t pread(int fd, void *buf, size_t len, size_t offset);
#ifdef ARCH_MM_MMU
    ssize_t ret = -1;
    void *kmem = RT_NULL;

    if (!size)
    {
        return -EINVAL;
    }

    if (!lwp_user_accessable((void *)buf, size))
    {
        return -EFAULT;
    }
    kmem = kmem_get(size);
    if (!kmem)
    {
        return -ENOMEM;
    }

    ret = pread(fd, kmem, size, offset);
    if (ret > 0)
    {
        lwp_put_to_user(buf, kmem, ret);
    }

    if (ret < 0)
    {
        ret = GET_ERRNO();
    }

    kmem_put(kmem);

    return ret;
#else
    if (!lwp_user_accessable((void *)buf, size))
    {
        return -EFAULT;
    }

    ssize_t ret = pread(fd, kmem, size, offset);
    return (ret < 0 ? GET_ERRNO() : ret);
#endif
}
#else
{
    ssize_t ret = -ENOSYS;
    return (ret < 0 ? GET_ERRNO() : ret);
}
#endif

ssize_t sys_pwrite64(int fd, void *buf, int size, size_t offset)
#ifdef RT_USING_DFS_V2
{
    ssize_t pwrite(int fd, const void *buf, size_t len, size_t offset);
#ifdef ARCH_MM_MMU
    ssize_t ret = -1;
    void *kmem = RT_NULL;

    if (!size)
    {
        return -EINVAL;
    }

    if (!lwp_user_accessable((void *)buf, size))
    {
        return -EFAULT;
    }
    kmem = kmem_get(size);
    if (!kmem)
    {
        return -ENOMEM;
    }

    lwp_get_from_user(kmem, (void *)buf, size);

    ret = pwrite(fd, kmem, size, offset);
    if (ret < 0)
    {
        ret = GET_ERRNO();
    }

    kmem_put(kmem);

    return ret;
#else
    if (!lwp_user_accessable((void *)buf, size))
    {
        return -EFAULT;
    }

    ssize_t ret = pwrite(fd, kmem, size, offset);
    return (ret < 0 ? GET_ERRNO() : ret);
#endif
}
#else
{
    ssize_t ret = -ENOSYS;
    return (ret < 0 ? GET_ERRNO() : ret);
}
#endif

sysret_t sys_timerfd_create(int clockid, int flags)
{
    int ret;

    ret = timerfd_create(clockid, flags);

    return (ret < 0 ? GET_ERRNO() : ret);
}

sysret_t sys_timerfd_settime(int fd, int flags, const struct itimerspec *new, struct itimerspec *old)
{
    int ret = -1;
    struct itimerspec *knew = RT_NULL;
    struct itimerspec *kold = RT_NULL;

    if (new == RT_NULL)
        return -EINVAL;

    if (!lwp_user_accessable((void *)new, sizeof(struct itimerspec)))
    {
        return -EFAULT;
    }

    knew = kmem_get(sizeof(struct itimerspec));

    if (knew)
    {
        lwp_get_from_user(knew, (void*)new, sizeof(struct itimerspec));

        if (old)
        {
            if (!lwp_user_accessable((void *)old, sizeof(struct itimerspec)))
            {
                kmem_put(knew);
                return -EFAULT;
            }

            kold = kmem_get(sizeof(struct itimerspec));
            if (kold == RT_NULL)
            {
                kmem_put(knew);
                return -ENOMEM;
            }
        }

        ret = timerfd_settime(fd, flags, knew, kold);

        if (old)
        {
            lwp_put_to_user(old, kold, sizeof(*kold));
            kmem_put(kold);
        }

        kmem_put(knew);
    }

    return (ret < 0 ? GET_ERRNO() : ret);
}

sysret_t sys_timerfd_gettime(int fd, struct itimerspec *cur)
{
    int ret = -1;
    struct itimerspec *kcur;

    if (cur == RT_NULL)
        return -EINVAL;

    if (!lwp_user_accessable((void *)cur, sizeof(struct itimerspec)))
    {
        return -EFAULT;
    }

    kcur = kmem_get(sizeof(struct itimerspec));

    if (kcur)
    {
        lwp_get_from_user(kcur, cur, sizeof(struct itimerspec));
        ret = timerfd_gettime(fd, kcur);
        lwp_put_to_user(cur, kcur, sizeof(struct itimerspec));
        kmem_put(kcur);
    }

    return (ret < 0 ? GET_ERRNO() : ret);
}

sysret_t sys_signalfd(int fd, const sigset_t *mask, int flags)
{
    int ret = 0;
    sigset_t *kmask = RT_NULL;

#ifdef RT_USING_MUSLLIBC
    if (mask == RT_NULL)
        return -EINVAL;

    if (!lwp_user_accessable((void *)mask, sizeof(struct itimerspec)))
    {
        return -EFAULT;
    }

    kmask = kmem_get(sizeof(struct itimerspec));

    if (kmask)
    {
        if (lwp_get_from_user(kmask, (void *)mask, sizeof(struct itimerspec)) != sizeof(struct itimerspec))
        {
            kmem_put(kmask);
            return -EFAULT;
        }

        ret = signalfd(fd, mask, flags);
        kmem_put(kmask);
    }
#endif

    return (ret < 0 ? GET_ERRNO() : ret);
}

sysret_t sys_memfd_create()
{
    return 0;
}

sysret_t sys_setitimer(int which, const struct itimerspec *restrict new, struct itimerspec *restrict old)
{
    sysret_t rc = 0;
    rt_lwp_t lwp = lwp_self();
    struct itimerspec new_value_k;
    struct itimerspec old_value_k;

    if (lwp_get_from_user(&new_value_k, (void *)new, sizeof(*new)) != sizeof(*new))
    {
        return -EFAULT;
    }

    rc = lwp_signal_setitimer(lwp, which, &new_value_k, &old_value_k);
    if (old && lwp_put_to_user(old, (void *)&old_value_k, sizeof old_value_k) != sizeof old_value_k)
        return -EFAULT;

    return rc;
}

sysret_t sys_set_robust_list(struct robust_list_head *head, size_t len)
{
    if (len != sizeof(*head))
        return -EINVAL;

    rt_thread_self()->robust_list = head;
    return 0;
}

sysret_t sys_get_robust_list(int tid, struct robust_list_head **head_ptr, size_t *len_ptr)
{
    rt_thread_t thread;
    size_t len;
    struct robust_list_head *head;

    if (!lwp_user_accessable((void *)head_ptr, sizeof(struct robust_list_head *)))
    {
        return -EFAULT;
    }
    if (!lwp_user_accessable((void *)len_ptr, sizeof(size_t)))
    {
        return -EFAULT;
    }

    if (tid == 0)
    {
        thread = rt_thread_self();
        head = thread->robust_list;
    }
    else
    {
        thread = lwp_tid_get_thread_and_inc_ref(tid);
        if (thread)
        {
            head = thread->robust_list;
            lwp_tid_dec_ref(thread);
        }
        else
        {
            return -ESRCH;
        }
    }

    len = sizeof(*(head));

    if (!lwp_put_to_user(len_ptr, &len, sizeof(size_t)))
        return -EFAULT;
    if (!lwp_put_to_user(head_ptr, &head, sizeof(struct robust_list_head *)))
        return -EFAULT;

    return 0;
}

const static struct rt_syscall_def func_table[] =
{
    SYSCALL_SIGN(sys_exit),            /* 01 */
    SYSCALL_SIGN(sys_read),
    SYSCALL_SIGN(sys_write),
    SYSCALL_SIGN(sys_lseek),
    SYSCALL_SIGN(sys_open),            /* 05 */
    SYSCALL_SIGN(sys_close),
    SYSCALL_SIGN(sys_ioctl),
    SYSCALL_SIGN(sys_fstat),
    SYSCALL_SIGN(sys_poll),
    SYSCALL_SIGN(sys_nanosleep),       /* 10 */
    SYSCALL_SIGN(sys_gettimeofday),
    SYSCALL_SIGN(sys_settimeofday),
    SYSCALL_SIGN(sys_exec),
    SYSCALL_SIGN(sys_kill),
    SYSCALL_SIGN(sys_getpid),          /* 15 */
    SYSCALL_SIGN(sys_getpriority),
    SYSCALL_SIGN(sys_setpriority),
    SYSCALL_SIGN(sys_sem_create),
    SYSCALL_SIGN(sys_sem_delete),
    SYSCALL_SIGN(sys_sem_take),        /* 20 */
    SYSCALL_SIGN(sys_sem_release),
    SYSCALL_SIGN(sys_mutex_create),
    SYSCALL_SIGN(sys_mutex_delete),
    SYSCALL_SIGN(sys_mutex_take),
    SYSCALL_SIGN(sys_mutex_release),   /* 25 */
    SYSCALL_SIGN(sys_event_create),
    SYSCALL_SIGN(sys_event_delete),
    SYSCALL_SIGN(sys_event_send),
    SYSCALL_SIGN(sys_event_recv),
    SYSCALL_SIGN(sys_mb_create),       /* 30 */
    SYSCALL_SIGN(sys_mb_delete),
    SYSCALL_SIGN(sys_mb_send),
    SYSCALL_SIGN(sys_mb_send_wait),
    SYSCALL_SIGN(sys_mb_recv),
    SYSCALL_SIGN(sys_mq_create),       /* 35 */
    SYSCALL_SIGN(sys_mq_delete),
    SYSCALL_SIGN(sys_mq_send),
    SYSCALL_SIGN(sys_mq_urgent),
    SYSCALL_SIGN(sys_mq_recv),
    SYSCALL_SIGN(sys_thread_create),   /* 40 */
    SYSCALL_SIGN(sys_thread_delete),
    SYSCALL_SIGN(sys_thread_startup),
    SYSCALL_SIGN(sys_thread_self),
    SYSCALL_SIGN(sys_channel_open),
    SYSCALL_SIGN(sys_channel_close),   /* 45 */
    SYSCALL_SIGN(sys_channel_send),
    SYSCALL_SIGN(sys_channel_send_recv_timeout),
    SYSCALL_SIGN(sys_channel_reply),
    SYSCALL_SIGN(sys_channel_recv_timeout),
    SYSCALL_SIGN(sys_enter_critical),  /* 50 */
    SYSCALL_SIGN(sys_exit_critical),

    SYSCALL_USPACE(SYSCALL_SIGN(sys_brk)),
    SYSCALL_USPACE(SYSCALL_SIGN(sys_mmap2)),
    SYSCALL_USPACE(SYSCALL_SIGN(sys_munmap)),
#ifdef ARCH_MM_MMU
    SYSCALL_USPACE(SYSCALL_SIGN(sys_shmget)), /* 55 */
    SYSCALL_USPACE(SYSCALL_SIGN(sys_shmrm)),
    SYSCALL_USPACE(SYSCALL_SIGN(sys_shmat)),
    SYSCALL_USPACE(SYSCALL_SIGN(sys_shmdt)),
#else
#ifdef RT_LWP_USING_SHM
    SYSCALL_SIGN(sys_shm_alloc),      /* 55 */
    SYSCALL_SIGN(sys_shm_free),
    SYSCALL_SIGN(sys_shm_retain),
    SYSCALL_SIGN(sys_notimpl),
#else
    SYSCALL_SIGN(sys_notimpl),      /* 55 */
    SYSCALL_SIGN(sys_notimpl),
    SYSCALL_SIGN(sys_notimpl),
    SYSCALL_SIGN(sys_notimpl),
#endif /* RT_LWP_USING_SHM */
#endif /* ARCH_MM_MMU */
    SYSCALL_SIGN(sys_device_init),
    SYSCALL_SIGN(sys_device_register), /* 60 */
    SYSCALL_SIGN(sys_device_control),
    SYSCALL_SIGN(sys_device_find),
    SYSCALL_SIGN(sys_device_open),
    SYSCALL_SIGN(sys_device_close),
    SYSCALL_SIGN(sys_device_read),    /* 65 */
    SYSCALL_SIGN(sys_device_write),

    SYSCALL_SIGN(sys_stat),
    SYSCALL_SIGN(sys_thread_find),

    SYSCALL_NET(SYSCALL_SIGN(sys_accept)),
    SYSCALL_NET(SYSCALL_SIGN(sys_bind)),      /* 70 */
    SYSCALL_NET(SYSCALL_SIGN(sys_shutdown)),
    SYSCALL_NET(SYSCALL_SIGN(sys_getpeername)),
    SYSCALL_NET(SYSCALL_SIGN(sys_getsockname)),
    SYSCALL_NET(SYSCALL_SIGN(sys_getsockopt)),
    SYSCALL_NET(SYSCALL_SIGN(sys_setsockopt)), /* 75 */
    SYSCALL_NET(SYSCALL_SIGN(sys_connect)),
    SYSCALL_NET(SYSCALL_SIGN(sys_listen)),
    SYSCALL_NET(SYSCALL_SIGN(sys_recv)),
    SYSCALL_NET(SYSCALL_SIGN(sys_recvfrom)),
    SYSCALL_NET(SYSCALL_SIGN(sys_send)),      /* 80 */
    SYSCALL_NET(SYSCALL_SIGN(sys_sendto)),
    SYSCALL_NET(SYSCALL_SIGN(sys_socket)),

    SYSCALL_NET(SYSCALL_SIGN(sys_closesocket)),
    SYSCALL_NET(SYSCALL_SIGN(sys_getaddrinfo)),
    SYSCALL_NET(SYSCALL_SIGN(sys_gethostbyname2_r)), /* 85 */

    SYSCALL_NET(SYSCALL_SIGN(sys_sendmsg)),
    SYSCALL_NET(SYSCALL_SIGN(sys_recvmsg)),
    SYSCALL_SIGN(sys_notimpl),    //network,
    SYSCALL_SIGN(sys_notimpl),    //network,
    SYSCALL_SIGN(sys_notimpl),    //network, /* 90 */
    SYSCALL_SIGN(sys_notimpl),    //network,
    SYSCALL_SIGN(sys_notimpl),    //network,
    SYSCALL_SIGN(sys_notimpl),    //network,

#ifdef RT_USING_DFS
    SYSCALL_SIGN(sys_select),
#else
    SYSCALL_SIGN(sys_notimpl),
#endif

    SYSCALL_SIGN(sys_notimpl),    //SYSCALL_SIGN(sys_hw_interrupt_disable), /* 95 */
    SYSCALL_SIGN(sys_notimpl),    //SYSCALL_SIGN(sys_hw_interrupt_enable),

    SYSCALL_SIGN(sys_tick_get),
    SYSCALL_SIGN(sys_exit_group),

    SYSCALL_SIGN(sys_notimpl),    //rt_delayed_work_init,
    SYSCALL_SIGN(sys_notimpl),    //rt_work_submit,           /* 100 */
    SYSCALL_SIGN(sys_notimpl),    //rt_wqueue_wakeup,
    SYSCALL_SIGN(sys_thread_mdelay),
    SYSCALL_SIGN(sys_sigaction),
    SYSCALL_SIGN(sys_sigprocmask),
    SYSCALL_SIGN(sys_tkill),             /* 105 */
    SYSCALL_SIGN(sys_thread_sigprocmask),
#ifdef ARCH_MM_MMU
    SYSCALL_SIGN(sys_cacheflush),
    SYSCALL_SIGN(sys_notimpl),
    SYSCALL_SIGN(sys_notimpl),
#else
    SYSCALL_SIGN(sys_notimpl),
    SYSCALL_SIGN(sys_lwp_sighandler_set),
    SYSCALL_SIGN(sys_thread_sighandler_set),
#endif
    SYSCALL_SIGN(sys_waitpid),          /* 110 */

    SYSCALL_SIGN(sys_rt_timer_create),
    SYSCALL_SIGN(sys_rt_timer_delete),
    SYSCALL_SIGN(sys_rt_timer_start),
    SYSCALL_SIGN(sys_rt_timer_stop),
    SYSCALL_SIGN(sys_rt_timer_control),  /* 115 */
    SYSCALL_SIGN(sys_getcwd),
    SYSCALL_SIGN(sys_chdir),
    SYSCALL_SIGN(sys_unlink),
    SYSCALL_SIGN(sys_mkdir),
    SYSCALL_SIGN(sys_rmdir),          /* 120 */
    SYSCALL_SIGN(sys_getdents),
    SYSCALL_SIGN(sys_get_errno),
#ifdef ARCH_MM_MMU
    SYSCALL_SIGN(sys_set_thread_area),
    SYSCALL_SIGN(sys_set_tid_address),
#else
    SYSCALL_SIGN(sys_notimpl),
    SYSCALL_SIGN(sys_notimpl),
#endif
    SYSCALL_SIGN(sys_access),         /* 125 */
    SYSCALL_SIGN(sys_pipe),
    SYSCALL_SIGN(sys_clock_settime),
    SYSCALL_SIGN(sys_clock_gettime),
    SYSCALL_SIGN(sys_clock_getres),
    SYSCALL_USPACE(SYSCALL_SIGN(sys_clone)),            /* 130 */
    SYSCALL_USPACE(SYSCALL_SIGN(sys_futex)),
    SYSCALL_SIGN(sys_notimpl),                          /* discarded: sys_pmutex */
    SYSCALL_SIGN(sys_dup),
    SYSCALL_SIGN(sys_dup2),
    SYSCALL_SIGN(sys_rename),                           /* 135 */
    SYSCALL_USPACE(SYSCALL_SIGN(sys_fork)),
    SYSCALL_USPACE(SYSCALL_SIGN(sys_execve)),
    SYSCALL_USPACE(SYSCALL_SIGN(sys_vfork)),
    SYSCALL_SIGN(sys_gettid),
    SYSCALL_SIGN(sys_prlimit64),                        /* 140 */
    SYSCALL_SIGN(sys_getrlimit),
    SYSCALL_SIGN(sys_setrlimit),
    SYSCALL_SIGN(sys_setsid),
    SYSCALL_SIGN(sys_getrandom),
    SYSCALL_SIGN(sys_readlink),                         /* 145 */
    SYSCALL_USPACE(SYSCALL_SIGN(sys_mremap)),
    SYSCALL_USPACE(SYSCALL_SIGN(sys_madvise)),
    SYSCALL_SIGN(sys_sched_setparam),
    SYSCALL_SIGN(sys_sched_getparam),
    SYSCALL_SIGN(sys_sched_get_priority_max),           /* 150 */
    SYSCALL_SIGN(sys_sched_get_priority_min),
    SYSCALL_SIGN(sys_sched_setscheduler),
    SYSCALL_SIGN(sys_sched_getscheduler),
    SYSCALL_SIGN(sys_sched_setaffinity),
    SYSCALL_SIGN(sys_fsync),                            /* 155 */
    SYSCALL_SIGN(sys_clock_nanosleep),
    SYSCALL_SIGN(sys_timer_create),
    SYSCALL_SIGN(sys_timer_delete),
    SYSCALL_SIGN(sys_timer_settime),
    SYSCALL_SIGN(sys_timer_gettime),                    /* 160 */
    SYSCALL_SIGN(sys_timer_getoverrun),
    SYSCALL_SIGN(sys_mq_open),
    SYSCALL_SIGN(sys_mq_unlink),
    SYSCALL_SIGN(sys_mq_timedsend),
    SYSCALL_SIGN(sys_mq_timedreceive),                  /* 165 */
    SYSCALL_SIGN(sys_mq_notify),
    SYSCALL_SIGN(sys_mq_getsetattr),
    SYSCALL_SIGN(sys_mq_close),
    SYSCALL_SIGN(sys_lstat),
    SYSCALL_SIGN(sys_uname),                            /* 170 */
    SYSCALL_SIGN(sys_statfs),
    SYSCALL_SIGN(sys_statfs64),
    SYSCALL_SIGN(sys_fstatfs),
    SYSCALL_SIGN(sys_fstatfs64),
    SYSCALL_SIGN(sys_openat),                           /* 175 */
    SYSCALL_SIGN(sys_mount),
    SYSCALL_SIGN(sys_umount2),
    SYSCALL_SIGN(sys_link),
    SYSCALL_SIGN(sys_symlink),
    SYSCALL_SIGN(sys_sched_getaffinity),                /* 180 */
    SYSCALL_SIGN(sys_sysinfo),
    SYSCALL_SIGN(sys_chmod),
    SYSCALL_SIGN(sys_reboot),
    SYSCALL_SIGN(sys_sched_yield),
    SYSCALL_SIGN(sys_pread64),                          /* 185 */
    SYSCALL_SIGN(sys_pwrite64),
    SYSCALL_SIGN(sys_sigpending),
    SYSCALL_SIGN(sys_sigtimedwait),
    SYSCALL_SIGN(sys_notimpl),
    SYSCALL_SIGN(sys_notimpl),                          /* 190 */
    SYSCALL_SIGN(sys_eventfd2),
    SYSCALL_SIGN(sys_epoll_create1),
    SYSCALL_SIGN(sys_epoll_ctl),
    SYSCALL_SIGN(sys_epoll_pwait),
    SYSCALL_SIGN(sys_notimpl),                          /* 195 */
    SYSCALL_SIGN(sys_timerfd_create),
    SYSCALL_SIGN(sys_timerfd_settime),
    SYSCALL_SIGN(sys_timerfd_gettime),
    SYSCALL_SIGN(sys_signalfd),
    SYSCALL_SIGN(sys_memfd_create),                     /* 200 */
    SYSCALL_SIGN(sys_ftruncate),
    SYSCALL_SIGN(sys_setitimer),
    SYSCALL_SIGN(sys_utimensat),
#ifdef RT_USING_POSIX_SOCKET
    SYSCALL_SIGN(sys_syslog),
    SYSCALL_SIGN(sys_socketpair),                             /* 205 */
#else
    SYSCALL_SIGN(sys_notimpl),
    SYSCALL_SIGN(sys_notimpl),                          /* 205 */
#endif
    SYSCALL_SIGN(sys_wait4),
    SYSCALL_SIGN(sys_set_robust_list),
    SYSCALL_SIGN(sys_get_robust_list),
    SYSCALL_SIGN(sys_setpgid),
    SYSCALL_SIGN(sys_getpgid),                          /* 210 */
    SYSCALL_SIGN(sys_getsid),
    SYSCALL_SIGN(sys_getppid),
    SYSCALL_SIGN(sys_fchdir),
    SYSCALL_SIGN(sys_chown),
};

const void *lwp_get_sys_api(rt_uint32_t number)
{
    const void *func = (const void *)sys_notimpl;

    if (number == 0xff)
    {
        func = (void *)sys_log;
    }
    else
    {
        number -= 1;
        if (number < sizeof(func_table) / sizeof(func_table[0]))
        {
            func = func_table[number].func;
        }
        else
        {
            if (__sys_log_enable)
            {
                LOG_I("Unimplement syscall %d", number);
            }
        }
    }

    return func;
}

const char *lwp_get_syscall_name(rt_uint32_t number)
{
    const char *name = "sys_notimpl";

    if (number == 0xff)
    {
        name = "sys_log";
    }
    else
    {
        number -= 1;
        if (number < sizeof(func_table) / sizeof(func_table[0]))
        {
            name = (char*)func_table[number].name;
        }
        else
        {
            if (__sys_log_enable)
            {
                LOG_I("Unimplement syscall %d", number);
            }
        }
    }

    // skip sys_
    return name;
}<|MERGE_RESOLUTION|>--- conflicted
+++ resolved
@@ -5784,7 +5784,6 @@
     {
         copy_source = NULL;
     }
-<<<<<<< HEAD
 
     struct stat buf;
 
@@ -5794,22 +5793,21 @@
         rt_free(copy_source);
         RT_ASSERT(rt_strncmp(dev_fullpath, "/dev/", sizeof("/dev/") - 1) == 0);
         ret = dfs_mount(dev_fullpath + sizeof("/dev/") - 1, copy_target, copy_filesystemtype, 0, tmp);
+        if (ret < 0)
+        {
+            ret = -rt_get_errno();
+        }
         rt_free(dev_fullpath);
     }
     else
     {
         ret = dfs_mount(copy_source, copy_target, copy_filesystemtype, 0, tmp);
+        if (ret < 0)
+        {
+            ret = -rt_get_errno();
+        }
         rt_free(copy_source);
     }
-=======
-    ret = dfs_mount(copy_source, copy_target, copy_filesystemtype, 0, tmp);
-
-    if (ret < 0)
-    {
-        ret = -rt_get_errno();
-    }
-    rt_free(copy_source);
->>>>>>> d3b94806
 
     return ret;
 }
