/*
 * Copyright (c) 2006-2022, RT-Thread Development Team
 *
 * SPDX-License-Identifier: Apache-2.0
 *
 * Change Logs:
 * Date           Author       Notes
 * 2007-01-10     Bernard      the first version
 * 2008-07-12     Bernard      remove all rt_int8, rt_uint32_t etc typedef
 * 2010-10-26     yi.qiu       add module support
 * 2010-11-10     Bernard      add cleanup callback function in thread exit.
 * 2011-05-09     Bernard      use builtin va_arg in GCC 4.x
 * 2012-11-16     Bernard      change RT_NULL from ((void*)0) to 0.
 * 2012-12-29     Bernard      change the RT_USING_MEMPOOL location and add
 *                             RT_USING_MEMHEAP condition.
 * 2012-12-30     Bernard      add more control command for graphic.
 * 2013-01-09     Bernard      change version number.
 * 2015-02-01     Bernard      change version number to v2.1.0
 * 2017-08-31     Bernard      change version number to v3.0.0
 * 2017-11-30     Bernard      change version number to v3.0.1
 * 2017-12-27     Bernard      change version number to v3.0.2
 * 2018-02-24     Bernard      change version number to v3.0.3
 * 2018-04-25     Bernard      change version number to v3.0.4
 * 2018-05-31     Bernard      change version number to v3.1.0
 * 2018-09-04     Bernard      change version number to v3.1.1
 * 2018-09-14     Bernard      apply Apache License v2.0 to RT-Thread Kernel
 * 2018-10-13     Bernard      change version number to v4.0.0
 * 2018-10-02     Bernard      add 64bit arch support
 * 2018-11-22     Jesven       add smp member to struct rt_thread
 *                             add struct rt_cpu
 *                             add smp relevant macros
 * 2019-01-27     Bernard      change version number to v4.0.1
 * 2019-05-17     Bernard      change version number to v4.0.2
 * 2019-12-20     Bernard      change version number to v4.0.3
 * 2020-08-10     Meco Man     add macro for struct rt_device_ops
 * 2020-10-23     Meco Man     define maximum value of ipc type
 * 2021-03-19     Meco Man     add security devices
 * 2021-05-10     armink       change version number to v4.0.4
 * 2021-11-19     Meco Man     change version number to v4.1.0
 * 2021-12-21     Meco Man     re-implement RT_UNUSED
 * 2022-01-01     Gabriel      improve hooking method
 * 2022-01-07     Gabriel      move some __on_rt_xxxxx_hook to dedicated c source files
 * 2022-01-12     Meco Man     remove RT_THREAD_BLOCK
 * 2022-04-20     Meco Man     change version number to v4.1.1
 * 2022-04-21     THEWON       add macro RT_VERSION_CHECK
 * 2022-06-29     Meco Man     add RT_USING_LIBC and standard libc headers
 * 2022-08-16     Meco Man     change version number to v5.0.0
 * 2022-09-12     Meco Man     define rt_ssize_t
 * 2022-12-20     Meco Man     add const name for rt_object
 * 2023-04-01     Chushicheng  change version number to v5.0.1
 * 2023-05-20     Bernard      add stdc atomic detection.
 * 2023-09-17     Meco Man     add RT_USING_LIBC_ISO_ONLY macro
<<<<<<< HEAD
 * 2023-10-11     zmshahaha    move specific devices related and driver to components/drivers
=======
 * 2023-10-10     Chushicheng  change version number to v5.1.0
>>>>>>> dd33b31c
 */

#ifndef __RT_DEF_H__
#define __RT_DEF_H__

#include <rtconfig.h>

#ifdef RT_USING_LIBC
#if !defined(RT_USING_LIBC_ISO_ONLY) && !defined(RT_VER_NUM)
#define RT_USING_LIBC_ISO_ONLY  (1)
#else
#define RT_USING_LIBC_ISO_ONLY  (0)
#endif /* !defined(RT_USING_LIBC_ISO_ONLY) && !defined(RT_VER_NUM) */
#include <stdint.h>
#include <stddef.h>
#include <stdarg.h>
#if !RT_USING_LIBC_ISO_ONLY
#include <sys/types.h>
#include <sys/errno.h>
#if defined(RT_USING_SIGNALS) || defined(RT_USING_SMART)
#include <sys/signal.h>
#endif /* defined(RT_USING_SIGNALS) || defined(RT_USING_SMART) */
#endif /* !RT_USING_LIBC_ISO_ONLY */
#endif /* RT_USING_LIBC */

#ifdef __cplusplus
extern "C" {
#endif

/**
 * @addtogroup BasicDef
 */

/**@{*/

/* RT-Thread version information */
#define RT_VERSION_MAJOR                5               /**< Major version number (X.x.x) */
#define RT_VERSION_MINOR                1               /**< Minor version number (x.X.x) */
#define RT_VERSION_PATCH                0               /**< Patch version number (x.x.X) */

/* e.g. #if (RTTHREAD_VERSION >= RT_VERSION_CHECK(4, 1, 0) */
#define RT_VERSION_CHECK(major, minor, revise)          ((major * 10000) + (minor * 100) + revise)

/* RT-Thread version */
#define RTTHREAD_VERSION                RT_VERSION_CHECK(RT_VERSION_MAJOR, RT_VERSION_MINOR, RT_VERSION_PATCH)


/* RT-Thread basic data type definitions */
typedef int                             rt_bool_t;      /**< boolean type */
typedef signed long                     rt_base_t;      /**< Nbit CPU related date type */
typedef unsigned long                   rt_ubase_t;     /**< Nbit unsigned CPU related data type */

#ifndef RT_USING_ARCH_DATA_TYPE
#ifdef RT_USING_LIBC
typedef int8_t                          rt_int8_t;      /**<  8bit integer type */
typedef int16_t                         rt_int16_t;     /**< 16bit integer type */
typedef int32_t                         rt_int32_t;     /**< 32bit integer type */
typedef uint8_t                         rt_uint8_t;     /**<  8bit unsigned integer type */
typedef uint16_t                        rt_uint16_t;    /**< 16bit unsigned integer type */
typedef uint32_t                        rt_uint32_t;    /**< 32bit unsigned integer type */
typedef int64_t                         rt_int64_t;     /**< 64bit integer type */
typedef uint64_t                        rt_uint64_t;    /**< 64bit unsigned integer type */
#else
typedef signed   char                   rt_int8_t;      /**<  8bit integer type */
typedef signed   short                  rt_int16_t;     /**< 16bit integer type */
typedef signed   int                    rt_int32_t;     /**< 32bit integer type */
typedef unsigned char                   rt_uint8_t;     /**<  8bit unsigned integer type */
typedef unsigned short                  rt_uint16_t;    /**< 16bit unsigned integer type */
typedef unsigned int                    rt_uint32_t;    /**< 32bit unsigned integer type */
#ifdef ARCH_CPU_64BIT
typedef signed long                     rt_int64_t;     /**< 64bit integer type */
typedef unsigned long                   rt_uint64_t;    /**< 64bit unsigned integer type */
#else
typedef signed long long                rt_int64_t;     /**< 64bit integer type */
typedef unsigned long long              rt_uint64_t;    /**< 64bit unsigned integer type */
#endif /* ARCH_CPU_64BIT */
#endif /* RT_USING_LIBC */
#endif /* RT_USING_ARCH_DATA_TYPE */

#if defined(RT_USING_LIBC) && !RT_USING_LIBC_ISO_ONLY
typedef size_t                          rt_size_t;      /**< Type for size number */
typedef ssize_t                         rt_ssize_t;     /**< Used for a count of bytes or an error indication */
#else
typedef rt_ubase_t                      rt_size_t;      /**< Type for size number */
typedef rt_base_t                       rt_ssize_t;     /**< Used for a count of bytes or an error indication */
#endif /* defined(RT_USING_LIBC) && !RT_USING_LIBC_ISO_ONLY */

typedef rt_base_t                       rt_err_t;       /**< Type for error number */
typedef rt_uint32_t                     rt_time_t;      /**< Type for time stamp */
typedef rt_uint32_t                     rt_tick_t;      /**< Type for tick count */
typedef rt_base_t                       rt_flag_t;      /**< Type for flags */
typedef rt_ubase_t                      rt_dev_t;       /**< Type for device */
typedef rt_base_t                       rt_off_t;       /**< Type for offset */

#if !defined(__cplusplus)
#if defined(RT_USING_HW_ATOMIC)
    typedef rt_base_t rt_atomic_t;
#elif defined(RT_USING_STDC_ATOMIC)
    #include <stdatomic.h>
    typedef atomic_size_t rt_atomic_t;
#else

    /* To detect std atomic */
    #if defined(RT_USING_LIBC) && defined(__GNUC__) && !defined(__STDC_NO_ATOMICS__)
        #include <stdatomic.h>
        typedef atomic_size_t rt_atomic_t;
    #else
        typedef rt_base_t rt_atomic_t;
    #endif /* __GNUC__ && !__STDC_NO_ATOMICS__ */

#endif /* RT_USING_STDC_ATOMIC */
#endif /* __cplusplus */

/* boolean type definitions */
#define RT_TRUE                         1               /**< boolean true  */
#define RT_FALSE                        0               /**< boolean fails */

/* null pointer definition */
#define RT_NULL                         0

/**@}*/

/* maximum value of base type */
#ifdef RT_USING_LIBC
#define RT_UINT8_MAX                    UINT8_MAX       /**< Maximum number of UINT8 */
#define RT_UINT16_MAX                   UINT16_MAX      /**< Maximum number of UINT16 */
#define RT_UINT32_MAX                   UINT32_MAX      /**< Maximum number of UINT32 */
#else
#define RT_UINT8_MAX                    0xff            /**< Maximum number of UINT8 */
#define RT_UINT16_MAX                   0xffff          /**< Maximum number of UINT16 */
#define RT_UINT32_MAX                   0xffffffff      /**< Maximum number of UINT32 */
#endif /* RT_USING_LIBC */

#define RT_TICK_MAX                     RT_UINT32_MAX   /**< Maximum number of tick */

/* maximum value of ipc type */
#define RT_SEM_VALUE_MAX                RT_UINT16_MAX   /**< Maximum number of semaphore .value */
#define RT_MUTEX_VALUE_MAX              RT_UINT16_MAX   /**< Maximum number of mutex .value */
#define RT_MUTEX_HOLD_MAX               RT_UINT8_MAX    /**< Maximum number of mutex .hold */
#define RT_MB_ENTRY_MAX                 RT_UINT16_MAX   /**< Maximum number of mailbox .entry */
#define RT_MQ_ENTRY_MAX                 RT_UINT16_MAX   /**< Maximum number of message queue .entry */

/* Common Utilities */

#define RT_UNUSED(x)                   ((void)x)

/* compile time assertion */
#define RT_STATIC_ASSERT(name, expn) typedef char _static_assert_##name[(expn)?1:-1]

/* Compiler Related Definitions */
#if defined(__ARMCC_VERSION)           /* ARM Compiler */
#define rt_section(x)               __attribute__((section(x)))
#define rt_used                     __attribute__((used))
#define rt_align(n)                 __attribute__((aligned(n)))
#define rt_weak                     __attribute__((weak))
#define rt_inline                   static __inline
/* module compiling */
#ifdef RT_USING_MODULE
#define RTT_API                     __declspec(dllimport)
#else
#define RTT_API                     __declspec(dllexport)
#endif /* RT_USING_MODULE */
#elif defined (__IAR_SYSTEMS_ICC__)     /* for IAR Compiler */
#define rt_section(x)               @ x
#define rt_used                     __root
#define PRAGMA(x)                   _Pragma(#x)
#define rt_align(n)                    PRAGMA(data_alignment=n)
#define rt_weak                     __weak
#define rt_inline                   static inline
#define RTT_API
#elif defined (__GNUC__)                /* GNU GCC Compiler */
#ifndef RT_USING_LIBC
/* the version of GNU GCC must be greater than 4.x */
typedef __builtin_va_list           __gnuc_va_list;
typedef __gnuc_va_list              va_list;
#define va_start(v,l)               __builtin_va_start(v,l)
#define va_end(v)                   __builtin_va_end(v)
#define va_arg(v,l)                 __builtin_va_arg(v,l)
#endif /* RT_USING_LIBC */
#define __RT_STRINGIFY(x...)        #x
#define RT_STRINGIFY(x...)          __RT_STRINGIFY(x)
#define rt_section(x)               __attribute__((section(x)))
#define rt_used                     __attribute__((used))
#define rt_align(n)                 __attribute__((aligned(n)))
#define rt_weak                     __attribute__((weak))
#define rt_noreturn                 __attribute__ ((noreturn))
#define rt_inline                   static __inline
#define RTT_API
#elif defined (__ADSPBLACKFIN__)        /* for VisualDSP++ Compiler */
#define rt_section(x)               __attribute__((section(x)))
#define rt_used                     __attribute__((used))
#define rt_align(n)                 __attribute__((aligned(n)))
#define rt_weak                     __attribute__((weak))
#define rt_inline                   static inline
#define RTT_API
#elif defined (_MSC_VER)
#define rt_section(x)
#define rt_used
#define rt_align(n)                 __declspec(align(n))
#define rt_weak
#define rt_inline                   static __inline
#define RTT_API
#elif defined (__TI_COMPILER_VERSION__)
/* The way that TI compiler set section is different from other(at least
    * GCC and MDK) compilers. See ARM Optimizing C/C++ Compiler 5.9.3 for more
    * details. */
#define rt_section(x)               __attribute__((section(x)))
#ifdef __TI_EABI__
#define rt_used                     __attribute__((retain)) __attribute__((used))
#else
#define rt_used                     __attribute__((used))
#endif
#define PRAGMA(x)                   _Pragma(#x)
#define rt_align(n)                 __attribute__((aligned(n)))
#ifdef __TI_EABI__
#define rt_weak                     __attribute__((weak))
#else
#define rt_weak
#endif
#define rt_inline                   static inline
#define RTT_API
#elif defined (__TASKING__)
#define rt_section(x)               __attribute__((section(x)))
#define rt_used                     __attribute__((used, protect))
#define PRAGMA(x)                   _Pragma(#x)
#define rt_align(n)                 __attribute__((__align(n)))
#define rt_weak                     __attribute__((weak))
#define rt_inline                   static inline
#define RTT_API
#else
    #error not supported tool chain
#endif /* __ARMCC_VERSION */

/* initialization export */
#ifdef RT_USING_COMPONENTS_INIT
typedef int (*init_fn_t)(void);
#ifdef _MSC_VER
#pragma section("rti_fn$f",read)
    #ifdef RT_DEBUGING_INIT
        struct rt_init_desc
        {
            const char* level;
            const init_fn_t fn;
            const char* fn_name;
        };
        #define INIT_EXPORT(fn, level)                                  \
                                const char __rti_level_##fn[] = ".rti_fn." level;       \
                                const char __rti_##fn##_name[] = #fn;                   \
                                __declspec(allocate("rti_fn$f"))                        \
                                rt_used const struct rt_init_desc __rt_init_msc_##fn =  \
                                {__rti_level_##fn, fn, __rti_##fn##_name};
    #else
        struct rt_init_desc
        {
            const char* level;
            const init_fn_t fn;
        };
        #define INIT_EXPORT(fn, level)                                  \
                                const char __rti_level_##fn[] = ".rti_fn." level;       \
                                __declspec(allocate("rti_fn$f"))                        \
                                rt_used const struct rt_init_desc __rt_init_msc_##fn =  \
                                {__rti_level_##fn, fn };
    #endif
#else
    #ifdef RT_DEBUGING_INIT
        struct rt_init_desc
        {
            const char* fn_name;
            const init_fn_t fn;
        };
        #define INIT_EXPORT(fn, level)                                                       \
            const char __rti_##fn##_name[] = #fn;                                            \
            rt_used const struct rt_init_desc __rt_init_desc_##fn rt_section(".rti_fn." level) = \
            { __rti_##fn##_name, fn};
    #else
        #define INIT_EXPORT(fn, level)                                                       \
            rt_used const init_fn_t __rt_init_##fn rt_section(".rti_fn." level) = fn
    #endif
#endif
#else
#define INIT_EXPORT(fn, level)
#endif

/* board init routines will be called in board_init() function */
#define INIT_BOARD_EXPORT(fn)           INIT_EXPORT(fn, "1")

/* init cpu, memory, interrupt-controller, bus... */
#define INIT_CORE_EXPORT(fn)            INIT_EXPORT(fn, "1.0")
/* init pci/pcie, usb platform driver... */
#define INIT_FRAMEWORK_EXPORT(fn)       INIT_EXPORT(fn, "1.1")
/* init platform, user code... */
#define INIT_PLATFORM_EXPORT(fn)        INIT_EXPORT(fn, "1.2")
/* init sys-timer, clk, pinctrl... */
#define INIT_SUBSYS_EXPORT(fn)          INIT_EXPORT(fn, "1.3")
/* init early drivers */
#define INIT_DRIVER_EARLY_EXPORT(fn)    INIT_EXPORT(fn, "1.4")

/* pre/device/component/env/app init routines will be called in init_thread */
/* components pre-initialization (pure software initialization) */
#define INIT_PREV_EXPORT(fn)            INIT_EXPORT(fn, "2")
/* device initialization */
#define INIT_DEVICE_EXPORT(fn)          INIT_EXPORT(fn, "3")
/* components initialization (dfs, lwip, ...) */
#define INIT_COMPONENT_EXPORT(fn)       INIT_EXPORT(fn, "4")
/* environment initialization (mount disk, ...) */
#define INIT_ENV_EXPORT(fn)             INIT_EXPORT(fn, "5")
/* application initialization (rtgui application etc ...) */
#define INIT_APP_EXPORT(fn)             INIT_EXPORT(fn, "6")

/* init after mount fs */
#define INIT_FS_EXPORT(fn)              INIT_EXPORT(fn, "6.0")
/* init in secondary_cpu_c_start */
#define INIT_SECONDARY_CPU_EXPORT(fn)   INIT_EXPORT(fn, "7")

#if !defined(RT_USING_FINSH)
/* define these to empty, even if not include finsh.h file */
#define FINSH_FUNCTION_EXPORT(name, desc)
#define FINSH_FUNCTION_EXPORT_ALIAS(name, alias, desc)

#define MSH_CMD_EXPORT(command, desc)
#define MSH_CMD_EXPORT_ALIAS(command, alias, desc)
#elif !defined(FINSH_USING_SYMTAB)
#define FINSH_FUNCTION_EXPORT_CMD(name, cmd, desc)
#endif

/* event length */
#define RT_EVENT_LENGTH                 32

/* memory management option */
#define RT_MM_PAGE_SIZE                 4096
#define RT_MM_PAGE_MASK                 (RT_MM_PAGE_SIZE - 1)
#define RT_MM_PAGE_BITS                 12

/* kernel malloc definitions */
#ifndef RT_KERNEL_MALLOC
#define RT_KERNEL_MALLOC(sz)            rt_malloc(sz)
#endif

#ifndef RT_KERNEL_FREE
#define RT_KERNEL_FREE(ptr)             rt_free(ptr)
#endif

#ifndef RT_KERNEL_REALLOC
#define RT_KERNEL_REALLOC(ptr, size)    rt_realloc(ptr, size)
#endif

/**
 * @addtogroup Error Code
 */

/**@{*/

/* RT-Thread error code definitions */
#if defined(RT_USING_LIBC) && !RT_USING_LIBC_ISO_ONLY
/* POSIX error code compatible */
#define RT_EOK                          0               /**< There is no error */
#define RT_ERROR                        255             /**< A generic/unknown error happens */
#define RT_ETIMEOUT                     ETIMEDOUT       /**< Timed out */
#define RT_EFULL                        ENOSPC          /**< The resource is full */
#define RT_EEMPTY                       ENODATA         /**< The resource is empty */
#define RT_ENOMEM                       ENOMEM          /**< No memory */
#define RT_ENOSYS                       ENOSYS          /**< Function not implemented */
#define RT_EBUSY                        EBUSY           /**< Busy */
#define RT_EIO                          EIO             /**< IO error */
#define RT_EINTR                        EINTR           /**< Interrupted system call */
#define RT_EINVAL                       EINVAL          /**< Invalid argument */
#define RT_ENOENT                       ENOENT          /**< No entry */
#define RT_ENOSPC                       ENOSPC          /**< No space left */
#define RT_EPERM                        EPERM           /**< Operation not permitted */
#define RT_ETRAP                        254             /**< Trap event */
#else
#define RT_EOK                          0               /**< There is no error */
#define RT_ERROR                        1               /**< A generic/unknown error happens */
#define RT_ETIMEOUT                     2               /**< Timed out */
#define RT_EFULL                        3               /**< The resource is full */
#define RT_EEMPTY                       4               /**< The resource is empty */
#define RT_ENOMEM                       5               /**< No memory */
#define RT_ENOSYS                       6               /**< Function not implemented */
#define RT_EBUSY                        7               /**< Busy */
#define RT_EIO                          8               /**< IO error */
#define RT_EINTR                        9               /**< Interrupted system call */
#define RT_EINVAL                       10              /**< Invalid argument */
#define RT_ENOENT                       11              /**< No entry */
#define RT_ENOSPC                       12              /**< No space left */
#define RT_EPERM                        13              /**< Operation not permitted */
#define RT_ETRAP                        14              /**< Trap event */
#endif /* defined(RT_USING_LIBC) && !RT_USING_LIBC_ISO_ONLY */

/**@}*/

/**
 * @ingroup BasicDef
 *
 * @def RT_IS_ALIGN(addr, align)
 * Return true(1) or false(0).
 *     RT_IS_ALIGN(128, 4) is judging whether 128 aligns with 4.
 *     The result is 1, which means 128 aligns with 4.
 * @note If the address is NULL, false(0) will be returned
 */
#define RT_IS_ALIGN(addr, align) ((!(addr & (align - 1))) && (addr != RT_NULL))

/**
 * @ingroup BasicDef
 *
 * @def RT_ALIGN(size, align)
 * Return the most contiguous size aligned at specified width. RT_ALIGN(13, 4)
 * would return 16.
 */
#define RT_ALIGN(size, align)           (((size) + (align) - 1) & ~((align) - 1))

/**
 * @ingroup BasicDef
 *
 * @def RT_ALIGN_DOWN(size, align)
 * Return the down number of aligned at specified width. RT_ALIGN_DOWN(13, 4)
 * would return 12.
 */
#define RT_ALIGN_DOWN(size, align)      ((size) & ~((align) - 1))

/**
 * Double List structure
 */
struct rt_list_node
{
    struct rt_list_node *next;                          /**< point to next node. */
    struct rt_list_node *prev;                          /**< point to prev node. */
};
typedef struct rt_list_node rt_list_t;                  /**< Type for lists. */

/**
 * Single List structure
 */
struct rt_slist_node
{
    struct rt_slist_node *next;                         /**< point to next node. */
};
typedef struct rt_slist_node rt_slist_t;                /**< Type for single list. */

/**
 * @addtogroup KernelObject
 */

/**@{*/

/*
 * kernel object macros
 */
#define RT_OBJECT_FLAG_MODULE           0x80            /**< is module object. */

/**
 * Base structure of Kernel object
 */
struct rt_object
{
#if RT_NAME_MAX > 0
    char        name[RT_NAME_MAX];                       /**< dynamic name of kernel object */
#else
    const char *name;                                    /**< static name of kernel object */
#endif /* RT_NAME_MAX > 0 */
    rt_uint8_t  type;                                    /**< type of kernel object */
    rt_uint8_t  flag;                                    /**< flag of kernel object */

#ifdef RT_USING_MODULE
    void      * module_id;                               /**< id of application module */
#endif /* RT_USING_MODULE */

#ifdef RT_USING_SMART
    int         lwp_ref_count;                           /**< ref count for lwp */
#endif /* RT_USING_SMART */

    rt_list_t   list;                                    /**< list node of kernel object */
};
typedef struct rt_object *rt_object_t;                   /**< Type for kernel objects. */

/**
 *  The object type can be one of the follows with specific
 *  macros enabled:
 *  - Thread
 *  - Semaphore
 *  - Mutex
 *  - Event
 *  - MailBox
 *  - MessageQueue
 *  - MemHeap
 *  - MemPool
 *  - Device
 *  - Timer
 *  - Module
 *  - Unknown
 *  - Static
 */
enum rt_object_class_type
{
    RT_Object_Class_Null          = 0x00,      /**< The object is not used. */
    RT_Object_Class_Thread        = 0x01,      /**< The object is a thread. */
    RT_Object_Class_Semaphore     = 0x02,      /**< The object is a semaphore. */
    RT_Object_Class_Mutex         = 0x03,      /**< The object is a mutex. */
    RT_Object_Class_Event         = 0x04,      /**< The object is a event. */
    RT_Object_Class_MailBox       = 0x05,      /**< The object is a mail box. */
    RT_Object_Class_MessageQueue  = 0x06,      /**< The object is a message queue. */
    RT_Object_Class_MemHeap       = 0x07,      /**< The object is a memory heap. */
    RT_Object_Class_MemPool       = 0x08,      /**< The object is a memory pool. */
    RT_Object_Class_Device        = 0x09,      /**< The object is a device. */
    RT_Object_Class_Timer         = 0x0a,      /**< The object is a timer. */
    RT_Object_Class_Module        = 0x0b,      /**< The object is a module. */
    RT_Object_Class_Memory        = 0x0c,      /**< The object is a memory. */
    RT_Object_Class_Channel       = 0x0d,      /**< The object is a channel */
    RT_Object_Class_Custom        = 0x0e,      /**< The object is a custom object */
    RT_Object_Class_Unknown       = 0x0f,      /**< The object is unknown. */
    RT_Object_Class_Static        = 0x80       /**< The object is a static object. */
};

/**
 * The information of the kernel object
 */
struct rt_object_information
{
    enum rt_object_class_type type;                     /**< object class type */
    rt_list_t                 object_list;              /**< object list */
    rt_size_t                 object_size;              /**< object size */
};

/**
 * The hook function call macro
 */
#ifndef RT_USING_HOOK
    #define __ON_HOOK_ARGS(__hook, argv)
    #define RT_OBJECT_HOOK_CALL(func, argv)
#else
    #define RT_OBJECT_HOOK_CALL(func, argv)         __on_##func argv
    #ifdef RT_HOOK_USING_FUNC_PTR
        #define __ON_HOOK_ARGS(__hook, argv)        do {if ((__hook) != RT_NULL) __hook argv; } while (0)
    #else
        #define __ON_HOOK_ARGS(__hook, argv)
    #endif /* RT_HOOK_USING_FUNC_PTR */
#endif /* RT_USING_HOOK */

#ifndef __on_rt_interrupt_switch_hook
    #define __on_rt_interrupt_switch_hook()         __ON_HOOK_ARGS(rt_interrupt_switch_hook, ())
#endif
#ifndef __on_rt_malloc_hook
    #define __on_rt_malloc_hook(addr, size)         __ON_HOOK_ARGS(rt_malloc_hook, (addr, size))
#endif
#ifndef __on_rt_free_hook
    #define __on_rt_free_hook(rmem)                 __ON_HOOK_ARGS(rt_free_hook, (rmem))
#endif


/**@}*/

/**
 * @addtogroup Clock
 */

/**@{*/

/**
 * clock & timer macros
 */
#define RT_TIMER_FLAG_DEACTIVATED       0x0             /**< timer is deactive */
#define RT_TIMER_FLAG_ACTIVATED         0x1             /**< timer is active */
#define RT_TIMER_FLAG_ONE_SHOT          0x0             /**< one shot timer */
#define RT_TIMER_FLAG_PERIODIC          0x2             /**< periodic timer */

#define RT_TIMER_FLAG_HARD_TIMER        0x0             /**< hard timer,the timer's callback function will be called in tick isr. */
#define RT_TIMER_FLAG_SOFT_TIMER        0x4             /**< soft timer,the timer's callback function will be called in timer thread. */

#define RT_TIMER_CTRL_SET_TIME          0x0             /**< set timer control command */
#define RT_TIMER_CTRL_GET_TIME          0x1             /**< get timer control command */
#define RT_TIMER_CTRL_SET_ONESHOT       0x2             /**< change timer to one shot */
#define RT_TIMER_CTRL_SET_PERIODIC      0x3             /**< change timer to periodic */
#define RT_TIMER_CTRL_GET_STATE         0x4             /**< get timer run state active or deactive*/
#define RT_TIMER_CTRL_GET_REMAIN_TIME   0x5             /**< get the remaining hang time */
#define RT_TIMER_CTRL_GET_FUNC          0x6             /**< get timer timeout func  */
#define RT_TIMER_CTRL_SET_FUNC          0x7             /**< set timer timeout func  */
#define RT_TIMER_CTRL_GET_PARM          0x8             /**< get timer parameter  */
#define RT_TIMER_CTRL_SET_PARM          0x9             /**< get timer parameter  */

#ifndef RT_TIMER_SKIP_LIST_LEVEL
#define RT_TIMER_SKIP_LIST_LEVEL          1
#endif

/* 1 or 3 */
#ifndef RT_TIMER_SKIP_LIST_MASK
#define RT_TIMER_SKIP_LIST_MASK         0x3             /**< Timer skips the list mask */
#endif

/**
 * timer structure
 */
struct rt_timer
{
    struct rt_object parent;                            /**< inherit from rt_object */

    rt_list_t        row[RT_TIMER_SKIP_LIST_LEVEL];

    void (*timeout_func)(void *parameter);              /**< timeout function */
    void            *parameter;                         /**< timeout function's parameter */

    rt_tick_t        init_tick;                         /**< timer timeout tick */
    rt_tick_t        timeout_tick;                      /**< timeout tick */
};
typedef struct rt_timer *rt_timer_t;

/**@}*/

/**
 * @addtogroup Signal
 */
/**@{*/

#ifdef RT_USING_SIGNALS
#define RT_SIG_MAX          32
typedef unsigned long rt_sigset_t;
typedef siginfo_t rt_siginfo_t;
typedef void (*rt_sighandler_t)(int signo);
#endif /* RT_USING_SIGNALS */
/**@}*/

/**
 * @addtogroup Thread
 */

/**@{*/

/*
 * Thread
 */

/*
 * thread state definitions
 */
#define RT_THREAD_INIT                       0x00                /**< Initialized status */
#define RT_THREAD_CLOSE                      0x01                /**< Closed status */
#define RT_THREAD_READY                      0x02                /**< Ready status */
#define RT_THREAD_RUNNING                    0x03                /**< Running status */

/*
 * for rt_thread_suspend_with_flag()
 */
enum
{
    RT_INTERRUPTIBLE = 0,
    RT_KILLABLE,
    RT_UNINTERRUPTIBLE,
};

#define RT_THREAD_SUSPEND_MASK               0x04
#define RT_SIGNAL_COMMON_WAKEUP_MASK         0x02
#define RT_SIGNAL_KILL_WAKEUP_MASK           0x01

#define RT_THREAD_SUSPEND_INTERRUPTIBLE      (RT_THREAD_SUSPEND_MASK)                                                             /**< Suspend interruptable 0x4 */
#define RT_THREAD_SUSPEND                    RT_THREAD_SUSPEND_INTERRUPTIBLE
#define RT_THREAD_SUSPEND_KILLABLE           (RT_THREAD_SUSPEND_MASK | RT_SIGNAL_COMMON_WAKEUP_MASK)                              /**< Suspend with killable 0x6 */
#define RT_THREAD_SUSPEND_UNINTERRUPTIBLE    (RT_THREAD_SUSPEND_MASK | RT_SIGNAL_COMMON_WAKEUP_MASK | RT_SIGNAL_KILL_WAKEUP_MASK) /**< Suspend with uninterruptable 0x7 */
#define RT_THREAD_STAT_MASK                  0x07

#define RT_THREAD_STAT_YIELD            0x08                /**< indicate whether remaining_tick has been reloaded since last schedule */
#define RT_THREAD_STAT_YIELD_MASK       RT_THREAD_STAT_YIELD

#define RT_THREAD_STAT_SIGNAL           0x10                /**< task hold signals */
#define RT_THREAD_STAT_SIGNAL_READY     (RT_THREAD_STAT_SIGNAL | RT_THREAD_READY)
#define RT_THREAD_STAT_SIGNAL_WAIT      0x20                /**< task is waiting for signals */
#define RT_THREAD_STAT_SIGNAL_PENDING   0x40                /**< signals is held and it has not been procressed */
#define RT_THREAD_STAT_SIGNAL_MASK      0xf0

/**
 * thread control command definitions
 */
#define RT_THREAD_CTRL_STARTUP          0x00                /**< Startup thread. */
#define RT_THREAD_CTRL_CLOSE            0x01                /**< Close thread. */
#define RT_THREAD_CTRL_CHANGE_PRIORITY  0x02                /**< Change thread priority. */
#define RT_THREAD_CTRL_INFO             0x03                /**< Get thread information. */
#define RT_THREAD_CTRL_BIND_CPU         0x04                /**< Set thread bind cpu. */

#define RT_CPU_DETACHED                 RT_CPUS_NR          /**< The thread not running on cpu. */
#define RT_CPU_MASK                     ((1 << RT_CPUS_NR) - 1) /**< All CPUs mask bit. */

#ifdef RT_USING_SMP

#ifndef RT_SCHEDULE_IPI
#define RT_SCHEDULE_IPI                 0
#endif /* RT_SCHEDULE_IPI */

#ifndef RT_STOP_IPI
#define RT_STOP_IPI                     1
#endif /* RT_STOP_IPI */

#endif /* RT_USING_SMP */

struct rt_cpu_usage_stats
{
    rt_uint64_t user;
    rt_uint64_t system;
    rt_uint64_t irq;
    rt_uint64_t idle;
};
typedef struct rt_cpu_usage_stats *rt_cpu_usage_stats_t;

/**
 * CPUs definitions
 *
 */
struct rt_cpu
{
    struct rt_thread *current_thread;
    struct rt_thread *idle_thread;
    rt_uint16_t irq_nest;
    rt_uint8_t  irq_switch_flag;

    rt_uint8_t current_priority;
    rt_list_t priority_table[RT_THREAD_PRIORITY_MAX];
#if RT_THREAD_PRIORITY_MAX > 32
    rt_uint32_t priority_group;
    rt_uint8_t ready_table[32];
#else
    rt_uint32_t priority_group;
#endif /* RT_THREAD_PRIORITY_MAX > 32 */

    rt_tick_t tick;
#ifdef RT_USING_SMART
    struct rt_cpu_usage_stats cpu_stat;
#endif
};
typedef struct rt_cpu *rt_cpu_t;

struct rt_thread;

#ifdef RT_USING_SMART
typedef rt_err_t (*rt_wakeup_func_t)(void *object, struct rt_thread *thread);

struct rt_wakeup
{
    rt_wakeup_func_t func;
    void *user_data;
};

#define _LWP_NSIG       64

#ifdef ARCH_CPU_64BIT
#define _LWP_NSIG_BPW   64
#else
#define _LWP_NSIG_BPW   32
#endif

#define _LWP_NSIG_WORDS (RT_ALIGN(_LWP_NSIG, _LWP_NSIG_BPW) / _LWP_NSIG_BPW)

typedef void (*lwp_sighandler_t)(int);
typedef void (*lwp_sigaction_t)(int signo, siginfo_t *info, void *context);

typedef struct {
    unsigned long sig[_LWP_NSIG_WORDS];
} lwp_sigset_t;

#if _LWP_NSIG <= 64
#define lwp_sigmask(signo)      ((lwp_sigset_t){.sig = {[0] = ((long)(1u << ((signo)-1)))}})
#define lwp_sigset_init(mask)   ((lwp_sigset_t){.sig = {[0] = (long)(mask)}})
#endif

struct lwp_sigaction {
    union {
        void (*_sa_handler)(int);
        void (*_sa_sigaction)(int, siginfo_t *, void *);
    } __sa_handler;
    lwp_sigset_t sa_mask;
    int sa_flags;
    void (*sa_restorer)(void);
};

typedef struct lwp_siginfo {
    rt_list_t node;

    struct {
        int signo;
        int code;
        long value;

        int from_tid;
        pid_t from_pid;
    } ksiginfo;
} *lwp_siginfo_t;

typedef struct lwp_sigqueue {
    rt_list_t siginfo_list;
    lwp_sigset_t sigset_pending;
} *lwp_sigqueue_t;

struct lwp_thread_signal {
    lwp_sigset_t sigset_mask;
    struct lwp_sigqueue sig_queue;
};

struct rt_user_context
{
    void *sp;
    void *pc;
    void *flag;

    void *ctx;
};
#endif

typedef void (*rt_thread_cleanup_t)(struct rt_thread *tid);

/**
 * Thread structure
 */
struct rt_thread
{
    struct rt_object            parent;
    rt_list_t                   tlist;                  /**< the thread list */

    /* stack point and entry */
    void                        *sp;                    /**< stack point */
    void                        *entry;                 /**< entry */
    void                        *parameter;             /**< parameter */
    void                        *stack_addr;            /**< stack address */
    rt_uint32_t                 stack_size;             /**< stack size */

    /* error code */
    rt_err_t                    error;                  /**< error code */

    rt_uint8_t                  stat;                   /**< thread status */

#ifdef RT_USING_SMP
    rt_uint8_t                  bind_cpu;               /**< thread is bind to cpu */
    rt_uint8_t                  oncpu;                  /**< process on cpu */

    rt_uint16_t                 scheduler_lock_nest;    /**< scheduler lock count */
    rt_int16_t                  cpus_lock_nest;         /**< cpus lock count */
    rt_uint16_t                 critical_lock_nest;     /**< critical lock count */
#endif /*RT_USING_SMP*/

    /* priority */
    rt_uint8_t                  current_priority;       /**< current priority */
    rt_uint8_t                  init_priority;          /**< initialized priority */
#if RT_THREAD_PRIORITY_MAX > 32
    rt_uint8_t                  number;
    rt_uint8_t                  high_mask;
#endif /* RT_THREAD_PRIORITY_MAX > 32 */
    rt_uint32_t                 number_mask;            /**< priority number mask */

#ifdef RT_USING_MUTEX
    /* object for IPC */
    rt_list_t                   taken_object_list;
    rt_object_t                 pending_object;
#endif

#ifdef RT_USING_EVENT
    /* thread event */
    rt_uint32_t                 event_set;
    rt_uint8_t                  event_info;
#endif /* RT_USING_EVENT */

#ifdef RT_USING_SIGNALS
    rt_sigset_t                 sig_pending;            /**< the pending signals */
    rt_sigset_t                 sig_mask;               /**< the mask bits of signal */

#ifndef RT_USING_SMP
    void                        *sig_ret;               /**< the return stack pointer from signal */
#endif /* RT_USING_SMP */
    rt_sighandler_t             *sig_vectors;           /**< vectors of signal handler */
    void                        *si_list;               /**< the signal infor list */
#endif /* RT_USING_SIGNALS */

    rt_ubase_t                  init_tick;              /**< thread's initialized tick */
    rt_ubase_t                  remaining_tick;         /**< remaining tick */

#ifdef RT_USING_CPU_USAGE
    rt_uint64_t                 duration_tick;          /**< cpu usage tick */
#endif /* RT_USING_CPU_USAGE */

#ifdef RT_USING_PTHREADS
    void                        *pthread_data;          /**< the handle of pthread data, adapt 32/64bit */
#endif /* RT_USING_PTHREADS */

    struct rt_timer             thread_timer;           /**< built-in thread timer */

    rt_thread_cleanup_t         cleanup;                /**< cleanup function when thread exit */

    /* light weight process if present */
#ifdef RT_USING_SMART
    void                        *msg_ret;               /**< the return msg */

    void                        *lwp;                   /**< the lwp reference */
    /* for user create */
    void                        *user_entry;
    void                        *user_stack;
    rt_uint32_t                 user_stack_size;
    rt_uint32_t                 *kernel_sp;             /**< kernel stack point */
    rt_list_t                   sibling;                /**< next thread of same process */

    struct lwp_thread_signal    signal;                 /**< lwp signal for user-space thread */
    struct rt_user_context      user_ctx;               /**< user space context */
    struct rt_wakeup            wakeup;                 /**< wakeup data */
    int                         exit_request;
    int                         tid;

    rt_uint64_t                 user_time;
    rt_uint64_t                 system_time;

#ifndef ARCH_MM_MMU
    lwp_sighandler_t            signal_handler[32];
#else
    int                         step_exec;
    int                         debug_attach_req;
    int                         debug_ret_user;
    int                         debug_suspend;
    struct rt_hw_exp_stack      *regs;
    void                        *thread_idr;            /** lwp thread indicator */
    int                         *clear_child_tid;
#endif /* ARCH_MM_MMU */
#endif /* RT_USING_SMART */
    rt_ubase_t                  user_data;              /**< private user data beyond this thread */
};
typedef struct rt_thread *rt_thread_t;

#ifdef RT_USING_SMART
#define IS_USER_MODE(t) ((t)->user_ctx.ctx == RT_NULL)
#endif /* RT_USING_SMART */

/**@}*/

/**
 * @addtogroup IPC
 */

/**@{*/

/**
 * IPC flags and control command definitions
 */
#define RT_IPC_FLAG_FIFO                0x00            /**< FIFOed IPC. @ref IPC. */
#define RT_IPC_FLAG_PRIO                0x01            /**< PRIOed IPC. @ref IPC. */

#define RT_IPC_CMD_UNKNOWN              0x00            /**< unknown IPC command */
#define RT_IPC_CMD_RESET                0x01            /**< reset IPC object */
#define RT_IPC_CMD_GET_STATE            0x02            /**< get the state of IPC object */

#define RT_WAITING_FOREVER              -1              /**< Block forever until get resource. */
#define RT_WAITING_NO                   0               /**< Non-block. */

/**
 * Base structure of IPC object
 */
struct rt_ipc_object
{
    struct rt_object parent;                            /**< inherit from rt_object */

    rt_list_t        suspend_thread;                    /**< threads pended on this resource */
};

#ifdef RT_USING_SEMAPHORE
/**
 * Semaphore structure
 */
struct rt_semaphore
{
    struct rt_ipc_object parent;                        /**< inherit from ipc_object */

    rt_uint16_t          value;                         /**< value of semaphore. */
    rt_uint16_t          reserved;                      /**< reserved field */
};
typedef struct rt_semaphore *rt_sem_t;
#endif /* RT_USING_SEMAPHORE */

#ifdef RT_USING_MUTEX
/**
 * Mutual exclusion (mutex) structure
 */
struct rt_mutex
{
    struct rt_ipc_object parent;                        /**< inherit from ipc_object */

    rt_uint8_t           ceiling_priority;              /**< the priority ceiling of mutexe */
    rt_uint8_t           priority;                      /**< the maximal priority for pending thread */
    rt_uint8_t           hold;                          /**< numbers of thread hold the mutex */
    rt_uint8_t           reserved;                      /**< reserved field */

    struct rt_thread    *owner;                         /**< current owner of mutex */
    rt_list_t            taken_list;                    /**< the object list taken by thread */
};
typedef struct rt_mutex *rt_mutex_t;
#endif /* RT_USING_MUTEX */

#ifdef RT_USING_EVENT
/**
 * flag definitions in event
 */
#define RT_EVENT_FLAG_AND               0x01            /**< logic and */
#define RT_EVENT_FLAG_OR                0x02            /**< logic or */
#define RT_EVENT_FLAG_CLEAR             0x04            /**< clear flag */

/*
 * event structure
 */
struct rt_event
{
    struct rt_ipc_object parent;                        /**< inherit from ipc_object */

    rt_uint32_t          set;                           /**< event set */
};
typedef struct rt_event *rt_event_t;
#endif /* RT_USING_EVENT */

#ifdef RT_USING_MAILBOX
/**
 * mailbox structure
 */
struct rt_mailbox
{
    struct rt_ipc_object parent;                        /**< inherit from ipc_object */

    rt_ubase_t          *msg_pool;                      /**< start address of message buffer */

    rt_uint16_t          size;                          /**< size of message pool */

    rt_uint16_t          entry;                         /**< index of messages in msg_pool */
    rt_uint16_t          in_offset;                     /**< input offset of the message buffer */
    rt_uint16_t          out_offset;                    /**< output offset of the message buffer */

    rt_list_t            suspend_sender_thread;         /**< sender thread suspended on this mailbox */
};
typedef struct rt_mailbox *rt_mailbox_t;
#endif /* RT_USING_MAILBOX */

#ifdef RT_USING_MESSAGEQUEUE
/**
 * message queue structure
 */
struct rt_messagequeue
{
    struct rt_ipc_object parent;                        /**< inherit from ipc_object */

    void                *msg_pool;                      /**< start address of message queue */

    rt_uint16_t          msg_size;                      /**< message size of each message */
    rt_uint16_t          max_msgs;                      /**< max number of messages */

    rt_uint16_t          entry;                         /**< index of messages in the queue */

    void                *msg_queue_head;                /**< list head */
    void                *msg_queue_tail;                /**< list tail */
    void                *msg_queue_free;                /**< pointer indicated the free node of queue */

    rt_list_t            suspend_sender_thread;         /**< sender thread suspended on this message queue */
};
typedef struct rt_messagequeue *rt_mq_t;
#endif /* RT_USING_MESSAGEQUEUE */

/**@}*/

/**
 * @addtogroup MM
 */

/**@{*/

#ifdef RT_USING_HEAP
/*
 * memory structure
 */
struct rt_memory
{
    struct rt_object        parent;                 /**< inherit from rt_object */
    const char *            algorithm;              /**< Memory management algorithm name */
    rt_ubase_t              address;                /**< memory start address */
    rt_size_t               total;                  /**< memory size */
    rt_size_t               used;                   /**< size used */
    rt_size_t               max;                    /**< maximum usage */
};
typedef struct rt_memory *rt_mem_t;
#endif /* RT_USING_HEAP */

/*
 * memory management
 * heap & partition
 */

#ifdef RT_USING_SMALL_MEM
typedef rt_mem_t rt_smem_t;
#endif /* RT_USING_SMALL_MEM */

#ifdef RT_USING_SLAB
typedef rt_mem_t rt_slab_t;
#endif /* RT_USING_SLAB */

#ifdef RT_USING_MEMHEAP
/**
 * memory item on the heap
 */
struct rt_memheap_item
{
    rt_uint32_t             magic;                      /**< magic number for memheap */
    struct rt_memheap      *pool_ptr;                   /**< point of pool */

    struct rt_memheap_item *next;                       /**< next memheap item */
    struct rt_memheap_item *prev;                       /**< prev memheap item */

    struct rt_memheap_item *next_free;                  /**< next free memheap item */
    struct rt_memheap_item *prev_free;                  /**< prev free memheap item */
#ifdef RT_USING_MEMTRACE
    rt_uint8_t              owner_thread_name[4];       /**< owner thread name */
#endif /* RT_USING_MEMTRACE */
};

/**
 * Base structure of memory heap object
 */
struct rt_memheap
{
    struct rt_object        parent;                     /**< inherit from rt_object */

    void                   *start_addr;                 /**< pool start address and size */

    rt_size_t               pool_size;                  /**< pool size */
    rt_size_t               available_size;             /**< available size */
    rt_size_t               max_used_size;              /**< maximum allocated size */

    struct rt_memheap_item *block_list;                 /**< used block list */

    struct rt_memheap_item *free_list;                  /**< free block list */
    struct rt_memheap_item  free_header;                /**< free block list header */

    struct rt_semaphore     lock;                       /**< semaphore lock */
    rt_bool_t               locked;                     /**< External lock mark */
};
#endif /* RT_USING_MEMHEAP */

#ifdef RT_USING_MEMPOOL
/**
 * Base structure of Memory pool object
 */
struct rt_mempool
{
    struct rt_object parent;                            /**< inherit from rt_object */

    void            *start_address;                     /**< memory pool start */
    rt_size_t        size;                              /**< size of memory pool */

    rt_size_t        block_size;                        /**< size of memory blocks */
    rt_uint8_t      *block_list;                        /**< memory blocks list */

    rt_size_t        block_total_count;                 /**< numbers of memory block */
    rt_size_t        block_free_count;                  /**< numbers of free memory block */

    rt_list_t        suspend_thread;                    /**< threads pended on this resource */
};
typedef struct rt_mempool *rt_mp_t;
#endif /* RT_USING_MEMPOOL */

/**@}*/

#ifdef RT_USING_DEVICE
/**
 * @addtogroup Device
 */

/**@{*/

/**
 * device (I/O) class type
 */
enum rt_device_class_type
{
    RT_Device_Class_Char = 0,                           /**< character device */
    RT_Device_Class_Block,                              /**< block device */
    RT_Device_Class_NetIf,                              /**< net interface */
    RT_Device_Class_MTD,                                /**< memory device */
    RT_Device_Class_CAN,                                /**< CAN device */
    RT_Device_Class_RTC,                                /**< RTC device */
    RT_Device_Class_Sound,                              /**< Sound device */
    RT_Device_Class_Graphic,                            /**< Graphic device */
    RT_Device_Class_I2CBUS,                             /**< I2C bus device */
    RT_Device_Class_USBDevice,                          /**< USB slave device */
    RT_Device_Class_USBHost,                            /**< USB host bus */
    RT_Device_Class_USBOTG,                             /**< USB OTG bus */
    RT_Device_Class_SPIBUS,                             /**< SPI bus device */
    RT_Device_Class_SPIDevice,                          /**< SPI device */
    RT_Device_Class_SDIO,                               /**< SDIO bus device */
    RT_Device_Class_PM,                                 /**< PM pseudo device */
    RT_Device_Class_Pipe,                               /**< Pipe device */
    RT_Device_Class_Portal,                             /**< Portal device */
    RT_Device_Class_Timer,                              /**< Timer device */
    RT_Device_Class_Miscellaneous,                      /**< Miscellaneous device */
    RT_Device_Class_Sensor,                             /**< Sensor device */
    RT_Device_Class_Touch,                              /**< Touch device */
    RT_Device_Class_PHY,                                /**< PHY device */
    RT_Device_Class_Security,                           /**< Security device */
    RT_Device_Class_WLAN,                               /**< WLAN device */
    RT_Device_Class_Pin,                                /**< Pin device */
    RT_Device_Class_ADC,                                /**< ADC device */
    RT_Device_Class_DAC,                                /**< DAC device */
    RT_Device_Class_WDT,                                /**< WDT device */
    RT_Device_Class_PWM,                                /**< PWM device */
    RT_Device_Class_Bus,                                /**< Bus device */
    RT_Device_Class_Unknown                             /**< unknown device */
};

/**
 * device flags definitions
 */
#define RT_DEVICE_FLAG_DEACTIVATE       0x000           /**< device is not not initialized */

#define RT_DEVICE_FLAG_RDONLY           0x001           /**< read only */
#define RT_DEVICE_FLAG_WRONLY           0x002           /**< write only */
#define RT_DEVICE_FLAG_RDWR             0x003           /**< read and write */

#define RT_DEVICE_FLAG_REMOVABLE        0x004           /**< removable device */
#define RT_DEVICE_FLAG_STANDALONE       0x008           /**< standalone device */
#define RT_DEVICE_FLAG_ACTIVATED        0x010           /**< device is activated */
#define RT_DEVICE_FLAG_SUSPENDED        0x020           /**< device is suspended */
#define RT_DEVICE_FLAG_STREAM           0x040           /**< stream mode */

#define RT_DEVICE_FLAG_INT_RX           0x100           /**< INT mode on Rx */
#define RT_DEVICE_FLAG_DMA_RX           0x200           /**< DMA mode on Rx */
#define RT_DEVICE_FLAG_INT_TX           0x400           /**< INT mode on Tx */
#define RT_DEVICE_FLAG_DMA_TX           0x800           /**< DMA mode on Tx */

#define RT_DEVICE_OFLAG_CLOSE           0x000           /**< device is closed */
#define RT_DEVICE_OFLAG_RDONLY          0x001           /**< read only access */
#define RT_DEVICE_OFLAG_WRONLY          0x002           /**< write only access */
#define RT_DEVICE_OFLAG_RDWR            0x003           /**< read and write */
#define RT_DEVICE_OFLAG_OPEN            0x008           /**< device is opened */
#define RT_DEVICE_OFLAG_MASK            0xf0f           /**< mask of open flag */

/**
 * general device commands
 * 0x01 - 0x1F general device control commands
 * 0x20 - 0x3F udevice control commands
 * 0x40 -      special device control commands
 */
#define RT_DEVICE_CTRL_RESUME           0x01            /**< resume device */
#define RT_DEVICE_CTRL_SUSPEND          0x02            /**< suspend device */
#define RT_DEVICE_CTRL_CONFIG           0x03            /**< configure device */
#define RT_DEVICE_CTRL_CLOSE            0x04            /**< close device */
#define RT_DEVICE_CTRL_NOTIFY_SET       0x05            /**< set notify func */
#define RT_DEVICE_CTRL_SET_INT          0x06            /**< set interrupt */
#define RT_DEVICE_CTRL_CLR_INT          0x07            /**< clear interrupt */
#define RT_DEVICE_CTRL_GET_INT          0x08            /**< get interrupt status */
#define RT_DEVICE_CTRL_CONSOLE_OFLAG    0x09            /**< get console open flag */
#define RT_DEVICE_CTRL_MASK             0x1f            /**< mask for contrl commands */

/**
 * device control
 */
#define RT_DEVICE_CTRL_BASE(Type)        ((RT_Device_Class_##Type + 1) * 0x100)

typedef struct rt_device *rt_device_t;

#ifdef RT_USING_DEVICE_OPS
/**
 * operations set for device object
 */
struct rt_device_ops
{
    /* common device interface */
    rt_err_t  (*init)   (rt_device_t dev);
    rt_err_t  (*open)   (rt_device_t dev, rt_uint16_t oflag);
    rt_err_t  (*close)  (rt_device_t dev);
    rt_ssize_t (*read)  (rt_device_t dev, rt_off_t pos, void *buffer, rt_size_t size);
    rt_ssize_t (*write) (rt_device_t dev, rt_off_t pos, const void *buffer, rt_size_t size);
    rt_err_t  (*control)(rt_device_t dev, int cmd, void *args);
};
#endif /* RT_USING_DEVICE_OPS */

/**
 * WaitQueue structure
 */
struct rt_wqueue
{
    rt_uint32_t flag;
    rt_list_t waiting_list;
};
typedef struct rt_wqueue rt_wqueue_t;

#ifdef RT_USING_DM
struct rt_driver;
struct rt_bus;
#endif

/**
 * Device structure
 */
struct rt_device
{
    struct rt_object          parent;                   /**< inherit from rt_object */

#ifdef RT_USING_DM
    struct rt_bus *bus;                                 /**< the bus mounting to */
    rt_list_t node;                                     /**< to mount on bus */
    struct rt_driver *drv;                              /**< driver for powering the device */
#ifdef RT_USING_OFW
    void *ofw_node;                                     /**< ofw node get from device tree */
#endif
#endif

    enum rt_device_class_type type;                     /**< device type */
    rt_uint16_t               flag;                     /**< device flag */
    rt_uint16_t               open_flag;                /**< device open flag */

    rt_uint8_t                ref_count;                /**< reference count */
    rt_uint8_t                device_id;                /**< 0 - 255 */

    /* device call back */
    rt_err_t (*rx_indicate)(rt_device_t dev, rt_size_t size);
    rt_err_t (*tx_complete)(rt_device_t dev, void *buffer);

#ifdef RT_USING_DEVICE_OPS
    const struct rt_device_ops *ops;
#else
    /* common device interface */
    rt_err_t  (*init)   (rt_device_t dev);
    rt_err_t  (*open)   (rt_device_t dev, rt_uint16_t oflag);
    rt_err_t  (*close)  (rt_device_t dev);
    rt_ssize_t (*read)  (rt_device_t dev, rt_off_t pos, void *buffer, rt_size_t size);
    rt_ssize_t (*write) (rt_device_t dev, rt_off_t pos, const void *buffer, rt_size_t size);
    rt_err_t  (*control)(rt_device_t dev, int cmd, void *args);
#endif /* RT_USING_DEVICE_OPS */

#ifdef RT_USING_POSIX_DEVIO
    const struct dfs_file_ops *fops;
    struct rt_wqueue wait_queue;
#endif /* RT_USING_POSIX_DEVIO */

    void                     *user_data;                /**< device private data */
};
typedef struct rt_device *rt_device_t;

/**
 * Notify structure
 */
struct rt_device_notify
{
    void (*notify)(rt_device_t dev);
    struct rt_device *dev;
};

#ifdef RT_USING_SMART
struct rt_channel
{
    struct rt_ipc_object parent;                        /**< inherit from object */
    struct rt_thread *reply;                            /**< the thread will be reply */
    rt_list_t wait_msg;                                 /**< the wait queue of sender msg */
    rt_list_t wait_thread;                              /**< the wait queue of sender thread */
    rt_wqueue_t reader_queue;                           /**< channel poll queue */
    rt_uint8_t  stat;                                   /**< the status of this channel */
    rt_ubase_t  ref;
};
typedef struct rt_channel *rt_channel_t;
#endif

/**@}*/
#endif /* RT_USING_DEVICE */

#ifdef __cplusplus
}
#endif

#ifdef __cplusplus
/* RT-Thread definitions for C++ */
namespace rtthread {

enum TICK_WAIT {
    WAIT_NONE = 0,
    WAIT_FOREVER = -1,
};

}

#endif /* __cplusplus */

#endif /* __RT_DEF_H__ */<|MERGE_RESOLUTION|>--- conflicted
+++ resolved
@@ -50,11 +50,8 @@
  * 2023-04-01     Chushicheng  change version number to v5.0.1
  * 2023-05-20     Bernard      add stdc atomic detection.
  * 2023-09-17     Meco Man     add RT_USING_LIBC_ISO_ONLY macro
-<<<<<<< HEAD
+ * 2023-10-10     Chushicheng  change version number to v5.1.0
  * 2023-10-11     zmshahaha    move specific devices related and driver to components/drivers
-=======
- * 2023-10-10     Chushicheng  change version number to v5.1.0
->>>>>>> dd33b31c
  */
 
 #ifndef __RT_DEF_H__
