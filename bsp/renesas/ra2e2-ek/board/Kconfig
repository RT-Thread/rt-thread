menu "Hardware Drivers Config"

    menu "Onboard Peripheral Drivers"

    endmenu

    menu "On-chip Peripheral Drivers"

        rsource "../../libraries/HAL_Drivers/drivers/Kconfig"

        menuconfig BSP_USING_UART
            bool "Enable UART"
            default y
            select RT_USING_SERIAL
            select RT_USING_SERIAL_V2
            if BSP_USING_UART

                menuconfig BSP_USING_UART9
                    bool "Enable UART9"
                    default n
                    if BSP_USING_UART9
                        config BSP_UART9_RX_USING_DMA
                            bool "Enable UART9 RX DMA"
                            depends on BSP_USING_UART9 && RT_SERIAL_USING_DMA
                            default n

                        config BSP_UART9_TX_USING_DMA
                            bool "Enable UART9 TX DMA"
                            depends on BSP_USING_UART9 && RT_SERIAL_USING_DMA
                            default n

                        config BSP_UART9_RX_BUFSIZE
                            int "Set UART9 RX buffer size"
                            range 64 65535
                            depends on RT_USING_SERIAL_V2
                            default 256

                        config BSP_UART9_TX_BUFSIZE
                            int "Set UART9 TX buffer size"
                            range 0 65535
                            depends on RT_USING_SERIAL_V2
                            default 0
                    endif
            endif

        menuconfig BSP_USING_HW_I2C
            bool "Enable hardware I2C BUS"
            default n
            select RT_USING_I2C
            if BSP_USING_HW_I2C
                config BSP_USING_HW_I2C0
                    bool "Enable Hardware I2C0 BUS"
                    default n
            endif

        menuconfig BSP_USING_SPI
            bool "Enable hardware SPI BUS"
            default n
            select RT_USING_SPI
            if BSP_USING_SPI
                config BSP_USING_SPI0
                    bool "Enable Hardware SPI0 BUS"
                    default n
            endif
<<<<<<< HEAD
        
=======

>>>>>>> c9999781
        menuconfig BSP_USING_PWM
            bool "Enable PWM"
            default n
            select RT_USING_PWM
            if BSP_USING_PWM
                config BSP_USING_PWM4
                    bool "Enable GPT4 (16-Bits) output PWM"
                    default n

                config BSP_USING_PWM5
                    bool "Enable GPT5 (16-Bits) output PWM"
                    default n

                config BSP_USING_PWM6
                    bool "Enable GPT6 (16-Bits) output PWM"
                    default n

                config BSP_USING_PWM7
                    bool "Enable GPT7 (16-Bits) output PWM"
                    default n

                config BSP_USING_PWM8
                    bool "Enable GPT8 (16-Bits) output PWM"
                    default n

                config BSP_USING_PWM9
                    bool "Enable GPT9 (16-Bits) output PWM"
                    default n

            endif
        
        menuconfig BSP_USING_ADC
            bool "Enable ADC"
            default n
            select RT_USING_ADC
            if BSP_USING_ADC
                config BSP_USING_ADC0
                    bool "Enable ADC0"
                    default n
            endif

    endmenu

    menu "Board extended module Drivers"

    endmenu
endmenu<|MERGE_RESOLUTION|>--- conflicted
+++ resolved
@@ -62,11 +62,7 @@
                     bool "Enable Hardware SPI0 BUS"
                     default n
             endif
-<<<<<<< HEAD
-        
-=======
 
->>>>>>> c9999781
         menuconfig BSP_USING_PWM
             bool "Enable PWM"
             default n
