/*
 * Copyright (c) 2006-2021, RT-Thread Development Team
 *
 * SPDX-License-Identifier: Apache-2.0
 *
 * Change Logs:
 * Date           Author       Notes
 * 2006-03-12     Bernard      first version
 * 2006-04-29     Bernard      implement thread timer
 * 2006-06-04     Bernard      implement rt_timer_control
 * 2006-08-10     Bernard      fix the periodic timer bug
 * 2006-09-03     Bernard      implement rt_timer_detach
 * 2009-11-11     LiJin        add soft timer
 * 2010-05-12     Bernard      fix the timer check bug.
 * 2010-11-02     Charlie      re-implement tick overflow issue
 * 2012-12-15     Bernard      fix the next timeout issue in soft timer
 * 2014-07-12     Bernard      does not lock scheduler when invoking soft-timer
 *                             timeout function.
 * 2021-08-15     supperthomas add the comment
<<<<<<< HEAD
 * 2021-12-20     THEWON       reload timeout_tick with absolute base value
=======
 * 2022-01-07     Gabriel      Moving __on_rt_xxxxx_hook to timer.c
>>>>>>> b67f34b0
 */

#include <rtthread.h>
#include <rthw.h>

/* hard timer list */
static rt_list_t _timer_list[RT_TIMER_SKIP_LIST_LEVEL];

#ifdef RT_USING_TIMER_SOFT

#ifndef RT_TIMER_THREAD_STACK_SIZE
#define RT_TIMER_THREAD_STACK_SIZE     512
#endif /* RT_TIMER_THREAD_STACK_SIZE */

#ifndef RT_TIMER_THREAD_PRIO
#define RT_TIMER_THREAD_PRIO           0
#endif /* RT_TIMER_THREAD_PRIO */

/* soft timer list */
static rt_list_t _soft_timer_list[RT_TIMER_SKIP_LIST_LEVEL];
static struct rt_thread _timer_thread;
ALIGN(RT_ALIGN_SIZE)
static rt_uint8_t _timer_thread_stack[RT_TIMER_THREAD_STACK_SIZE];
#endif /* RT_USING_TIMER_SOFT */

#ifndef __on_rt_object_take_hook
    #define __on_rt_object_take_hook(parent)        __ON_HOOK_ARGS(rt_object_take_hook, (parent))
#endif
#ifndef __on_rt_object_put_hook
    #define __on_rt_object_put_hook(parent)         __ON_HOOK_ARGS(rt_object_put_hook, (parent))
#endif
#ifndef __on_rt_timer_enter_hook
    #define __on_rt_timer_enter_hook(t)             __ON_HOOK_ARGS(rt_timer_enter_hook, (t))
#endif
#ifndef __on_rt_timer_exit_hook
    #define __on_rt_timer_exit_hook(t)              __ON_HOOK_ARGS(rt_timer_exit_hook, (t))
#endif

#if defined(RT_USING_HOOK) && defined(RT_HOOK_USING_FUNC_PTR)
extern void (*rt_object_take_hook)(struct rt_object *object);
extern void (*rt_object_put_hook)(struct rt_object *object);
static void (*rt_timer_enter_hook)(struct rt_timer *timer);
static void (*rt_timer_exit_hook)(struct rt_timer *timer);

/**
 * @addtogroup Hook
 */

/**@{*/

/**
 * @brief This function will set a hook function on timer,
 *        which will be invoked when enter timer timeout callback function.
 *
 * @param hook is the function point of timer
 */
void rt_timer_enter_sethook(void (*hook)(struct rt_timer *timer))
{
    rt_timer_enter_hook = hook;
}

/**
 * @brief This function will set a hook function, which will be
 *        invoked when exit timer timeout callback function.
 *
 * @param hook is the function point of timer
 */
void rt_timer_exit_sethook(void (*hook)(struct rt_timer *timer))
{
    rt_timer_exit_hook = hook;
}

/**@}*/
#endif /* RT_USING_HOOK */


/**
 * @brief [internal] The init funtion of timer
 *
 *        The internal called function of rt_timer_init
 *
 * @see rt_timer_init
 *
 * @param timer is timer object
 *
 * @param timeout is the timeout function
 *
 * @param parameter is the parameter of timeout function
 *
 * @param time is the tick of timer
 *
 * @param flag the flag of timer
 */
static void _timer_init(rt_timer_t timer,
                           void (*timeout)(void *parameter),
                           void      *parameter,
                           rt_tick_t  time,
                           rt_uint8_t flag)
{
    int i;

    /* set flag */
    timer->parent.flag  = flag;

    /* set deactivated */
    timer->parent.flag &= ~RT_TIMER_FLAG_ACTIVATED;

    timer->timeout_func = timeout;
    timer->parameter    = parameter;

    timer->timeout_tick = 0;
    timer->init_tick    = time;

    /* initialize timer list */
    for (i = 0; i < RT_TIMER_SKIP_LIST_LEVEL; i++)
    {
        rt_list_init(&(timer->row[i]));
    }
}

/**
 * @brief  Find the next emtpy timer ticks
 *
 * @param timer_list is the array of time list
 *
 * @return the next timer's ticks
 */
static rt_tick_t _timer_list_next_timeout(rt_list_t timer_list[])
{
    struct rt_timer *timer;
    register rt_base_t level;
    rt_tick_t timeout_tick = RT_TICK_MAX;

    /* disable interrupt */
    level = rt_hw_interrupt_disable();

    if (!rt_list_isempty(&timer_list[RT_TIMER_SKIP_LIST_LEVEL - 1]))
    {
        timer = rt_list_entry(timer_list[RT_TIMER_SKIP_LIST_LEVEL - 1].next,
                              struct rt_timer, row[RT_TIMER_SKIP_LIST_LEVEL - 1]);
        timeout_tick = timer->timeout_tick;
    }

    /* enable interrupt */
    rt_hw_interrupt_enable(level);

    return timeout_tick;
}

/**
 * @brief Remove the timer
 *
 * @param timer the point of the timer
 */
rt_inline void _timer_remove(rt_timer_t timer)
{
    int i;

    for (i = 0; i < RT_TIMER_SKIP_LIST_LEVEL; i++)
    {
        rt_list_remove(&timer->row[i]);
    }
}

#if RT_DEBUG_TIMER
/**
 * @brief The number of timer
 *
 * @param timer the head of timer
 *
 * @return count of timer
 */
static int _timer_count_height(struct rt_timer *timer)
{
    int i, cnt = 0;

    for (i = 0; i < RT_TIMER_SKIP_LIST_LEVEL; i++)
    {
        if (!rt_list_isempty(&timer->row[i]))
            cnt++;
    }
    return cnt;
}
/**
 * @brief dump the all timer information
 *
 * @param timer_heads the head of timer
 */
void rt_timer_dump(rt_list_t timer_heads[])
{
    rt_list_t *list;

    for (list = timer_heads[RT_TIMER_SKIP_LIST_LEVEL - 1].next;
         list != &timer_heads[RT_TIMER_SKIP_LIST_LEVEL - 1];
         list = list->next)
    {
        struct rt_timer *timer = rt_list_entry(list,
                                               struct rt_timer,
                                               row[RT_TIMER_SKIP_LIST_LEVEL - 1]);
        rt_kprintf("%d", _timer_count_height(timer));
    }
    rt_kprintf("\n");
}
#endif /* RT_DEBUG_TIMER */

/**
 * @addtogroup Clock
 */

/**@{*/

/**
 * @brief This function will initialize a timer
 *        normally this function is used to initialize a static timer object.
 *
 * @param timer is the point of timer
 *
 * @param name is a pointer to the name of the timer
 *
 * @param timeout is the callback of timer
 *
 * @param parameter is the param of the callback
 *
 * @param time is the ticks of timer
 *
 * @param flag is the flag of timer
 */
void rt_timer_init(rt_timer_t  timer,
                   const char *name,
                   void (*timeout)(void *parameter),
                   void       *parameter,
                   rt_tick_t   time,
                   rt_uint8_t  flag)
{
    /* timer check */
    RT_ASSERT(timer != RT_NULL);

    /* timer object initialization */
    rt_object_init(&(timer->parent), RT_Object_Class_Timer, name);

    _timer_init(timer, timeout, parameter, time, flag);
}
RTM_EXPORT(rt_timer_init);

/**
 * @brief This function will detach a timer from timer management.
 *
 * @param timer is the timer to be detached
 *
 * @return the status of detach
 */
rt_err_t rt_timer_detach(rt_timer_t timer)
{
    register rt_base_t level;

    /* timer check */
    RT_ASSERT(timer != RT_NULL);
    RT_ASSERT(rt_object_get_type(&timer->parent) == RT_Object_Class_Timer);
    RT_ASSERT(rt_object_is_systemobject(&timer->parent));

    /* disable interrupt */
    level = rt_hw_interrupt_disable();

    _timer_remove(timer);
    /* stop timer */
    timer->parent.flag &= ~RT_TIMER_FLAG_ACTIVATED;

    /* enable interrupt */
    rt_hw_interrupt_enable(level);

    rt_object_detach(&(timer->parent));

    return RT_EOK;
}
RTM_EXPORT(rt_timer_detach);

#ifdef RT_USING_HEAP
/**
 * @brief This function will create a timer
 *
 * @param name the name of timer
 *
 * @param timeout the timeout function
 *
 * @param parameter the parameter of timeout function
 *
 * @param time the tick of timer
 *
 * @param flag the flag of timer
 *
 * @return the created timer object
 */
rt_timer_t rt_timer_create(const char *name,
                           void (*timeout)(void *parameter),
                           void       *parameter,
                           rt_tick_t   time,
                           rt_uint8_t  flag)
{
    struct rt_timer *timer;

    /* allocate a object */
    timer = (struct rt_timer *)rt_object_allocate(RT_Object_Class_Timer, name);
    if (timer == RT_NULL)
    {
        return RT_NULL;
    }

    _timer_init(timer, timeout, parameter, time, flag);

    return timer;
}
RTM_EXPORT(rt_timer_create);

/**
 * @brief This function will delete a timer and release timer memory
 *
 * @param timer the timer to be deleted
 *
 * @return the operation status, RT_EOK on OK; RT_ERROR on error
 */
rt_err_t rt_timer_delete(rt_timer_t timer)
{
    register rt_base_t level;

    /* timer check */
    RT_ASSERT(timer != RT_NULL);
    RT_ASSERT(rt_object_get_type(&timer->parent) == RT_Object_Class_Timer);
    RT_ASSERT(rt_object_is_systemobject(&timer->parent) == RT_FALSE);

    /* disable interrupt */
    level = rt_hw_interrupt_disable();

    _timer_remove(timer);
    /* stop timer */
    timer->parent.flag &= ~RT_TIMER_FLAG_ACTIVATED;

    /* enable interrupt */
    rt_hw_interrupt_enable(level);

    rt_object_delete(&(timer->parent));

    return RT_EOK;
}
RTM_EXPORT(rt_timer_delete);
#endif /* RT_USING_HEAP */

static rt_err_t _timer_start(rt_timer_t timer, rt_tick_t current_tick)
{
    unsigned int row_lvl;
    rt_list_t *timer_list;
    register rt_base_t level;
    rt_list_t *row_head[RT_TIMER_SKIP_LIST_LEVEL];
    unsigned int tst_nr;
    static unsigned int random_nr;

    /* timer check */
    RT_ASSERT(timer != RT_NULL);
    RT_ASSERT(rt_object_get_type(&timer->parent) == RT_Object_Class_Timer);
    RT_ASSERT(timer->init_tick < RT_TICK_MAX / 2);

    /* stop timer firstly */
    level = rt_hw_interrupt_disable();
    /* remove timer from list */
    _timer_remove(timer);
    /* change status of timer */
    timer->parent.flag &= ~RT_TIMER_FLAG_ACTIVATED;

    RT_OBJECT_HOOK_CALL(rt_object_take_hook, (&(timer->parent)));

    /*
     * get timeout tick,
     * the max timeout tick shall not great than RT_TICK_MAX/2
     */
    timer->timeout_tick = current_tick + timer->init_tick;

#ifdef RT_USING_TIMER_SOFT
    if (timer->parent.flag & RT_TIMER_FLAG_SOFT_TIMER)
    {
        /* insert timer to soft timer list */
        timer_list = _soft_timer_list;
    }
    else
#endif /* RT_USING_TIMER_SOFT */
    {
        /* insert timer to system timer list */
        timer_list = _timer_list;
    }

    row_head[0]  = &timer_list[0];
    for (row_lvl = 0; row_lvl < RT_TIMER_SKIP_LIST_LEVEL; row_lvl++)
    {
        for (; row_head[row_lvl] != timer_list[row_lvl].prev;
             row_head[row_lvl]  = row_head[row_lvl]->next)
        {
            struct rt_timer *t;
            rt_list_t *p = row_head[row_lvl]->next;

            /* fix up the entry pointer */
            t = rt_list_entry(p, struct rt_timer, row[row_lvl]);

            /* If we have two timers that timeout at the same time, it's
             * preferred that the timer inserted early get called early.
             * So insert the new timer to the end the the some-timeout timer
             * list.
             */
            if ((t->timeout_tick - timer->timeout_tick) == 0)
            {
                continue;
            }
            else if ((t->timeout_tick - timer->timeout_tick) < RT_TICK_MAX / 2)
            {
                break;
            }
        }
        if (row_lvl != RT_TIMER_SKIP_LIST_LEVEL - 1)
            row_head[row_lvl + 1] = row_head[row_lvl] + 1;
    }

    /* Interestingly, this super simple timer insert counter works very very
     * well on distributing the list height uniformly. By means of "very very
     * well", I mean it beats the randomness of timer->timeout_tick very easily
     * (actually, the timeout_tick is not random and easy to be attacked). */
    random_nr++;
    tst_nr = random_nr;

    rt_list_insert_after(row_head[RT_TIMER_SKIP_LIST_LEVEL - 1],
                         &(timer->row[RT_TIMER_SKIP_LIST_LEVEL - 1]));
    for (row_lvl = 2; row_lvl <= RT_TIMER_SKIP_LIST_LEVEL; row_lvl++)
    {
        if (!(tst_nr & RT_TIMER_SKIP_LIST_MASK))
            rt_list_insert_after(row_head[RT_TIMER_SKIP_LIST_LEVEL - row_lvl],
                                 &(timer->row[RT_TIMER_SKIP_LIST_LEVEL - row_lvl]));
        else
            break;
        /* Shift over the bits we have tested. Works well with 1 bit and 2
         * bits. */
        tst_nr >>= (RT_TIMER_SKIP_LIST_MASK + 1) >> 1;
    }

    timer->parent.flag |= RT_TIMER_FLAG_ACTIVATED;

#ifdef RT_USING_TIMER_SOFT
    if (timer->parent.flag & RT_TIMER_FLAG_SOFT_TIMER)
    {
        /* check whether timer thread is ready */
        if ((_timer_thread.stat & RT_THREAD_STAT_MASK) == RT_THREAD_SUSPEND)
        {
            /* resume timer thread to check soft timer */
            rt_thread_resume(&_timer_thread);
            /* enable interrupt */
            rt_hw_interrupt_enable(level);

            rt_schedule();

            return RT_EOK;
        }
    }
#endif /* RT_USING_TIMER_SOFT */

    /* enable interrupt */
    rt_hw_interrupt_enable(level);

    return RT_EOK;
}

/**
 * @brief This function will start the timer
 *
 * @param timer the timer to be started
 *
 * @return the operation status, RT_EOK on OK, -RT_ERROR on error
 */
rt_err_t rt_timer_start(rt_timer_t timer)
{
    rt_tick_t current_tick;

    current_tick = rt_tick_get();
    return _timer_start(timer, current_tick);
}
RTM_EXPORT(rt_timer_start);

/**
 * @brief This function will stop the timer
 *
 * @param timer the timer to be stopped
 *
 * @return the operation status, RT_EOK on OK, -RT_ERROR on error
 */
rt_err_t rt_timer_stop(rt_timer_t timer)
{
    register rt_base_t level;

    /* timer check */
    RT_ASSERT(timer != RT_NULL);
    RT_ASSERT(rt_object_get_type(&timer->parent) == RT_Object_Class_Timer);

    if (!(timer->parent.flag & RT_TIMER_FLAG_ACTIVATED))
        return -RT_ERROR;

    RT_OBJECT_HOOK_CALL(rt_object_put_hook, (&(timer->parent)));

    /* disable interrupt */
    level = rt_hw_interrupt_disable();

    _timer_remove(timer);
    /* change status */
    timer->parent.flag &= ~RT_TIMER_FLAG_ACTIVATED;

    /* enable interrupt */
    rt_hw_interrupt_enable(level);

    return RT_EOK;
}
RTM_EXPORT(rt_timer_stop);

/**
 * @brief This function will get or set some options of the timer
 *
 * @param timer the timer to be get or set
 * @param cmd the control command
 * @param arg the argument
 *
 * @return the statu of control
 */
rt_err_t rt_timer_control(rt_timer_t timer, int cmd, void *arg)
{
    register rt_base_t level;

    /* timer check */
    RT_ASSERT(timer != RT_NULL);
    RT_ASSERT(rt_object_get_type(&timer->parent) == RT_Object_Class_Timer);

    level = rt_hw_interrupt_disable();
    switch (cmd)
    {
    case RT_TIMER_CTRL_GET_TIME:
        *(rt_tick_t *)arg = timer->init_tick;
        break;

    case RT_TIMER_CTRL_SET_TIME:
        timer->init_tick = *(rt_tick_t *)arg;
        break;

    case RT_TIMER_CTRL_SET_ONESHOT:
        timer->parent.flag &= ~RT_TIMER_FLAG_PERIODIC;
        break;

    case RT_TIMER_CTRL_SET_PERIODIC:
        timer->parent.flag |= RT_TIMER_FLAG_PERIODIC;
        break;

    case RT_TIMER_CTRL_GET_STATE:
        if(timer->parent.flag & RT_TIMER_FLAG_ACTIVATED)
        {
            /*timer is start and run*/
            *(rt_uint32_t *)arg = RT_TIMER_FLAG_ACTIVATED;
        }
        else
        {
            /*timer is stop*/
            *(rt_uint32_t *)arg = RT_TIMER_FLAG_DEACTIVATED;
        }
        break;

    default:
        break;
    }
    rt_hw_interrupt_enable(level);

    return RT_EOK;
}
RTM_EXPORT(rt_timer_control);

/**
 * @brief This function will check timer list, if a timeout event happens,
 *        the corresponding timeout function will be invoked.
 *
 * @note This function shall be invoked in operating system timer interrupt.
 */
void rt_timer_check(void)
{
    struct rt_timer *t;
    rt_tick_t current_tick;
    register rt_base_t level;

    RT_DEBUG_LOG(RT_DEBUG_TIMER, ("timer check enter\n"));

    current_tick = rt_tick_get();

    /* disable interrupt */
    level = rt_hw_interrupt_disable();

    while (!rt_list_isempty(&_timer_list[RT_TIMER_SKIP_LIST_LEVEL - 1]))
    {
        t = rt_list_entry(_timer_list[RT_TIMER_SKIP_LIST_LEVEL - 1].next,
                          struct rt_timer, row[RT_TIMER_SKIP_LIST_LEVEL - 1]);

        /*
         * It supposes that the new tick shall less than the half duration of
         * tick max.
         */
        if ((current_tick - t->timeout_tick) < RT_TICK_MAX / 2)
        {
            /* remove timer from timer list firstly */
            _timer_remove(t);

            if ((t->parent.flag & RT_TIMER_FLAG_PERIODIC) &&
                (t->parent.flag & RT_TIMER_FLAG_ACTIVATED))
            {
                /* start it */
                _timer_start(t, t->timeout_tick);
            }
            else
            {
                t->parent.flag &= ~RT_TIMER_FLAG_ACTIVATED;
            }

            RT_OBJECT_HOOK_CALL(rt_timer_enter_hook, (t));

            /* call timeout function */
            t->timeout_func(t->parameter);

            /* re-get tick */
            current_tick = rt_tick_get();

            RT_OBJECT_HOOK_CALL(rt_timer_exit_hook, (t));
            RT_DEBUG_LOG(RT_DEBUG_TIMER, ("current tick: %d\n", current_tick));
        }
        else break;
    }

    /* enable interrupt */
    rt_hw_interrupt_enable(level);

    RT_DEBUG_LOG(RT_DEBUG_TIMER, ("timer check leave\n"));
}

/**
 * @brief This function will return the next timeout tick in the system.
 *
 * @return the next timeout tick in the system
 */
rt_tick_t rt_timer_next_timeout_tick(void)
{
    return _timer_list_next_timeout(_timer_list);
}

#ifdef RT_USING_TIMER_SOFT
/**
 * @brief This function will check software-timer list, if a timeout event happens, the
 *        corresponding timeout function will be invoked.
 */
void rt_soft_timer_check(void)
{
    rt_tick_t current_tick;
    struct rt_timer *t;
    register rt_base_t level;

    RT_DEBUG_LOG(RT_DEBUG_TIMER, ("software timer check enter\n"));

    current_tick = rt_tick_get();

    /* disable interrupt */
    level = rt_hw_interrupt_disable();

    while (!rt_list_isempty(&_soft_timer_list[RT_TIMER_SKIP_LIST_LEVEL - 1]))
    {
        t = rt_list_entry(_soft_timer_list[RT_TIMER_SKIP_LIST_LEVEL - 1].next,
                            struct rt_timer, row[RT_TIMER_SKIP_LIST_LEVEL - 1]);

        /*
         * It supposes that the new tick shall less than the half duration of
         * tick max.
         */
        if ((current_tick - t->timeout_tick) < RT_TICK_MAX / 2)
        {
            /* remove timer from timer list firstly */
            _timer_remove(t);
            if ((t->parent.flag & RT_TIMER_FLAG_PERIODIC) &&
                (t->parent.flag & RT_TIMER_FLAG_ACTIVATED))
            {
                /* start it */
                _timer_start(t, t->timeout_tick);
            }
            else
            {
                t->parent.flag &= ~RT_TIMER_FLAG_ACTIVATED;
            }

            /* enable interrupt */
            rt_hw_interrupt_enable(level);

            RT_OBJECT_HOOK_CALL(rt_timer_enter_hook, (t));

            /* call timeout function */
            t->timeout_func(t->parameter);

            RT_OBJECT_HOOK_CALL(rt_timer_exit_hook, (t));
            RT_DEBUG_LOG(RT_DEBUG_TIMER, ("current tick: %d\n", current_tick));

            /* disable interrupt */
            level = rt_hw_interrupt_disable();
        }
        else break; /* not check anymore */
    }
    /* enable interrupt */
    rt_hw_interrupt_enable(level);

    RT_DEBUG_LOG(RT_DEBUG_TIMER, ("software timer check leave\n"));
}

/**
 * @brief System timer thread entry
 *
 * @param parameter is the arg of the thread
 */
static void _timer_thread_entry(void *parameter)
{
    rt_tick_t next_timeout;

    while (1)
    {
        /* get the next timeout tick */
        next_timeout = _timer_list_next_timeout(_soft_timer_list);
        if (next_timeout == RT_TICK_MAX)
        {
            /* no software timer exist, suspend self. */
            rt_thread_suspend(rt_thread_self());
            rt_schedule();
        }
        else
        {
            rt_tick_t current_tick;

            /* get current tick */
            current_tick = rt_tick_get();

            if ((next_timeout - current_tick) < RT_TICK_MAX / 2)
            {
                /* get the delta timeout tick */
                next_timeout = next_timeout - current_tick;
                rt_thread_delay(next_timeout);
            }
        }

        /* check software timer */
        rt_soft_timer_check();
    }
}
#endif /* RT_USING_TIMER_SOFT */

/**
 * @ingroup SystemInit
 *
 * @brief This function will initialize system timer
 */
void rt_system_timer_init(void)
{
    int i;

    for (i = 0; i < sizeof(_timer_list) / sizeof(_timer_list[0]); i++)
    {
        rt_list_init(_timer_list + i);
    }
}

/**
 * @ingroup SystemInit
 *
 * @brief This function will initialize system timer thread
 */
void rt_system_timer_thread_init(void)
{
#ifdef RT_USING_TIMER_SOFT
    int i;

    for (i = 0;
         i < sizeof(_soft_timer_list) / sizeof(_soft_timer_list[0]);
         i++)
    {
        rt_list_init(_soft_timer_list + i);
    }

    /* start software timer thread */
    rt_thread_init(&_timer_thread,
                   "timer",
                   _timer_thread_entry,
                   RT_NULL,
                   &_timer_thread_stack[0],
                   sizeof(_timer_thread_stack),
                   RT_TIMER_THREAD_PRIO,
                   10);

    /* startup */
    rt_thread_startup(&_timer_thread);
#endif /* RT_USING_TIMER_SOFT */
}

/**@}*/<|MERGE_RESOLUTION|>--- conflicted
+++ resolved
@@ -17,11 +17,8 @@
  * 2014-07-12     Bernard      does not lock scheduler when invoking soft-timer
  *                             timeout function.
  * 2021-08-15     supperthomas add the comment
-<<<<<<< HEAD
  * 2021-12-20     THEWON       reload timeout_tick with absolute base value
-=======
  * 2022-01-07     Gabriel      Moving __on_rt_xxxxx_hook to timer.c
->>>>>>> b67f34b0
  */
 
 #include <rtthread.h>
