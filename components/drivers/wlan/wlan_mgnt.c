/*
 * Copyright (c) 2006-2021, RT-Thread Development Team
 *
 * SPDX-License-Identifier: Apache-2.0
 *
 * Change Logs:
 * Date           Author       Notes
 * 2018-08-06     tyx          the first version
 */

#include <rthw.h>
#include <rtthread.h>
#include <wlan_dev.h>
#include <wlan_cfg.h>
#include <wlan_mgnt.h>
#include <wlan_prot.h>
#include <wlan_workqueue.h>

#define DBG_TAG "WLAN.mgnt"
#ifdef RT_WLAN_MGNT_DEBUG
#define DBG_LVL DBG_LOG
#else
#define DBG_LVL DBG_INFO
#endif /* RT_WLAN_MGNT_DEBUG */
#include <rtdbg.h>

#ifdef RT_WLAN_MANAGE_ENABLE

#ifndef RT_WLAN_DEVICE
#define RT_WLAN_DEVICE(__device) ((struct rt_wlan_device *)__device)
#endif

#define RT_WLAN_LOG_D(_fmt, ...) LOG_D("L:%d "_fmt"", __LINE__, ##__VA_ARGS__)
#define RT_WLAN_LOG_I(...) LOG_I(__VA_ARGS__)
#define RT_WLAN_LOG_W(_fmt, ...) LOG_W("F:%s L:%d "_fmt"", __FUNCTION__, __LINE__, ##__VA_ARGS__)
#define RT_WLAN_LOG_E(_fmt, ...) LOG_E("F:%s L:%d "_fmt"", __FUNCTION__, __LINE__, ##__VA_ARGS__)

#define STA_DEVICE()  (_sta_mgnt.device)
#define AP_DEVICE()  (_ap_mgnt.device)

// #define SRESULT_LOCK()    (rt_mutex_take(&scan_result_mutex, RT_WAITING_FOREVER))
// #define SRESULT_UNLOCK()  (rt_mutex_release(&scan_result_mutex))

#define STAINFO_LOCK()    (rt_mutex_take(&sta_info_mutex, RT_WAITING_FOREVER))
#define STAINFO_UNLOCK()  (rt_mutex_release(&sta_info_mutex))

#define MGNT_LOCK()       (rt_mutex_take(&mgnt_mutex, RT_WAITING_FOREVER))
#define MGNT_UNLOCK()     (rt_mutex_release(&mgnt_mutex))

#define COMPLETE_LOCK()       (rt_mutex_take(&complete_mutex, RT_WAITING_FOREVER))
#define COMPLETE_UNLOCK()     (rt_mutex_release(&complete_mutex))

#ifdef RT_WLAN_AUTO_CONNECT_ENABLE
#define TIME_STOP()    (rt_timer_stop(&reconnect_time))
#define TIME_START()   (rt_timer_start(&reconnect_time))
static rt_uint32_t id = 0;
#else
#define TIME_STOP()
#define TIME_START()
#endif

#if RT_WLAN_EBOX_NUM < 1
#error "event box num Too few"
#endif

struct rt_wlan_mgnt_des
{
    struct rt_wlan_device *device;
    struct rt_wlan_info info;
    struct rt_wlan_key key;
    rt_uint8_t state;
    rt_uint8_t flags;
};

struct rt_wlan_event_desc
{
    rt_wlan_event_handler handler;
    void *parameter;
};

struct rt_wlan_sta_list
{
    struct rt_wlan_sta_list *next;
    struct rt_wlan_info info;
};

struct rt_wlan_sta_des
{
    int num;
    struct rt_wlan_sta_list *node;
};

struct rt_wlan_msg
{
    rt_int32_t event;
    rt_int32_t len;
    void *buff;
};

struct rt_wlan_complete_des
{
    struct rt_event complete;
    rt_uint32_t event_flag;
    int index;
};

static struct rt_mutex mgnt_mutex;

static struct rt_wlan_mgnt_des _sta_mgnt;
static struct rt_wlan_mgnt_des _ap_mgnt;

// static struct rt_wlan_scan_result scan_result;
// static struct rt_mutex scan_result_mutex;

static struct rt_wlan_sta_des sta_info;
static struct rt_mutex sta_info_mutex;

static struct rt_wlan_event_desc event_tab[RT_WLAN_EVT_MAX];

static struct rt_wlan_complete_des *complete_tab[5];
static struct rt_mutex complete_mutex;
// static struct rt_wlan_info *scan_filter;

#ifdef RT_WLAN_AUTO_CONNECT_ENABLE
static struct rt_timer reconnect_time;
#endif

int _sta_is_null(void)
{
    if (_sta_mgnt.device == RT_NULL)
    {
        return 1;
    }
    return 0;
}

int _ap_is_null(void)
{
    if (_ap_mgnt.device == RT_NULL)
    {
        return 1;
    }
    return 0;
}

rt_bool_t _is_do_connect(void)
{
    if ((rt_wlan_get_autoreconnect_mode() == RT_FALSE) ||
            (rt_wlan_is_connected() == RT_TRUE) ||
            (_sta_mgnt.state & RT_WLAN_STATE_CONNECTING))
    {
        return RT_FALSE;
    }
    return RT_TRUE;
}

#ifdef RT_WLAN_WORK_THREAD_ENABLE

static void rt_wlan_mgnt_work(void *parameter)
{
    struct rt_wlan_msg *msg = parameter;
    void *user_parameter;
    rt_wlan_event_handler handler = RT_NULL;
    struct rt_wlan_buff user_buff = { 0 };
    rt_base_t level;

    /* Get user callback */
    if (msg->event < RT_WLAN_EVT_MAX)
    {
        level = rt_hw_interrupt_disable();
        handler = event_tab[msg->event].handler;
        user_parameter = event_tab[msg->event].parameter;
        rt_hw_interrupt_enable(level);
    }

    /* run user callback fun */
    if (handler)
    {
        user_buff.data = msg->buff;
        user_buff.len = msg->len;
        RT_WLAN_LOG_D("wlan work thread run user callback, event:%d", msg->event);
        handler(msg->event, &user_buff, user_parameter);
    }

    switch (msg->event)
    {
    case RT_WLAN_EVT_STA_CONNECTED:
    {
        struct rt_wlan_cfg_info cfg_info;

        rt_memset(&cfg_info, 0, sizeof(cfg_info));
        /* save config */
        if (rt_wlan_is_connected() == RT_TRUE)
        {
            rt_enter_critical();
            cfg_info.info = _sta_mgnt.info;
            cfg_info.key = _sta_mgnt.key;
            rt_exit_critical();
            RT_WLAN_LOG_D("run save config! ssid:%s len%d", _sta_mgnt.info.ssid.val, _sta_mgnt.info.ssid.len);
#ifdef RT_WLAN_CFG_ENABLE
            rt_wlan_cfg_save(&cfg_info);
#endif
        }
        break;
    }
    default :
        break;
    }

    rt_free(msg);
}

static rt_err_t rt_wlan_send_to_thread(rt_wlan_event_t event, void *buff, int len)
{
    struct rt_wlan_msg *msg;

    RT_WLAN_LOG_D("F:%s is run event:%d", __FUNCTION__, event);

    /* Event packing */
    msg = rt_malloc(sizeof(struct rt_wlan_msg) + len);
    if (msg == RT_NULL)
    {
        RT_WLAN_LOG_E("wlan mgnt send msg err! No memory");
        return -RT_ENOMEM;
    }
    rt_memset(msg, 0, sizeof(struct rt_wlan_msg) + len);
    msg->event = event;
    if (len != 0)
    {
        msg->buff = (void *)&msg[1];
        rt_memcpy(msg->buff, buff, len);
        msg->len = len;
    }

    /* send event to wlan thread */
    if (rt_wlan_workqueue_dowork(rt_wlan_mgnt_work, msg) != RT_EOK)
    {
        rt_free(msg);
        RT_WLAN_LOG_E("wlan mgnt do work fail");
        return -RT_ERROR;
    }
    return RT_EOK;
}
#endif

#if 0
static rt_err_t rt_wlan_scan_result_cache(struct rt_wlan_info *info, int timeout)
{
    struct rt_wlan_info *ptable;
    rt_err_t err = RT_EOK;
    int i, insert = -1;
    rt_base_t level;

    if (_sta_is_null() || (info == RT_NULL) || (info->ssid.len == 0)) return RT_EOK;

    RT_WLAN_LOG_D("ssid:%s len:%d mac:%02x:%02x:%02x:%02x:%02x:%02x", info->ssid.val, info->ssid.len,
                  info->bssid[0], info->bssid[1], info->bssid[2], info->bssid[3], info->bssid[4], info->bssid[5]);

    err = rt_mutex_take(&scan_result_mutex, rt_tick_from_millisecond(timeout));
    if (err != RT_EOK)
        return err;

    /* scanning result filtering */
    level = rt_hw_interrupt_disable();
    if (scan_filter)
    {
        struct rt_wlan_info _tmp_info = *scan_filter;
        rt_hw_interrupt_enable(level);
        if (rt_wlan_info_isequ(&_tmp_info, info) != RT_TRUE)
        {
            rt_mutex_release(&scan_result_mutex);
            return RT_EOK;
        }
    }
    else
    {
        rt_hw_interrupt_enable(level);
    }

    /* de-duplicatio */
    for (i = 0; i < scan_result.num; i++)
    {
        if ((info->ssid.len == scan_result.info[i].ssid.len) &&
                (rt_memcmp(&info->bssid[0], &scan_result.info[i].bssid[0], RT_WLAN_BSSID_MAX_LENGTH) == 0))
        {
            rt_mutex_release(&scan_result_mutex);
            return RT_EOK;
        }
#ifdef RT_WLAN_SCAN_SORT
        if (insert >= 0)
        {
            continue;
        }
        /* Signal intensity comparison */
        if ((info->rssi < 0) && (scan_result.info[i].rssi < 0))
        {
            if (info->rssi > scan_result.info[i].rssi)
            {
                insert = i;
                continue;
            }
            else if (info->rssi < scan_result.info[i].rssi)
            {
                continue;
            }
        }

        /* Channel comparison */
        if (info->channel < scan_result.info[i].channel)
        {
            insert = i;
            continue;
        }
        else if (info->channel > scan_result.info[i].channel)
        {
            continue;
        }

        /* data rate comparison */
        if ((info->datarate > scan_result.info[i].datarate))
        {
            insert = i;
            continue;
        }
        else if (info->datarate < scan_result.info[i].datarate)
        {
            continue;
        }
#endif
    }

    /* Insert the end */
    if (insert == -1)
        insert = scan_result.num;

    if (scan_result.num >= RT_WLAN_SCAN_CACHE_NUM)
        return RT_EOK;

    /* malloc memory */
    ptable = rt_malloc(sizeof(struct rt_wlan_info) * (scan_result.num + 1));
    if (ptable == RT_NULL)
    {
        rt_mutex_release(&scan_result_mutex);
        RT_WLAN_LOG_E("wlan info malloc failed!");
        return -RT_ENOMEM;
    }
    scan_result.num ++;

    /* copy info */
    for (i = 0; i < scan_result.num; i++)
    {
        if (i < insert)
        {
            ptable[i] = scan_result.info[i];
        }
        else if (i > insert)
        {
            ptable[i] = scan_result.info[i - 1];
        }
        else if (i == insert)
        {
            ptable[i] = *info;
        }
    }
    rt_free(scan_result.info);
    scan_result.info = ptable;
    rt_mutex_release(&scan_result_mutex);
    return err;
}
#endif
static rt_err_t rt_wlan_sta_info_add(struct rt_wlan_info *info, int timeout)
{
    struct rt_wlan_sta_list *sta_list;
    rt_err_t err = RT_EOK;

    if (_ap_is_null() || (info == RT_NULL)) return RT_EOK;

    err = rt_mutex_take(&sta_info_mutex, rt_tick_from_millisecond(timeout));
    if (err == RT_EOK)
    {
        /* malloc memory */
        sta_list = rt_malloc(sizeof(struct rt_wlan_sta_list));
        if (sta_list == RT_NULL)
        {
            rt_mutex_release(&sta_info_mutex);
            RT_WLAN_LOG_E("sta list malloc failed!");
            return -RT_ENOMEM;
        }
        sta_list->next = RT_NULL;
        sta_list->info = *info;

        /* Append sta info */
        sta_list->next = sta_info.node;
        sta_info.node = sta_list;
        /* num++ */
        sta_info.num ++;
        rt_mutex_release(&sta_info_mutex);
        RT_WLAN_LOG_I("sta associated mac:%02x:%02x:%02x:%02x:%02x:%02x",
                      info->bssid[0], info->bssid[1], info->bssid[2],
                      info->bssid[3], info->bssid[4], info->bssid[5]);
    }
    return err;
}

static rt_err_t rt_wlan_sta_info_del(struct rt_wlan_info *info, int timeout)
{
    struct rt_wlan_sta_list *sta_list, *sta_prve;
    rt_err_t err = RT_EOK;

    if (_ap_is_null() || (info == RT_NULL)) return RT_EOK;

    err = rt_mutex_take(&sta_info_mutex, rt_tick_from_millisecond(timeout));
    if (err == RT_EOK)
    {
        /* traversing the list */
        for (sta_list = sta_info.node, sta_prve = RT_NULL; sta_list != RT_NULL;
                sta_prve = sta_list, sta_list = sta_list->next)
        {
            /* find mac addr */
            if (rt_memcmp(&sta_list->info.bssid[0], &info->bssid[0], RT_WLAN_BSSID_MAX_LENGTH) == 0)
            {
                if (sta_prve == RT_NULL)
                {
                    sta_info.node = sta_list->next;
                }
                else
                {
                    sta_prve->next = sta_list->next;
                }
                sta_info.num --;
                rt_free(sta_list);
                break;
            }
        }
        rt_mutex_release(&sta_info_mutex);
        RT_WLAN_LOG_I("sta exit mac:%02x:%02x:%02x:%02x:%02x:%02x",
                      info->bssid[0], info->bssid[1], info->bssid[2],
                      info->bssid[3], info->bssid[4], info->bssid[5]);
    }
    return err;
}

static rt_err_t rt_wlan_sta_info_del_all(int timeout)
{
    struct rt_wlan_sta_list *sta_list, *sta_next;
    rt_err_t err = RT_EOK;

    err = rt_mutex_take(&sta_info_mutex, rt_tick_from_millisecond(timeout));
    if (err == RT_EOK)
    {
        /* traversing the list */
        for (sta_list = sta_info.node; sta_list != RT_NULL; sta_list = sta_next)
        {
            sta_next = sta_list->next;
            sta_info.num --;
            rt_free(sta_list);
        }
        rt_mutex_release(&sta_info_mutex);
    }
    if (sta_info.num != 0)
    {
        RT_WLAN_LOG_W("\n\n!!!Program runing exception!!!\n\n");
    }
    sta_info.num = 0;
    sta_info.node = RT_NULL;
    return err;
}
#ifdef RT_WLAN_AUTO_CONNECT_ENABLE
static void rt_wlan_auto_connect_run(struct rt_work *work, void *parameter)
{
    struct rt_wlan_cfg_info cfg_info;
    char *password = RT_NULL;
    rt_base_t level;

    RT_WLAN_LOG_D("F:%s is run", __FUNCTION__);

    if (rt_mutex_take(&mgnt_mutex, 0) != RT_EOK)
        goto exit;

    /* auto connect status is disable or wifi is connect or connecting, exit */
    if (_is_do_connect() == RT_FALSE)
    {
        id = 0;
        RT_WLAN_LOG_D("not connection");
        goto exit;
    }

    /* Read the next configuration */
    rt_memset(&cfg_info, 0, sizeof(struct rt_wlan_cfg_info));
    if (rt_wlan_cfg_read_index(&cfg_info, id ++) == 0)
    {
        RT_WLAN_LOG_D("read cfg fail");
        id = 0;
        goto exit;
    }

    if (id >= rt_wlan_cfg_get_num()) id = 0;

    if ((cfg_info.key.len > 0) && (cfg_info.key.len <= RT_WLAN_PASSWORD_MAX_LENGTH))
    {
        cfg_info.key.val[cfg_info.key.len] = '\0';
        password = (char *)(&cfg_info.key.val[0]);
    }
    rt_wlan_connect((char *)cfg_info.info.ssid.val, password);
exit:
    rt_mutex_release(&mgnt_mutex);
    level = rt_hw_interrupt_disable();
    rt_memset(work, 0, sizeof(struct rt_work));
    rt_hw_interrupt_enable(level);
}

static void rt_wlan_cyclic_check(void *parameter)
{
    struct rt_workqueue *workqueue;
    static struct rt_work work;
    rt_base_t level;

    if ((_is_do_connect() == RT_TRUE) && (work.work_func == RT_NULL))
    {
        workqueue = rt_wlan_get_workqueue();
        if (workqueue != RT_NULL)
        {
            level = rt_hw_interrupt_disable();
            rt_work_init(&work, rt_wlan_auto_connect_run, RT_NULL);
            rt_hw_interrupt_enable(level);
            if (rt_workqueue_dowork(workqueue, &work) != RT_EOK)
            {
                level = rt_hw_interrupt_disable();
                rt_memset(&work, 0, sizeof(struct rt_work));
                rt_hw_interrupt_enable(level);
            }
        }
    }
}
#endif

static void rt_wlan_event_dispatch(struct rt_wlan_device *device, rt_wlan_dev_event_t event, struct rt_wlan_buff *buff, void *parameter)
{
    rt_err_t err = RT_NULL;
    rt_wlan_event_t user_event = RT_WLAN_EVT_MAX;
    int i;
    struct rt_wlan_buff user_buff = { 0 };

    if (buff)
    {
        user_buff = *buff;
    }
    /* Event Handle */
    switch (event)
    {
    case RT_WLAN_DEV_EVT_CONNECT:
    {
        RT_WLAN_LOG_D("event: CONNECT");
#ifdef RT_WLAN_AUTO_CONNECT_ENABLE
        id = 0;
#endif
        _sta_mgnt.state |= RT_WLAN_STATE_CONNECT;
        _sta_mgnt.state &= ~RT_WLAN_STATE_CONNECTING;
        user_event = RT_WLAN_EVT_STA_CONNECTED;
        TIME_STOP();
        user_buff.data = &_sta_mgnt.info;
        user_buff.len = sizeof(struct rt_wlan_info);
        RT_WLAN_LOG_I("wifi connect success ssid:%s", &_sta_mgnt.info.ssid.val[0]);
        break;
    }
    case RT_WLAN_DEV_EVT_CONNECT_FAIL:
    {
        RT_WLAN_LOG_D("event: CONNECT_FAIL");
        _sta_mgnt.state &= ~RT_WLAN_STATE_CONNECT;
        _sta_mgnt.state &= ~RT_WLAN_STATE_CONNECTING;
        _sta_mgnt.state &= ~RT_WLAN_STATE_READY;
        user_event = RT_WLAN_EVT_STA_CONNECTED_FAIL;
        user_buff.data = &_sta_mgnt.info;
        user_buff.len = sizeof(struct rt_wlan_info);
        if (rt_wlan_get_autoreconnect_mode())
        {
            TIME_START();
        }
        break;
    }
    case RT_WLAN_DEV_EVT_DISCONNECT:
    {
        RT_WLAN_LOG_D("event: DISCONNECT");
        _sta_mgnt.state &= ~RT_WLAN_STATE_CONNECT;
        _sta_mgnt.state &= ~RT_WLAN_STATE_READY;
        user_event = RT_WLAN_EVT_STA_DISCONNECTED;
        user_buff.data = &_sta_mgnt.info;
        user_buff.len = sizeof(struct rt_wlan_info);
        if (rt_wlan_get_autoreconnect_mode())
        {
            TIME_START();
        }
        break;
    }
    case RT_WLAN_DEV_EVT_AP_START:
    {
        RT_WLAN_LOG_D("event: AP_START");
        _ap_mgnt.state |= RT_WLAN_STATE_ACTIVE;
        user_event = RT_WLAN_EVT_AP_START;
        user_buff.data = &_ap_mgnt.info;
        user_buff.len = sizeof(struct rt_wlan_info);
        break;
    }
    case RT_WLAN_DEV_EVT_AP_STOP:
    {
        RT_WLAN_LOG_D("event: AP_STOP");
        _ap_mgnt.state &= ~RT_WLAN_STATE_ACTIVE;
        user_event = RT_WLAN_EVT_AP_STOP;
        err = rt_wlan_sta_info_del_all(RT_WAITING_FOREVER);
        if (err != RT_NULL)
        {
            RT_WLAN_LOG_W("AP_STOP event handle fail");
        }
        user_buff.data = &_ap_mgnt.info;
        user_buff.len = sizeof(struct rt_wlan_info);
        break;
    }
    case RT_WLAN_DEV_EVT_AP_ASSOCIATED:
    {
        RT_WLAN_LOG_D("event: ASSOCIATED");
        user_event = RT_WLAN_EVT_AP_ASSOCIATED;
        if (user_buff.len != sizeof(struct rt_wlan_info))
            break;
        err = rt_wlan_sta_info_add(user_buff.data, RT_WAITING_FOREVER);
        if (err != RT_EOK)
        {
            RT_WLAN_LOG_W("AP_ASSOCIATED event handle fail");
        }
        break;
    }
    case RT_WLAN_DEV_EVT_AP_DISASSOCIATED:
    {
        RT_WLAN_LOG_D("event: DISASSOCIATED");
        user_event = RT_WLAN_EVT_AP_DISASSOCIATED;
        if (user_buff.len != sizeof(struct rt_wlan_info))
            break;
        err = rt_wlan_sta_info_del(user_buff.data, RT_WAITING_FOREVER);
        if (err != RT_EOK)
        {
            RT_WLAN_LOG_W("AP_DISASSOCIATED event handle fail");
        }
        break;
    }
    case RT_WLAN_DEV_EVT_AP_ASSOCIATE_FAILED:
    {
        RT_WLAN_LOG_D("event: AP_ASSOCIATE_FAILED");
        break;
    }
    case RT_WLAN_DEV_EVT_SCAN_REPORT:
    {
        RT_WLAN_LOG_D("event: SCAN_REPORT");
        user_event = RT_WLAN_EVT_SCAN_REPORT;
        if (user_buff.len != sizeof(struct rt_wlan_info))
            break;
        // rt_wlan_scan_result_cache(user_buff.data, 0);
        break;
    }
    case RT_WLAN_DEV_EVT_SCAN_DONE:
    {
        RT_WLAN_LOG_D("event: SCAN_DONE");
        // user_buff.data = &scan_result;
        // user_buff.len = sizeof(scan_result);
        user_event = RT_WLAN_EVT_SCAN_DONE;
        break;
    }
    default :
    {
        RT_WLAN_LOG_D("event: UNKNOWN");
        return;
    }
    }

    /* send event */
    COMPLETE_LOCK();
    for (i = 0; i < sizeof(complete_tab) / sizeof(complete_tab[0]); i++)
    {
        if ((complete_tab[i] != RT_NULL))
        {
            complete_tab[i]->event_flag |= 0x1 << event;
            rt_event_send(&complete_tab[i]->complete, 0x1 << event);
            RT_WLAN_LOG_D("&complete_tab[i]->complete:0x%08x", &complete_tab[i]->complete);
        }
    }
    COMPLETE_UNLOCK();
#ifdef RT_WLAN_WORK_THREAD_ENABLE
    rt_wlan_send_to_thread(user_event, user_buff.data, user_buff.len);
#else
    {
        void *user_parameter;
        rt_wlan_event_handler handler = RT_NULL;
        rt_base_t level;
        /* Get user callback */
        if (user_event < RT_WLAN_EVT_MAX)
        {
            level = rt_hw_interrupt_disable();
            handler = event_tab[user_event].handler;
            user_parameter = event_tab[user_event].parameter;
            rt_hw_interrupt_enable(level);
        }

        /* run user callback fun */
        if (handler)
        {
            RT_WLAN_LOG_D("unknown thread run user callback, event:%d", user_event);
            handler(user_event, &user_buff, user_parameter);
        }
    }
#endif
}

static struct rt_wlan_complete_des *rt_wlan_complete_create(const char *name)
{
    struct rt_wlan_complete_des *complete;
    int i;

    complete = rt_malloc(sizeof(struct rt_wlan_complete_des));
    if (complete == RT_NULL)
    {
        RT_WLAN_LOG_E("complete event create failed");
        MGNT_UNLOCK();
        return complete;
    }
    rt_event_init(&complete->complete, name, RT_IPC_FLAG_FIFO);
    complete->event_flag = 0;
    //protect
    COMPLETE_LOCK();
    for (i = 0; i < sizeof(complete_tab) / sizeof(complete_tab[0]); i++)
    {
        if (complete_tab[i] == RT_NULL)
        {
            complete->index = i;
            complete_tab[i] = complete;
            break;
        }
    }
    COMPLETE_UNLOCK();

    if (i >= sizeof(complete_tab) / sizeof(complete_tab[0]))
    {
        rt_event_detach(&complete->complete);
        rt_free(complete);
        complete = RT_NULL;
    }

    return complete;
}

static rt_err_t rt_wlan_complete_wait(struct rt_wlan_complete_des *complete, rt_uint32_t event,
                                      rt_uint32_t timeout, rt_uint32_t *recved)
{
    if (complete == RT_NULL)
    {
        return -RT_ERROR;
    }

    /* Check whether there is a waiting event */
    if (complete->event_flag & event)
    {
        *recved = complete->event_flag;
        return RT_EOK;
    }
    else
    {
        return rt_event_recv(&complete->complete, event, RT_EVENT_FLAG_OR,
                             rt_tick_from_millisecond(timeout), recved);
    }
}

static void rt_wlan_complete_delete(struct rt_wlan_complete_des *complete)
{
    if (complete == RT_NULL)
    {
        return;
    }
    COMPLETE_LOCK();
    complete_tab[complete->index] = RT_NULL;
    COMPLETE_UNLOCK();
    rt_event_detach(&complete->complete);
    rt_free(complete);
}

rt_err_t rt_wlan_set_mode(const char *dev_name, rt_wlan_mode_t mode)
{
    rt_device_t device = RT_NULL;
    rt_err_t err;
    rt_int8_t up_event_flag = 0;
    rt_wlan_dev_event_handler handler = RT_NULL;

    if ((dev_name == RT_NULL) || (mode >= RT_WLAN_MODE_MAX))
    {
        RT_WLAN_LOG_E("Parameter Wrongful name:%s mode:%d", dev_name, mode);
        return -RT_EINVAL;
    }

    RT_WLAN_LOG_D("%s is run dev_name:%s mode:%s%s%s", __FUNCTION__, dev_name,
                  mode == RT_WLAN_NONE ? "NONE" : "",
                  mode == RT_WLAN_STATION ? "STA" : "",
                  mode == RT_WLAN_AP ? "AP" : ""
                 );

    /* find device */
    device = rt_device_find(dev_name);
    if (device == RT_NULL)
    {
        RT_WLAN_LOG_E("not find device, set mode failed! name:%s", dev_name);
        return -RT_EIO;
    }

    MGNT_LOCK();
    if (RT_WLAN_DEVICE(device)->mode == mode)
    {
        RT_WLAN_LOG_D("L:%d this device mode is set");
        MGNT_UNLOCK();
        return RT_EOK;
    }

    if ((mode == RT_WLAN_STATION) &&
            (RT_WLAN_DEVICE(device)->flags & RT_WLAN_FLAG_AP_ONLY))
    {
        RT_WLAN_LOG_I("this device ap mode only");
        MGNT_UNLOCK();
        return -RT_ERROR;
    }
    else if ((mode == RT_WLAN_AP) &&
             (RT_WLAN_DEVICE(device)->flags & RT_WLAN_FLAG_STA_ONLY))
    {
        RT_WLAN_LOG_I("this device sta mode only");
        MGNT_UNLOCK();
        return -RT_ERROR;
    }

    /*
     * device == sta  and change to ap,  should deinit
     * device == ap   and change to sta, should deinit
    */
    if (((mode == RT_WLAN_STATION) && (RT_WLAN_DEVICE(device) == AP_DEVICE())) ||
            ((mode == RT_WLAN_AP) && (RT_WLAN_DEVICE(device) == STA_DEVICE())))
    {
        err = rt_wlan_set_mode(dev_name, RT_WLAN_NONE);
        if (err != RT_EOK)
        {
            RT_WLAN_LOG_E("change mode failed!");
            MGNT_UNLOCK();
            return err;
        }
    }

    /* init device */
    err = rt_wlan_dev_init(RT_WLAN_DEVICE(device), mode);
    if (err != RT_EOK)
    {
        RT_WLAN_LOG_E("F:%s L:%d wlan init failed", __FUNCTION__, __LINE__);
        MGNT_UNLOCK();
        return err;
    }

    /* the mode is none */
    if (mode == RT_WLAN_NONE)
    {
        if (_sta_mgnt.device == RT_WLAN_DEVICE(device))
        {
            _sta_mgnt.device = RT_NULL;
            _sta_mgnt.state = 0;
            up_event_flag = 1;
            handler = RT_NULL;
        }
        else if (_ap_mgnt.device == RT_WLAN_DEVICE(device))
        {
            _ap_mgnt.state = 0;
            _ap_mgnt.device = RT_NULL;
            up_event_flag = 1;
            handler = RT_NULL;
        }
    }
    /* save sta device */
    else if (mode == RT_WLAN_STATION)
    {
        up_event_flag = 1;
        handler = rt_wlan_event_dispatch;
        _sta_mgnt.device = RT_WLAN_DEVICE(device);
    }
    /* save ap device */
    else if (mode == RT_WLAN_AP)
    {
        up_event_flag = 1;
        handler = rt_wlan_event_dispatch;
        _ap_mgnt.device = RT_WLAN_DEVICE(device);
    }

    /* update dev event handle */
    if (up_event_flag == 1)
    {
        if (handler)
        {
            if (mode == RT_WLAN_STATION)
            {
                rt_wlan_dev_register_event_handler(RT_WLAN_DEVICE(device), RT_WLAN_DEV_EVT_CONNECT, handler, RT_NULL);
                rt_wlan_dev_register_event_handler(RT_WLAN_DEVICE(device), RT_WLAN_DEV_EVT_CONNECT_FAIL, handler, RT_NULL);
                rt_wlan_dev_register_event_handler(RT_WLAN_DEVICE(device), RT_WLAN_DEV_EVT_DISCONNECT, handler, RT_NULL);
                rt_wlan_dev_register_event_handler(RT_WLAN_DEVICE(device), RT_WLAN_DEV_EVT_SCAN_REPORT, handler, RT_NULL);
                rt_wlan_dev_register_event_handler(RT_WLAN_DEVICE(device), RT_WLAN_DEV_EVT_SCAN_DONE, handler, RT_NULL);
            }
            else if (mode == RT_WLAN_AP)
            {
                rt_wlan_dev_register_event_handler(RT_WLAN_DEVICE(device), RT_WLAN_DEV_EVT_AP_START, handler, RT_NULL);
                rt_wlan_dev_register_event_handler(RT_WLAN_DEVICE(device), RT_WLAN_DEV_EVT_AP_STOP, handler, RT_NULL);
                rt_wlan_dev_register_event_handler(RT_WLAN_DEVICE(device), RT_WLAN_DEV_EVT_AP_ASSOCIATED, handler, RT_NULL);
                rt_wlan_dev_register_event_handler(RT_WLAN_DEVICE(device), RT_WLAN_DEV_EVT_AP_DISASSOCIATED, handler, RT_NULL);
                rt_wlan_dev_register_event_handler(RT_WLAN_DEVICE(device), RT_WLAN_DEV_EVT_AP_ASSOCIATE_FAILED, handler, RT_NULL);
            }
        }
        else
        {
            rt_wlan_dev_event_t event;
            handler = rt_wlan_event_dispatch;
            for (event = RT_WLAN_DEV_EVT_INIT_DONE; event < RT_WLAN_DEV_EVT_MAX; event++)
            {
                rt_wlan_dev_unregister_event_handler(RT_WLAN_DEVICE(device), event, handler);
            }
        }
    }
    MGNT_UNLOCK();

    /* Mount protocol */
#if defined(RT_WLAN_PROT_ENABLE) && defined(RT_WLAN_DEFAULT_PROT)
    if (err == RT_EOK)
    {
        rt_wlan_prot_attach(dev_name, RT_WLAN_DEFAULT_PROT);
    }
#endif
    return err;
}

rt_wlan_mode_t rt_wlan_get_mode(const char *dev_name)
{
    rt_device_t device = RT_NULL;
    rt_wlan_mode_t mode;

    if (dev_name == RT_NULL)
    {
        RT_WLAN_LOG_E("name is null");
        return RT_WLAN_NONE;
    }

    /* find device */
    device = rt_device_find(dev_name);
    if (device == RT_NULL)
    {
        RT_WLAN_LOG_E("device not find! name:%s", dev_name);
        return RT_WLAN_NONE;
    }

    /* get mode */
    mode = RT_WLAN_DEVICE(device)->mode;
    RT_WLAN_LOG_D("%s is run dev_name:%s mode:%s%s%s", __FUNCTION__, dev_name,
                  mode == RT_WLAN_NONE ? "NONE" : "",
                  mode == RT_WLAN_STATION ? "STA" : "",
                  mode == RT_WLAN_AP ? "AP" : "");

    return mode;
}
#if 0
rt_bool_t rt_wlan_find_best_by_cache(const char *ssid, struct rt_wlan_info *info)
{
    int i, ssid_len;
    struct rt_wlan_info *info_best;
    struct rt_wlan_scan_result *result;

    ssid_len = rt_strlen(ssid);
    result = &scan_result;
    info_best = RT_NULL;

    SRESULT_LOCK();
    for (i = 0; i < result->num; i++)
    {
        /* SSID is equal. */
        if ((result->info[i].ssid.len == ssid_len) &&
                (rt_memcmp((char *)&result->info[i].ssid.val[0], ssid, ssid_len) == 0))
        {
            if (info_best == RT_NULL)
            {
                info_best = &result->info[i];
                continue;
            }
            /* Signal strength effective */
            if ((result->info[i].rssi < 0) && (info_best->rssi < 0))
            {
                /* Find the strongest signal. */
                if (result->info[i].rssi > info_best->rssi)
                {
                    info_best = &result->info[i];
                    continue;
                }
                else if (result->info[i].rssi < info_best->rssi)
                {
                    continue;
                }
            }

            /* Finding the fastest signal */
            if (result->info[i].datarate > info_best->datarate)
            {
                info_best = &result->info[i];
                continue;
            }
        }
    }
    SRESULT_UNLOCK();

    if (info_best == RT_NULL)
        return RT_FALSE;

    *info = *info_best;
    return RT_TRUE;
}
#endif

static void rt_wlan_join_scan_callback(int event, struct rt_wlan_buff *buff, void *parameter)
{
    struct rt_wlan_info *info = RT_NULL;
    struct rt_wlan_info *tgt_info = RT_NULL;
    int ret = RT_EOK;

    RT_ASSERT(event == RT_WLAN_EVT_SCAN_REPORT);
    RT_ASSERT(buff != NULL);
    RT_ASSERT(parameter != NULL);

    info = (struct rt_wlan_info *)buff->data;
    tgt_info = (struct rt_wlan_info *)parameter;


    RT_WLAN_LOG_D("%s info len:%d tgt info len:%d", __FUNCTION__,info->ssid.len,tgt_info->ssid.len);
    RT_WLAN_LOG_D("%s info ssid:%s tgt info ssid:%s", __FUNCTION__,&info->ssid.val[0],&tgt_info->ssid.val[0]);
    
    if(rt_memcmp(&info->ssid.val[0], &tgt_info->ssid.val[0], info->ssid.len) == 0 &&
            info->ssid.len == tgt_info->ssid.len)
    {
        /*Get the rssi the max ap*/
        if(info->rssi > tgt_info->rssi)
        {
            tgt_info->security  = info->security;
            tgt_info->band      = info->band;
            tgt_info->datarate  = info->datarate;
            tgt_info->channel   = info->channel;
            tgt_info->rssi      = info->rssi;
            tgt_info->hidden    = info->hidden;
            /* hwaddr */
            rt_memcmp(tgt_info->bssid,info->bssid,RT_WLAN_BSSID_MAX_LENGTH);
        }
    }
}


rt_err_t rt_wlan_connect(const char *ssid, const char *password)
{
    rt_err_t err = RT_EOK;
    int ssid_len = 0;
    struct rt_wlan_info info;
    struct rt_wlan_complete_des *complete;
    rt_uint32_t set = 0, recved = 0;
    rt_uint32_t scan_retry = RT_WLAN_SCAN_RETRY_CNT;

    /* sta dev Can't be NULL */
    if (_sta_is_null())
    {
        return -RT_EIO;
    }
    RT_WLAN_LOG_D("%s is run ssid:%s password:%s", __FUNCTION__, ssid, password);
    if (ssid == RT_NULL)
    {
        RT_WLAN_LOG_E("ssid is null!");
        return -RT_EINVAL;
    }
    ssid_len = rt_strlen(ssid);
    if (ssid_len > RT_WLAN_SSID_MAX_LENGTH)
    {
        RT_WLAN_LOG_E("ssid is to long! ssid:%s len:%d", ssid, ssid_len);
        return -RT_EINVAL;
    }

    if ((rt_wlan_is_connected() == RT_TRUE) &&
            (rt_strcmp((char *)&_sta_mgnt.info.ssid.val[0], ssid) == 0))
    {
        RT_WLAN_LOG_I("wifi is connect ssid:%s", ssid);
        return RT_EOK;
    }
    /* get info from cache */
    INVALID_INFO(&info);
    MGNT_LOCK();

    rt_memcpy(&info.ssid.val[0],ssid,rt_strlen(ssid));
    info.ssid.len = rt_strlen(ssid);

#define RT_WLAN_JOIN_SCAN_BY_MGNT
#ifdef RT_WLAN_JOIN_SCAN_BY_MGNT
    err = rt_wlan_register_event_handler(RT_WLAN_EVT_SCAN_REPORT,rt_wlan_join_scan_callback,&info);
    if(err != RT_EOK)
    {
        LOG_E("Scan register user callback error:%d!\n",err);
        return err;
    }

    err = rt_wlan_scan_with_info(&info);
    if(err != RT_EOK)
    {
        LOG_E("Scan with info error:%d!\n",err);
        return err;
    }

    // if (info.ssid.len <= 0 || info.rssi <= 0)
    if (info.channel <= 0)
    {
        RT_WLAN_LOG_W("not find ap! ssid:%s,info.ssid.len=%d", ssid,info.ssid.len);
        MGNT_UNLOCK();
        return -RT_ERROR;
    }

    RT_WLAN_LOG_D("find best info ssid:%s mac: %02x %02x %02x %02x %02x %02x",
                  info.ssid.val, info.bssid[0], info.bssid[1], info.bssid[2], info.bssid[3], info.bssid[4], info.bssid[5]);
#endif

    /* create event wait complete */
    complete = rt_wlan_complete_create("join");
    if (complete == RT_NULL)
    {
        MGNT_UNLOCK();
        return -RT_ENOMEM;
    }
    /* run connect adv */
    err = rt_wlan_connect_adv(&info, password);
    if (err != RT_EOK)
    {
        rt_wlan_complete_delete(complete);
        MGNT_UNLOCK();
        return err;
    }

    /* Initializing events that need to wait */
    set |= 0x1 << RT_WLAN_DEV_EVT_CONNECT;
    set |= 0x1 << RT_WLAN_DEV_EVT_CONNECT_FAIL;
    /* Check whether there is a waiting event */
    rt_wlan_complete_wait(complete, set, RT_WLAN_CONNECT_WAIT_MS, &recved);
    rt_wlan_complete_delete(complete);
    /* check event */
    set = 0x1 << RT_WLAN_DEV_EVT_CONNECT;
    if (!(recved & set))
    {
        RT_WLAN_LOG_I("wifi connect failed!");
        MGNT_UNLOCK();
        return -RT_ERROR;
    }
    MGNT_UNLOCK();
    return err;
}

rt_err_t rt_wlan_connect_adv(struct rt_wlan_info *info, const char *password)
{
    int password_len = 0;
    rt_err_t err = RT_EOK;

    if (_sta_is_null())
    {
        return -RT_EIO;
    }
    if (info == RT_NULL)
    {
        RT_WLAN_LOG_E("info is null!");
        return -RT_EINVAL;
    }
    RT_WLAN_LOG_D("%s is run ssid:%s password:%s", __FUNCTION__, info->ssid.val, password);
    /* Parameter checking */
    if (password != RT_NULL)
    {
        password_len = rt_strlen(password);
        if (password_len > RT_WLAN_PASSWORD_MAX_LENGTH)
        {
            RT_WLAN_LOG_E("password is to long! password:%s len:%d", password, password_len);
            return -RT_EINVAL;
        }
    }
    if (info->ssid.len == 0 || info->ssid.len > RT_WLAN_SSID_MAX_LENGTH)
    {
        RT_WLAN_LOG_E("ssid is zero or to long! ssid:%s len:%d", info->ssid.val, info->ssid.len);
        return -RT_EINVAL;
    }
    /* is connect ? */
    MGNT_LOCK();
    if (rt_wlan_is_connected())
    {
        if ((_sta_mgnt.info.ssid.len == info->ssid.len) &&
                (_sta_mgnt.key.len == password_len) &&
                (rt_memcmp(&_sta_mgnt.info.ssid.val[0], &info->ssid.val[0], info->ssid.len) == 0) &&
                (rt_memcmp(&_sta_mgnt.info.bssid[0], &info->bssid[0], RT_WLAN_BSSID_MAX_LENGTH) == 0) &&
                (rt_memcmp(&_sta_mgnt.key.val[0], password, password_len) == 0))
        {
            RT_WLAN_LOG_I("wifi Already Connected");
            MGNT_UNLOCK();
            return RT_EOK;
        }

        err = rt_wlan_disconnect();
        if (err != RT_EOK)
        {
            MGNT_UNLOCK();
            return err;
        }
    }

    /* save info */
    rt_enter_critical();
    _sta_mgnt.info = *info;
    rt_memcpy(&_sta_mgnt.key.val, password, password_len);
    _sta_mgnt.key.len = password_len;
    _sta_mgnt.key.val[password_len] = '\0';
    rt_exit_critical();
    /* run wifi connect */
    _sta_mgnt.state |= RT_WLAN_STATE_CONNECTING;
    err = rt_wlan_dev_connect(_sta_mgnt.device, info, password, password_len);
    if (err != RT_EOK)
    {
        rt_enter_critical();
        rt_memset(&_sta_mgnt.info, 0, sizeof(struct rt_wlan_ssid));
        rt_memset(&_sta_mgnt.key, 0, sizeof(struct rt_wlan_key));
        rt_exit_critical();
        _sta_mgnt.state &= ~RT_WLAN_STATE_CONNECTING;
        MGNT_UNLOCK();
        return err;
    }

    MGNT_UNLOCK();
    return err;
}

rt_err_t rt_wlan_disconnect(void)
{
    rt_err_t err;
    struct rt_wlan_complete_des *complete;
    rt_uint32_t recved = 0, set = 0;

    /* ap dev Can't be empty */
    if (_sta_is_null())
    {
        return -RT_EIO;
    }
    RT_WLAN_LOG_D("%s is run", __FUNCTION__);

    /* run disconnect */
    MGNT_LOCK();
    /* create event wait complete */
    complete = rt_wlan_complete_create("disc");
    if (complete == RT_NULL)
    {
        MGNT_UNLOCK();
        return -RT_ENOMEM;
    }
    err = rt_wlan_dev_disconnect(_sta_mgnt.device);
    if (err != RT_EOK)
    {
        RT_WLAN_LOG_E("wifi disconnect fail");
        rt_wlan_complete_delete(complete);
        MGNT_UNLOCK();
        return err;
    }
    /* Initializing events that need to wait */
    set |= 0x1 << RT_WLAN_DEV_EVT_DISCONNECT;
    /* Check whether there is a waiting event */
    rt_wlan_complete_wait(complete, set, RT_WLAN_CONNECT_WAIT_MS, &recved);
    rt_wlan_complete_delete(complete);
    /* check event */
    set = 0x1 << RT_WLAN_DEV_EVT_DISCONNECT;
    if (!(recved & set))
    {
        RT_WLAN_LOG_E("disconnect failed!");
        MGNT_UNLOCK();
        return -RT_ERROR;
    }
    RT_WLAN_LOG_I("disconnect success!");
    MGNT_UNLOCK();
    return err;
}

rt_bool_t rt_wlan_is_connected(void)
{
    rt_bool_t _connect;

    if (_sta_is_null())
    {
        return RT_FALSE;
    }
    _connect = _sta_mgnt.state & RT_WLAN_STATE_CONNECT ? RT_TRUE : RT_FALSE;
    RT_WLAN_LOG_D("%s is run : %s", __FUNCTION__, _connect ? "connect" : "disconnect");
    return _connect;
}

rt_bool_t rt_wlan_is_ready(void)
{
    rt_bool_t _ready;

    if (_sta_is_null())
    {
        return RT_FALSE;
    }
    _ready = _sta_mgnt.state & RT_WLAN_STATE_READY ? RT_TRUE : RT_FALSE;
    RT_WLAN_LOG_D("%s is run : %s", __FUNCTION__, _ready ? "ready" : "not ready");
    return _ready;
}

rt_err_t rt_wlan_set_mac(rt_uint8_t mac[6])
{
    rt_err_t err = RT_EOK;

    if (_sta_is_null())
    {
        return -RT_EIO;
    }
    RT_WLAN_LOG_D("%s is run mac: %02x:%02x:%02x:%02x:%02x:%02x",
                  __FUNCTION__, mac[0], mac[1], mac[2], mac[3], mac[4], mac[5]);

    MGNT_LOCK();
    err = rt_wlan_dev_set_mac(STA_DEVICE(), mac);
    if (err != RT_EOK)
    {
        RT_WLAN_LOG_E("set sta mac addr fail");
        MGNT_UNLOCK();
        return err;
    }
    MGNT_UNLOCK();
    return err;
}

rt_err_t rt_wlan_get_mac(rt_uint8_t mac[6])
{
    rt_err_t err = RT_EOK;

    if (_sta_is_null())
    {
        return -RT_EIO;
    }
    MGNT_LOCK();
    err = rt_wlan_dev_get_mac(STA_DEVICE(), mac);
    if (err != RT_EOK)
    {
        RT_WLAN_LOG_E("get sta mac addr fail");
        MGNT_UNLOCK();
        return err;
    }
    RT_WLAN_LOG_D("%s is run mac: %02x:%02x:%02x:%02x:%02x:%02x",
                  __FUNCTION__, mac[0], mac[1], mac[2], mac[3], mac[4], mac[5]);
    MGNT_UNLOCK();
    return err;
}

rt_err_t rt_wlan_get_info(struct rt_wlan_info *info)
{
    if (_sta_is_null())
    {
        return -RT_EIO;
    }
    RT_WLAN_LOG_D("%s is run", __FUNCTION__);

    if (rt_wlan_is_connected() == RT_TRUE)
    {
        *info = _sta_mgnt.info;
        info->rssi = rt_wlan_get_rssi();
        return RT_EOK;
    }
    return -RT_ERROR;
}

int rt_wlan_get_rssi(void)
{
    int rssi = 0;

    if (_sta_is_null())
    {
        return -RT_EIO;
    }

    MGNT_LOCK();
    rssi = rt_wlan_dev_get_rssi(STA_DEVICE());
    RT_WLAN_LOG_D("%s is run rssi:%d", __FUNCTION__, rssi);
    MGNT_UNLOCK();
    return rssi;
}

rt_err_t rt_wlan_start_ap(const char *ssid, const char *password)
{
    rt_err_t err = RT_EOK;
    int ssid_len = 0;
    struct rt_wlan_info info;
    struct rt_wlan_complete_des *complete;
    rt_uint32_t set = 0, recved = 0;

    if (_ap_is_null())
    {
        return -RT_EIO;
    }
    if (ssid == RT_NULL) return -RT_EINVAL;

    rt_memset(&info, 0, sizeof(struct rt_wlan_info));
    RT_WLAN_LOG_D("%s is run ssid:%s password:%s", __FUNCTION__, ssid, password);
    if (password)
    {
        info.security = SECURITY_WPA2_AES_PSK;
    }
    ssid_len = rt_strlen(ssid);
    if (ssid_len > RT_WLAN_SSID_MAX_LENGTH)
    {
        RT_WLAN_LOG_E("ssid is to long! len:%d", ssid_len);
    }

    /* copy info */
    rt_memcpy(&info.ssid.val, ssid, ssid_len);
    info.ssid.len = ssid_len;
    info.channel = 6;
    info.band = RT_802_11_BAND_2_4GHZ;

    /* Initializing events that need to wait */
    MGNT_LOCK();
    /* create event wait complete */
    complete = rt_wlan_complete_create("start_ap");
    if (complete == RT_NULL)
    {
        MGNT_UNLOCK();
        return -RT_ENOMEM;
    }

    /* start ap */
    err = rt_wlan_start_ap_adv(&info, password);
    if (err != RT_EOK)
    {
        rt_wlan_complete_delete(complete);
        RT_WLAN_LOG_I("start ap failed!");
        MGNT_UNLOCK();
        return err;
    }

    /* Initializing events that need to wait */
    set |= 0x1 << RT_WLAN_DEV_EVT_AP_START;
    set |= 0x1 << RT_WLAN_DEV_EVT_AP_STOP;
    /* Check whether there is a waiting event */
    rt_wlan_complete_wait(complete, set, RT_WLAN_START_AP_WAIT_MS, &recved);
    rt_wlan_complete_delete(complete);
    /* check event */
    set = 0x1 << RT_WLAN_DEV_EVT_AP_START;
    if (!(recved & set))
    {
        RT_WLAN_LOG_I("start ap failed!");
        MGNT_UNLOCK();
        return -RT_ERROR;
    }
    RT_WLAN_LOG_I("start ap successs!");
    MGNT_UNLOCK();
    return err;
}

rt_err_t rt_wlan_start_ap_adv(struct rt_wlan_info *info, const char *password)
{
    rt_err_t err = RT_EOK;
    int password_len = 0;

    if (_ap_is_null())
    {
        return -RT_EIO;
    }
    RT_WLAN_LOG_D("%s is run", __FUNCTION__);
    if (password != RT_NULL)
    {
        password_len = rt_strlen(password);
    }
    if (password_len > RT_WLAN_PASSWORD_MAX_LENGTH)
    {
        RT_WLAN_LOG_E("key is to long! len:%d", password_len);
        return -RT_EINVAL;
    }
    /* is start up ? */
    MGNT_LOCK();
    if (rt_wlan_ap_is_active())
    {
        if ((_ap_mgnt.info.ssid.len == info->ssid.len) &&
                (_ap_mgnt.info.security == info->security) &&
                (_ap_mgnt.info.channel == info->channel) &&
                (_ap_mgnt.info.hidden == info->hidden) &&
                (_ap_mgnt.key.len == password_len) &&
                (rt_memcmp(&_ap_mgnt.info.ssid.val[0], &info->ssid.val[0], info->ssid.len) == 0) &&
                (rt_memcmp(&_ap_mgnt.key.val[0], password, password_len)))
        {
            RT_WLAN_LOG_D("wifi Already Start");
            MGNT_UNLOCK();
            return RT_EOK;
        }
    }

    err = rt_wlan_dev_ap_start(AP_DEVICE(), info, password, password_len);
    if (err != RT_EOK)
    {
        MGNT_UNLOCK();
        return err;
    }
    rt_memcpy(&_ap_mgnt.info, info, sizeof(struct rt_wlan_info));
    rt_memcpy(&_ap_mgnt.key.val, password, password_len);
    _ap_mgnt.key.len = password_len;

    MGNT_UNLOCK();
    return err;
}

rt_bool_t rt_wlan_ap_is_active(void)
{
    rt_bool_t _active = RT_FALSE;

    if (_ap_is_null())
    {
        return RT_FALSE;
    }

    _active = _ap_mgnt.state & RT_WLAN_STATE_ACTIVE ? RT_TRUE : RT_FALSE;
    RT_WLAN_LOG_D("%s is run active:%s", __FUNCTION__, _active ? "Active" : "Inactive");
    return _active;
}

rt_err_t rt_wlan_ap_stop(void)
{
    rt_err_t err = RT_EOK;
    struct rt_wlan_complete_des *complete;
    rt_uint32_t set = 0, recved = 0;

    if (_ap_is_null())
    {
        return -RT_EIO;
    }
    RT_WLAN_LOG_D("%s is run", __FUNCTION__);

    MGNT_LOCK();
    /* create event wait complete */
    complete = rt_wlan_complete_create("stop_ap");
    if (complete == RT_NULL)
    {
        MGNT_UNLOCK();
        return -RT_ENOMEM;
    }
    err = rt_wlan_dev_ap_stop(AP_DEVICE());
    if (err != RT_EOK)
    {
        RT_WLAN_LOG_E("ap stop fail");
        rt_wlan_complete_delete(complete);
        MGNT_UNLOCK();
        return err;
    }
    /* Initializing events that need to wait */
    set |= 0x1 << RT_WLAN_DEV_EVT_AP_STOP;
    /* Check whether there is a waiting event */
    rt_wlan_complete_wait(complete, set, RT_WLAN_START_AP_WAIT_MS, &recved);
    rt_wlan_complete_delete(complete);
    /* check event */
    set = 0x1 << RT_WLAN_DEV_EVT_AP_STOP;
    if (!(recved & set))
    {
        RT_WLAN_LOG_I("ap stop failed!");
        MGNT_UNLOCK();
        return -RT_ERROR;
    }
    RT_WLAN_LOG_I("ap stop success!");
    MGNT_UNLOCK();
    return err;
}

rt_err_t rt_wlan_ap_get_info(struct rt_wlan_info *info)
{
    if (_ap_is_null())
    {
        return -RT_EIO;
    }
    RT_WLAN_LOG_D("%s is run", __FUNCTION__);

    if (rt_wlan_ap_is_active() == RT_TRUE)
    {
        *info = _ap_mgnt.info;
        return RT_EOK;
    }
    return -RT_ERROR;
}

/* get sta number  */
int rt_wlan_ap_get_sta_num(void)
{
    int sta_num = 0;

    STAINFO_LOCK();
    sta_num = sta_info.num;
    STAINFO_UNLOCK();
    RT_WLAN_LOG_D("%s is run num:%d", __FUNCTION__, sta_num);
    return sta_num;
}

/* get sta info */
int rt_wlan_ap_get_sta_info(struct rt_wlan_info *info, int num)
{
    int sta_num = 0, i = 0;
    struct rt_wlan_sta_list *sta_list;

    STAINFO_LOCK();
    /* sta_num = min(sta_info.num, num) */
    sta_num = sta_info.num > num ? num : sta_info.num;
    for (sta_list = sta_info.node; sta_list != RT_NULL && i < sta_num; sta_list = sta_list->next)
    {
        info[i] = sta_list->info;
        i ++;
    }
    STAINFO_UNLOCK();
    RT_WLAN_LOG_D("%s is run num:%d", __FUNCTION__, i);
    return i;
}

/* deauth sta */
rt_err_t rt_wlan_ap_deauth_sta(rt_uint8_t *mac)
{
    rt_err_t err = RT_EOK;
    struct rt_wlan_sta_list *sta_list;
    rt_bool_t find_flag = RT_FALSE;

    if (_ap_is_null())
    {
        return -RT_EIO;
    }
    RT_WLAN_LOG_D("%s is run mac: %02x:%02x:%02x:%02x:%02x:%02x:%d",
                  __FUNCTION__, mac[0], mac[1], mac[2], mac[3], mac[4], mac[5]);

    if (mac == RT_NULL)
    {
        RT_WLAN_LOG_E("mac addr is null");
        return -RT_EINVAL;
    }

    MGNT_LOCK();
    if (sta_info.node == RT_NULL || sta_info.num == 0)
    {
        RT_WLAN_LOG_E("No AP");
        MGNT_UNLOCK();
        return -RT_ERROR;
    }

    STAINFO_LOCK();
    /* Search for MAC address from sta list */
    for (sta_list = sta_info.node; sta_list != RT_NULL; sta_list = sta_list->next)
    {
        if (rt_memcmp(&sta_list->info.bssid[0], &mac[0], RT_WLAN_BSSID_MAX_LENGTH) == 0)
        {
            find_flag = RT_TRUE;
            break;
        }
    }
    STAINFO_UNLOCK();

    /* No MAC address was found. return */
    if (find_flag != RT_TRUE)
    {
        RT_WLAN_LOG_E("Not find mac addr");
        MGNT_UNLOCK();
        return -RT_ERROR;
    }

    /* Kill STA */
    err = rt_wlan_dev_ap_deauth(AP_DEVICE(), mac);
    if (err != RT_NULL)
    {
        RT_WLAN_LOG_E("deauth sta failed");
        MGNT_UNLOCK();
        return err;
    }

    MGNT_UNLOCK();
    return err;
}

rt_err_t rt_wlan_ap_set_country(rt_country_code_t country_code)
{
    rt_err_t err = RT_EOK;

    if (_ap_is_null())
    {
        return -RT_EIO;
    }
    RT_WLAN_LOG_D("%s is run country:%d", __FUNCTION__, country_code);
    MGNT_LOCK();
    err = rt_wlan_dev_set_country(AP_DEVICE(), country_code);
    MGNT_UNLOCK();
    return err;
}

rt_country_code_t rt_wlan_ap_get_country(void)
{
    rt_country_code_t country_code = RT_COUNTRY_UNKNOWN;

    if (_ap_is_null())
    {
        return country_code;
    }
    MGNT_LOCK();
    country_code = rt_wlan_dev_get_country(AP_DEVICE());
    RT_WLAN_LOG_D("%s is run country:%d", __FUNCTION__, country_code);
    MGNT_UNLOCK();
    return country_code;
}

void rt_wlan_config_autoreconnect(rt_bool_t enable)
{
#ifdef RT_WLAN_AUTO_CONNECT_ENABLE
    RT_WLAN_LOG_D("%s is run enable:%d", __FUNCTION__, enable);

    MGNT_LOCK();
    if (enable)
    {
        TIME_START();
        _sta_mgnt.flags |= RT_WLAN_STATE_AUTOEN;
    }
    else
    {
        TIME_STOP();
        _sta_mgnt.flags &= ~RT_WLAN_STATE_AUTOEN;
    }
    MGNT_UNLOCK();
#endif
}

rt_bool_t rt_wlan_get_autoreconnect_mode(void)
{
#ifdef RT_WLAN_AUTO_CONNECT_ENABLE
    rt_bool_t enable = 0;

    enable = _sta_mgnt.flags & RT_WLAN_STATE_AUTOEN ? 1 : 0;
    RT_WLAN_LOG_D("%s is run enable:%d", __FUNCTION__, enable);
    return enable;
#else
    return RT_FALSE;
#endif
}

/* Call the underlying scan function, which is asynchronous.
The hotspots scanned are returned by callbacks */
rt_err_t rt_wlan_scan(void)
{
    rt_err_t err = RT_EOK;

    if (_sta_is_null())
    {
        return -RT_EIO;
    }
    RT_WLAN_LOG_D("%s is run", __FUNCTION__);

    MGNT_LOCK();
    err = rt_wlan_dev_scan(STA_DEVICE(), RT_NULL);
    MGNT_UNLOCK();
    return err;
}

#if 0
struct rt_wlan_scan_result *rt_wlan_scan_sync(void)
{
    struct rt_wlan_scan_result *result;

    /* Execute synchronous scan function */
    MGNT_LOCK();
    result = rt_wlan_scan_with_info(RT_NULL);
    MGNT_UNLOCK();
    return result;
}
#endif

rt_err_t rt_wlan_scan_with_info(struct rt_wlan_info *info)
{
    rt_err_t err = RT_EOK;
    struct rt_wlan_complete_des *complete;
    rt_uint32_t set = 0, recved = 0;
    static struct rt_wlan_info scan_filter_info;

    if (_sta_is_null())
    {
        return -RT_EINVAL;
    }
    RT_WLAN_LOG_D("%s is run", __FUNCTION__);
    if (info != RT_NULL && info->ssid.len > RT_WLAN_SSID_MAX_LENGTH)
    {
        RT_WLAN_LOG_E("ssid is to long!");
        return -RT_EINVAL;
    }

    /* Create an event that needs to wait. */
    MGNT_LOCK();
    complete = rt_wlan_complete_create("scan");
    if (complete == RT_NULL)
    {
        MGNT_UNLOCK();
        // return &scan_result;
        return -RT_EIO;
    }
    
    /* run scan */
    err = rt_wlan_dev_scan(STA_DEVICE(), info);
    if (err != RT_EOK)
    {
        rt_wlan_complete_delete(complete);
        RT_WLAN_LOG_E("scan sync fail");
        // result = RT_NULL;
        MGNT_UNLOCK();
        return -RT_ERROR;
    }

    /* Initializing events that need to wait */
    set |= 0x1 << RT_WLAN_DEV_EVT_SCAN_DONE;
    /* Check whether there is a waiting event */
    rt_wlan_complete_wait(complete, set, RT_WLAN_CONNECT_WAIT_MS, &recved);
    rt_wlan_complete_delete(complete);
    /* check event */
    set = 0x1 << RT_WLAN_DEV_EVT_SCAN_DONE;
    if (!(recved & set))
    {
        RT_WLAN_LOG_E("scan wait timeout!");
        // result = &scan_result;
        MGNT_UNLOCK();
        return -RT_ETIMEOUT;
    }

    MGNT_UNLOCK();
    return RT_EOK;
}

#if 0
int rt_wlan_scan_get_info_num(void)
{
    int num = 0;

    num = scan_result.num;
    RT_WLAN_LOG_D("%s is run num:%d", __FUNCTION__, num);
    return num;
}

int rt_wlan_scan_get_info(struct rt_wlan_info *info, int num)
{
    int _num = 0;

    SRESULT_LOCK();
    if (scan_result.num && num > 0)
    {
        _num = scan_result.num > num ? num : scan_result.num;
        rt_memcpy(info, scan_result.info, _num * sizeof(struct rt_wlan_info));
    }
    SRESULT_UNLOCK();
    return _num;
}

struct rt_wlan_scan_result *rt_wlan_scan_get_result(void)
{
    return &scan_result;
}

void rt_wlan_scan_result_clean(void)
{
    MGNT_LOCK();
    SRESULT_LOCK();

    /* If there is data */
    if (scan_result.num)
    {
        scan_result.num = 0;
        rt_free(scan_result.info);
        scan_result.info = RT_NULL;
    }
    SRESULT_UNLOCK();
    MGNT_UNLOCK();
}

int rt_wlan_scan_find_cache(struct rt_wlan_info *info, struct rt_wlan_info *out_info, int num)
{
    int i = 0, count = 0;
    struct rt_wlan_info *scan_info;
    rt_bool_t is_equ;

    if ((out_info == RT_NULL) || (info == RT_NULL) || (num <= 0))
    {
        return 0;
    }
    SRESULT_LOCK();

    /* Traversing the cache to find a qualified hot spot information */
    for (i = 0; (i < scan_result.num) && (count < num); i++)
    {
        scan_info = &scan_result.info[i];
        is_equ = rt_wlan_info_isequ(scan_info, info);
        /* Determine whether to find */
        if (is_equ)
        {
            rt_memcpy(&out_info[count], scan_info, sizeof(struct rt_wlan_info));
            count ++;
        }
    }
    SRESULT_UNLOCK();

    return count;
}
#endif
rt_err_t rt_wlan_set_powersave(int level)
{
    rt_err_t err = RT_EOK;

    if (_sta_is_null())
    {
        return -RT_EIO;
    }
    RT_WLAN_LOG_D("%s is run", __FUNCTION__);
    MGNT_LOCK();
    err = rt_wlan_dev_set_powersave(STA_DEVICE(), level);
    MGNT_UNLOCK();
    return err;
}

int rt_wlan_get_powersave(void)
{
    int level;

    if (_sta_is_null())
    {
        return -1;
    }
    RT_WLAN_LOG_D("%s is run", __FUNCTION__);
    MGNT_LOCK();
    level = rt_wlan_dev_get_powersave(STA_DEVICE());
    MGNT_UNLOCK();
    return level;
}

rt_err_t rt_wlan_register_event_handler(rt_wlan_event_t event, rt_wlan_event_handler handler, void *parameter)
{
    rt_base_t level;

    if (event >= RT_WLAN_EVT_MAX)
    {
        return RT_EINVAL;
    }
    RT_WLAN_LOG_D("%s is run event:%d", __FUNCTION__, event);

    MGNT_LOCK();
    /* Registering Callbacks */
    level = rt_hw_interrupt_disable();
    event_tab[event].handler = handler;
    event_tab[event].parameter = parameter;
    rt_hw_interrupt_enable(level);
    MGNT_UNLOCK();
    return RT_EOK;
}

rt_err_t rt_wlan_unregister_event_handler(rt_wlan_event_t event)
{
    rt_base_t level;

    if (event >= RT_WLAN_EVT_MAX)
    {
        return RT_EINVAL;
    }
    RT_WLAN_LOG_D("%s is run event:%d", __FUNCTION__, event);
    MGNT_LOCK();
    /* unregister*/
    level = rt_hw_interrupt_disable();
    event_tab[event].handler = RT_NULL;
    event_tab[event].parameter = RT_NULL;
    rt_hw_interrupt_enable(level);
    MGNT_UNLOCK();
    return RT_EOK;
}

void rt_wlan_mgnt_lock(void)
{
    MGNT_LOCK();
}

void rt_wlan_mgnt_unlock(void)
{
    MGNT_UNLOCK();
}

int rt_wlan_prot_ready_event(struct rt_wlan_device *wlan, struct rt_wlan_buff *buff)
{
    rt_base_t level;

    if ((wlan == RT_NULL) || (_sta_mgnt.device != wlan) ||
            (!(_sta_mgnt.state & RT_WLAN_STATE_CONNECT)))
    {
        return -1;
    }
    if (_sta_mgnt.state & RT_WLAN_STATE_READY)
    {
        return 0;
    }
    level = rt_hw_interrupt_disable();
    _sta_mgnt.state |= RT_WLAN_STATE_READY;
    rt_hw_interrupt_enable(level);
#ifdef RT_WLAN_WORK_THREAD_ENABLE
    rt_wlan_send_to_thread(RT_WLAN_EVT_READY, buff->data, buff->len);
#else
    {
        void *user_parameter;
        rt_wlan_event_handler handler = RT_NULL;

        level = rt_hw_interrupt_disable();
        handler = event_tab[RT_WLAN_EVT_READY].handler;
        user_parameter = event_tab[RT_WLAN_EVT_READY].parameter;
        rt_hw_interrupt_enable(level);
        if (handler)
        {
            handler(RT_WLAN_EVT_READY, buff, user_parameter);
        }
    }
#endif
    return 0;
}

int rt_wlan_init(void)
{
    static rt_int8_t _init_flag = 0;

    /* Execute only once */
    if (_init_flag == 0)
    {
        rt_memset(&_sta_mgnt, 0, sizeof(struct rt_wlan_mgnt_des));
        rt_memset(&_ap_mgnt, 0, sizeof(struct rt_wlan_mgnt_des));
        // rt_memset(&scan_result, 0, sizeof(struct rt_wlan_scan_result));
        rt_memset(&sta_info, 0, sizeof(struct rt_wlan_sta_des));
<<<<<<< HEAD
        rt_mutex_init(&mgnt_mutex, "mgnt", RT_IPC_FLAG_PRIO);
        rt_mutex_init(&scan_result_mutex, "scan", RT_IPC_FLAG_PRIO);
        rt_mutex_init(&sta_info_mutex, "sta", RT_IPC_FLAG_PRIO);
        rt_mutex_init(&complete_mutex, "complete", RT_IPC_FLAG_PRIO);
=======
        rt_mutex_init(&mgnt_mutex, "mgnt", RT_IPC_FLAG_FIFO);
        // rt_mutex_init(&scan_result_mutex, "scan", RT_IPC_FLAG_FIFO);
        rt_mutex_init(&sta_info_mutex, "sta", RT_IPC_FLAG_FIFO);
        rt_mutex_init(&complete_mutex, "complete", RT_IPC_FLAG_FIFO);
>>>>>>> d070ecfb
#ifdef RT_WLAN_AUTO_CONNECT_ENABLE
        rt_timer_init(&reconnect_time, "wifi_tim", rt_wlan_cyclic_check, RT_NULL,
                      rt_tick_from_millisecond(AUTO_CONNECTION_PERIOD_MS),
                      RT_TIMER_FLAG_PERIODIC | RT_TIMER_FLAG_SOFT_TIMER);
#endif
        _init_flag = 1;
    }
    return 0;
}
INIT_PREV_EXPORT(rt_wlan_init);

#endif<|MERGE_RESOLUTION|>--- conflicted
+++ resolved
@@ -16,6 +16,7 @@
 #include <wlan_prot.h>
 #include <wlan_workqueue.h>
 
+// #define RT_WLAN_MGNT_DEBUG
 #define DBG_TAG "WLAN.mgnt"
 #ifdef RT_WLAN_MGNT_DEBUG
 #define DBG_LVL DBG_LOG
@@ -38,9 +39,6 @@
 #define STA_DEVICE()  (_sta_mgnt.device)
 #define AP_DEVICE()  (_ap_mgnt.device)
 
-// #define SRESULT_LOCK()    (rt_mutex_take(&scan_result_mutex, RT_WAITING_FOREVER))
-// #define SRESULT_UNLOCK()  (rt_mutex_release(&scan_result_mutex))
-
 #define STAINFO_LOCK()    (rt_mutex_take(&sta_info_mutex, RT_WAITING_FOREVER))
 #define STAINFO_UNLOCK()  (rt_mutex_release(&sta_info_mutex))
 
@@ -53,7 +51,6 @@
 #ifdef RT_WLAN_AUTO_CONNECT_ENABLE
 #define TIME_STOP()    (rt_timer_stop(&reconnect_time))
 #define TIME_START()   (rt_timer_start(&reconnect_time))
-static rt_uint32_t id = 0;
 #else
 #define TIME_STOP()
 #define TIME_START()
@@ -109,8 +106,6 @@
 static struct rt_wlan_mgnt_des _sta_mgnt;
 static struct rt_wlan_mgnt_des _ap_mgnt;
 
-// static struct rt_wlan_scan_result scan_result;
-// static struct rt_mutex scan_result_mutex;
 
 static struct rt_wlan_sta_des sta_info;
 static struct rt_mutex sta_info_mutex;
@@ -119,13 +114,12 @@
 
 static struct rt_wlan_complete_des *complete_tab[5];
 static struct rt_mutex complete_mutex;
-// static struct rt_wlan_info *scan_filter;
 
 #ifdef RT_WLAN_AUTO_CONNECT_ENABLE
 static struct rt_timer reconnect_time;
 #endif
 
-int _sta_is_null(void)
+rt_inline int _sta_is_null(void)
 {
     if (_sta_mgnt.device == RT_NULL)
     {
@@ -134,7 +128,7 @@
     return 0;
 }
 
-int _ap_is_null(void)
+rt_inline int _ap_is_null(void)
 {
     if (_ap_mgnt.device == RT_NULL)
     {
@@ -143,7 +137,7 @@
     return 0;
 }
 
-rt_bool_t _is_do_connect(void)
+rt_inline rt_bool_t _is_do_connect(void)
 {
     if ((rt_wlan_get_autoreconnect_mode() == RT_FALSE) ||
             (rt_wlan_is_connected() == RT_TRUE) ||
@@ -243,131 +237,6 @@
 }
 #endif
 
-#if 0
-static rt_err_t rt_wlan_scan_result_cache(struct rt_wlan_info *info, int timeout)
-{
-    struct rt_wlan_info *ptable;
-    rt_err_t err = RT_EOK;
-    int i, insert = -1;
-    rt_base_t level;
-
-    if (_sta_is_null() || (info == RT_NULL) || (info->ssid.len == 0)) return RT_EOK;
-
-    RT_WLAN_LOG_D("ssid:%s len:%d mac:%02x:%02x:%02x:%02x:%02x:%02x", info->ssid.val, info->ssid.len,
-                  info->bssid[0], info->bssid[1], info->bssid[2], info->bssid[3], info->bssid[4], info->bssid[5]);
-
-    err = rt_mutex_take(&scan_result_mutex, rt_tick_from_millisecond(timeout));
-    if (err != RT_EOK)
-        return err;
-
-    /* scanning result filtering */
-    level = rt_hw_interrupt_disable();
-    if (scan_filter)
-    {
-        struct rt_wlan_info _tmp_info = *scan_filter;
-        rt_hw_interrupt_enable(level);
-        if (rt_wlan_info_isequ(&_tmp_info, info) != RT_TRUE)
-        {
-            rt_mutex_release(&scan_result_mutex);
-            return RT_EOK;
-        }
-    }
-    else
-    {
-        rt_hw_interrupt_enable(level);
-    }
-
-    /* de-duplicatio */
-    for (i = 0; i < scan_result.num; i++)
-    {
-        if ((info->ssid.len == scan_result.info[i].ssid.len) &&
-                (rt_memcmp(&info->bssid[0], &scan_result.info[i].bssid[0], RT_WLAN_BSSID_MAX_LENGTH) == 0))
-        {
-            rt_mutex_release(&scan_result_mutex);
-            return RT_EOK;
-        }
-#ifdef RT_WLAN_SCAN_SORT
-        if (insert >= 0)
-        {
-            continue;
-        }
-        /* Signal intensity comparison */
-        if ((info->rssi < 0) && (scan_result.info[i].rssi < 0))
-        {
-            if (info->rssi > scan_result.info[i].rssi)
-            {
-                insert = i;
-                continue;
-            }
-            else if (info->rssi < scan_result.info[i].rssi)
-            {
-                continue;
-            }
-        }
-
-        /* Channel comparison */
-        if (info->channel < scan_result.info[i].channel)
-        {
-            insert = i;
-            continue;
-        }
-        else if (info->channel > scan_result.info[i].channel)
-        {
-            continue;
-        }
-
-        /* data rate comparison */
-        if ((info->datarate > scan_result.info[i].datarate))
-        {
-            insert = i;
-            continue;
-        }
-        else if (info->datarate < scan_result.info[i].datarate)
-        {
-            continue;
-        }
-#endif
-    }
-
-    /* Insert the end */
-    if (insert == -1)
-        insert = scan_result.num;
-
-    if (scan_result.num >= RT_WLAN_SCAN_CACHE_NUM)
-        return RT_EOK;
-
-    /* malloc memory */
-    ptable = rt_malloc(sizeof(struct rt_wlan_info) * (scan_result.num + 1));
-    if (ptable == RT_NULL)
-    {
-        rt_mutex_release(&scan_result_mutex);
-        RT_WLAN_LOG_E("wlan info malloc failed!");
-        return -RT_ENOMEM;
-    }
-    scan_result.num ++;
-
-    /* copy info */
-    for (i = 0; i < scan_result.num; i++)
-    {
-        if (i < insert)
-        {
-            ptable[i] = scan_result.info[i];
-        }
-        else if (i > insert)
-        {
-            ptable[i] = scan_result.info[i - 1];
-        }
-        else if (i == insert)
-        {
-            ptable[i] = *info;
-        }
-    }
-    rt_free(scan_result.info);
-    scan_result.info = ptable;
-    rt_mutex_release(&scan_result_mutex);
-    return err;
-}
-#endif
 static rt_err_t rt_wlan_sta_info_add(struct rt_wlan_info *info, int timeout)
 {
     struct rt_wlan_sta_list *sta_list;
@@ -468,6 +337,7 @@
 #ifdef RT_WLAN_AUTO_CONNECT_ENABLE
 static void rt_wlan_auto_connect_run(struct rt_work *work, void *parameter)
 {
+    static rt_uint32_t id = 0;
     struct rt_wlan_cfg_info cfg_info;
     char *password = RT_NULL;
     rt_base_t level;
@@ -551,9 +421,6 @@
     case RT_WLAN_DEV_EVT_CONNECT:
     {
         RT_WLAN_LOG_D("event: CONNECT");
-#ifdef RT_WLAN_AUTO_CONNECT_ENABLE
-        id = 0;
-#endif
         _sta_mgnt.state |= RT_WLAN_STATE_CONNECT;
         _sta_mgnt.state &= ~RT_WLAN_STATE_CONNECTING;
         user_event = RT_WLAN_EVT_STA_CONNECTED;
@@ -650,16 +517,11 @@
     {
         RT_WLAN_LOG_D("event: SCAN_REPORT");
         user_event = RT_WLAN_EVT_SCAN_REPORT;
-        if (user_buff.len != sizeof(struct rt_wlan_info))
-            break;
-        // rt_wlan_scan_result_cache(user_buff.data, 0);
         break;
     }
     case RT_WLAN_DEV_EVT_SCAN_DONE:
     {
         RT_WLAN_LOG_D("event: SCAN_DONE");
-        // user_buff.data = &scan_result;
-        // user_buff.len = sizeof(scan_result);
         user_event = RT_WLAN_EVT_SCAN_DONE;
         break;
     }
@@ -959,61 +821,7 @@
 
     return mode;
 }
-#if 0
-rt_bool_t rt_wlan_find_best_by_cache(const char *ssid, struct rt_wlan_info *info)
-{
-    int i, ssid_len;
-    struct rt_wlan_info *info_best;
-    struct rt_wlan_scan_result *result;
-
-    ssid_len = rt_strlen(ssid);
-    result = &scan_result;
-    info_best = RT_NULL;
-
-    SRESULT_LOCK();
-    for (i = 0; i < result->num; i++)
-    {
-        /* SSID is equal. */
-        if ((result->info[i].ssid.len == ssid_len) &&
-                (rt_memcmp((char *)&result->info[i].ssid.val[0], ssid, ssid_len) == 0))
-        {
-            if (info_best == RT_NULL)
-            {
-                info_best = &result->info[i];
-                continue;
-            }
-            /* Signal strength effective */
-            if ((result->info[i].rssi < 0) && (info_best->rssi < 0))
-            {
-                /* Find the strongest signal. */
-                if (result->info[i].rssi > info_best->rssi)
-                {
-                    info_best = &result->info[i];
-                    continue;
-                }
-                else if (result->info[i].rssi < info_best->rssi)
-                {
-                    continue;
-                }
-            }
-
-            /* Finding the fastest signal */
-            if (result->info[i].datarate > info_best->datarate)
-            {
-                info_best = &result->info[i];
-                continue;
-            }
-        }
-    }
-    SRESULT_UNLOCK();
-
-    if (info_best == RT_NULL)
-        return RT_FALSE;
-
-    *info = *info_best;
-    return RT_TRUE;
-}
-#endif
+
 
 static void rt_wlan_join_scan_callback(int event, struct rt_wlan_buff *buff, void *parameter)
 {
@@ -1050,7 +858,6 @@
     }
 }
 
-
 rt_err_t rt_wlan_connect(const char *ssid, const char *password)
 {
     rt_err_t err = RT_EOK;
@@ -1091,7 +898,6 @@
     rt_memcpy(&info.ssid.val[0],ssid,rt_strlen(ssid));
     info.ssid.len = rt_strlen(ssid);
 
-#define RT_WLAN_JOIN_SCAN_BY_MGNT
 #ifdef RT_WLAN_JOIN_SCAN_BY_MGNT
     err = rt_wlan_register_event_handler(RT_WLAN_EVT_SCAN_REPORT,rt_wlan_join_scan_callback,&info);
     if(err != RT_EOK)
@@ -1107,7 +913,6 @@
         return err;
     }
 
-    // if (info.ssid.len <= 0 || info.rssi <= 0)
     if (info.channel <= 0)
     {
         RT_WLAN_LOG_W("not find ap! ssid:%s,info.ssid.len=%d", ssid,info.ssid.len);
@@ -1754,19 +1559,6 @@
     return err;
 }
 
-#if 0
-struct rt_wlan_scan_result *rt_wlan_scan_sync(void)
-{
-    struct rt_wlan_scan_result *result;
-
-    /* Execute synchronous scan function */
-    MGNT_LOCK();
-    result = rt_wlan_scan_with_info(RT_NULL);
-    MGNT_UNLOCK();
-    return result;
-}
-#endif
-
 rt_err_t rt_wlan_scan_with_info(struct rt_wlan_info *info)
 {
     rt_err_t err = RT_EOK;
@@ -1791,18 +1583,16 @@
     if (complete == RT_NULL)
     {
         MGNT_UNLOCK();
-        // return &scan_result;
         return -RT_EIO;
     }
-    
+
     /* run scan */
     err = rt_wlan_dev_scan(STA_DEVICE(), info);
     if (err != RT_EOK)
     {
         rt_wlan_complete_delete(complete);
+        MGNT_UNLOCK();
         RT_WLAN_LOG_E("scan sync fail");
-        // result = RT_NULL;
-        MGNT_UNLOCK();
         return -RT_ERROR;
     }
 
@@ -1815,9 +1605,8 @@
     set = 0x1 << RT_WLAN_DEV_EVT_SCAN_DONE;
     if (!(recved & set))
     {
+        MGNT_UNLOCK();
         RT_WLAN_LOG_E("scan wait timeout!");
-        // result = &scan_result;
-        MGNT_UNLOCK();
         return -RT_ETIMEOUT;
     }
 
@@ -1825,80 +1614,6 @@
     return RT_EOK;
 }
 
-#if 0
-int rt_wlan_scan_get_info_num(void)
-{
-    int num = 0;
-
-    num = scan_result.num;
-    RT_WLAN_LOG_D("%s is run num:%d", __FUNCTION__, num);
-    return num;
-}
-
-int rt_wlan_scan_get_info(struct rt_wlan_info *info, int num)
-{
-    int _num = 0;
-
-    SRESULT_LOCK();
-    if (scan_result.num && num > 0)
-    {
-        _num = scan_result.num > num ? num : scan_result.num;
-        rt_memcpy(info, scan_result.info, _num * sizeof(struct rt_wlan_info));
-    }
-    SRESULT_UNLOCK();
-    return _num;
-}
-
-struct rt_wlan_scan_result *rt_wlan_scan_get_result(void)
-{
-    return &scan_result;
-}
-
-void rt_wlan_scan_result_clean(void)
-{
-    MGNT_LOCK();
-    SRESULT_LOCK();
-
-    /* If there is data */
-    if (scan_result.num)
-    {
-        scan_result.num = 0;
-        rt_free(scan_result.info);
-        scan_result.info = RT_NULL;
-    }
-    SRESULT_UNLOCK();
-    MGNT_UNLOCK();
-}
-
-int rt_wlan_scan_find_cache(struct rt_wlan_info *info, struct rt_wlan_info *out_info, int num)
-{
-    int i = 0, count = 0;
-    struct rt_wlan_info *scan_info;
-    rt_bool_t is_equ;
-
-    if ((out_info == RT_NULL) || (info == RT_NULL) || (num <= 0))
-    {
-        return 0;
-    }
-    SRESULT_LOCK();
-
-    /* Traversing the cache to find a qualified hot spot information */
-    for (i = 0; (i < scan_result.num) && (count < num); i++)
-    {
-        scan_info = &scan_result.info[i];
-        is_equ = rt_wlan_info_isequ(scan_info, info);
-        /* Determine whether to find */
-        if (is_equ)
-        {
-            rt_memcpy(&out_info[count], scan_info, sizeof(struct rt_wlan_info));
-            count ++;
-        }
-    }
-    SRESULT_UNLOCK();
-
-    return count;
-}
-#endif
 rt_err_t rt_wlan_set_powersave(int level)
 {
     rt_err_t err = RT_EOK;
@@ -2023,19 +1738,10 @@
     {
         rt_memset(&_sta_mgnt, 0, sizeof(struct rt_wlan_mgnt_des));
         rt_memset(&_ap_mgnt, 0, sizeof(struct rt_wlan_mgnt_des));
-        // rt_memset(&scan_result, 0, sizeof(struct rt_wlan_scan_result));
         rt_memset(&sta_info, 0, sizeof(struct rt_wlan_sta_des));
-<<<<<<< HEAD
-        rt_mutex_init(&mgnt_mutex, "mgnt", RT_IPC_FLAG_PRIO);
-        rt_mutex_init(&scan_result_mutex, "scan", RT_IPC_FLAG_PRIO);
-        rt_mutex_init(&sta_info_mutex, "sta", RT_IPC_FLAG_PRIO);
-        rt_mutex_init(&complete_mutex, "complete", RT_IPC_FLAG_PRIO);
-=======
         rt_mutex_init(&mgnt_mutex, "mgnt", RT_IPC_FLAG_FIFO);
-        // rt_mutex_init(&scan_result_mutex, "scan", RT_IPC_FLAG_FIFO);
         rt_mutex_init(&sta_info_mutex, "sta", RT_IPC_FLAG_FIFO);
         rt_mutex_init(&complete_mutex, "complete", RT_IPC_FLAG_FIFO);
->>>>>>> d070ecfb
 #ifdef RT_WLAN_AUTO_CONNECT_ENABLE
         rt_timer_init(&reconnect_time, "wifi_tim", rt_wlan_cyclic_check, RT_NULL,
                       rt_tick_from_millisecond(AUTO_CONNECTION_PERIOD_MS),
