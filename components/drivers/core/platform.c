--- conflicted
+++ resolved
@@ -18,6 +18,7 @@
 #ifdef RT_USING_CLK
 #include <drivers/clk.h>
 #endif
+#include <drivers/dev_pin.h>
 #include <drivers/platform.h>
 #include <drivers/core/bus.h>
 #include <drivers/core/dm.h>
@@ -122,17 +123,17 @@
     struct rt_ofw_node *np = dev->ofw_node;
 #endif
 
-<<<<<<< HEAD
 #ifdef RT_USING_PINCTRL
     if (rt_pin_ctrl_confs_apply_by_name(dev, RT_NULL))
     {
         rt_pin_ctrl_confs_apply(dev, 0);
-=======
+    }
+#endif
+
 #ifdef RT_USING_CLK
     if ((err = rt_ofw_clk_set_defaults(dev->ofw_node)))
     {
         return err;
->>>>>>> 170069b2
     }
 #endif
 
