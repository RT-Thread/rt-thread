/*
 * Copyright (c) 2006-2023, RT-Thread Development Team
 *
 * SPDX-License-Identifier: Apache-2.0
 *
 * Date           Author       Notes
 * 2020-01-15     bigmagic     the first version
 * 2020-08-10     SummerGift   support clang compiler
 * 2023-04-29     GuEe-GUI     support kernel's ARM64 boot header
 */

#ifndef __ASSEMBLY__
#define __ASSEMBLY__
#endif

#include <mmu.h>
#include <rtconfig.h>

#define ARM64_IMAGE_FLAG_BE_SHIFT           0
#define ARM64_IMAGE_FLAG_PAGE_SIZE_SHIFT    (ARM64_IMAGE_FLAG_BE_SHIFT + 1)
#define ARM64_IMAGE_FLAG_PHYS_BASE_SHIFT    (ARM64_IMAGE_FLAG_PAGE_SIZE_SHIFT + 2)

#define ARM64_IMAGE_FLAG_LE                 0
#define ARM64_IMAGE_FLAG_BE                 1
#define ARM64_IMAGE_FLAG_PAGE_SIZE_4K       1
#define ARM64_IMAGE_FLAG_PAGE_SIZE_16K      2
#define ARM64_IMAGE_FLAG_PAGE_SIZE_64K      3
#define ARM64_IMAGE_FLAG_PHYS_BASE          1

#define _HEAD_FLAG(field)                   (_HEAD_FLAG_##field << ARM64_IMAGE_FLAG_##field##_SHIFT)

#ifdef ARCH_CPU_BIG_ENDIAN
#define _HEAD_FLAG_BE                       ARM64_IMAGE_FLAG_BE
#else
#define _HEAD_FLAG_BE                       ARM64_IMAGE_FLAG_LE
#endif
#define _HEAD_FLAG_PAGE_SIZE                ((ARCH_PAGE_SHIFT - 10) / 2)
#define _HEAD_FLAG_PHYS_BASE                1

#define _HEAD_FLAGS                         (_HEAD_FLAG(BE) | _HEAD_FLAG(PAGE_SIZE) | _HEAD_FLAG(PHYS_BASE))

.macro get_phy, reg, symbol
    adrp    \reg, \symbol
    add     \reg, \reg, #:lo12:\symbol
.endm

.macro get_pvoff, tmp, out
    ldr     \tmp, =.boot_cpu_stack_top
    get_phy \out, .boot_cpu_stack_top
    sub     \out, \out, \tmp
.endm

    .section ".text.entrypoint","ax"

/*
 * Our goal is to boot the rt-thread as possible without modifying the
 * bootloader's config, so we use the kernel's boot header for ARM64:
 *   https://www.kernel.org/doc/html/latest/arm64/booting.html#call-the-kernel-image
 */
_head:
    b       _start          /* Executable code */
    .long   0               /* Executable code */
    .quad   _text_offset    /* Image load offset from start of RAM, little endian */
    .quad   _end - _head    /* Effective Image size, little endian (_end defined in link.lds) */
    .quad   _HEAD_FLAGS     /* Kernel flags, little endian */
    .quad   0               /* Reserved */
    .quad   0               /* Reserved */
    .quad   0               /* Reserved */
    .ascii  "ARM\x64"       /* Magic number */
    .long   0               /* Reserved (used for PE COFF offset) */

/* Variable registers: x21~x28 */
dtb_paddr .req x21
boot_arg0 .req x22
boot_arg1 .req x23
boot_arg2 .req x24
stack_top .req x25

    .global _start
_start:
/*
 * Boot CPU general-purpose register settings:
 *   x0 = physical address of device tree blob (dtb) in system RAM.
 *   x1 = 0 (reserved for future use)
 *   x2 = 0 (reserved for future use)
 *   x3 = 0 (reserved for future use)
 */
    mov     dtb_paddr, x0
    mov     boot_arg0, x1
    mov     boot_arg1, x2
    mov     boot_arg2, x3

    /* Save cpu stack */
    get_phy stack_top, .boot_cpu_stack_top
    /* Save cpu id temp */
    msr     tpidr_el1, xzr

    bl      init_cpu_el
    bl      init_kernel_bss
    bl      init_cpu_stack_early

#ifdef RT_USING_OFW
    /* Save devicetree info */
    mov     x0, dtb_paddr
    bl      rt_hw_fdt_install_early
#endif

    /* Now we are in the end of boot cpu process */
    ldr     x8, =rtthread_startup
    b       init_mmu_early

kernel_start:
    /* jump to the PE's system entry */
    mov     x29, xzr
    mov     x30, x8
    br      x8

cpu_idle:
    wfe
    b       cpu_idle

#ifdef RT_USING_SMP
    .globl _secondary_cpu_entry
_secondary_cpu_entry:
    /* Read cpu id */
    mrs     x5, mpidr_el1
    ldr     x1, =rt_cpu_mpidr_table
    get_pvoff x4 x2
    add     x1, x1, x2
    mov     x2, #0
    ldr     x4, =0xff00ffffff
    and     x0, x5, x4

.cpu_id_confirm:
    add     x2, x2, #1              /* Next cpu id inc */
    ldr     x3, [x1], #8
    cmp     x3, #0
    beq     cpu_idle
    and     x3, x3, x4
    cmp     x3, x0
    bne     .cpu_id_confirm

    /* Save this mpidr */
    str     x5, [x1, #-8]

    /* Get cpu id success */
    sub     x0, x2, #1
    msr     tpidr_el1, x0           /* Save cpu id global */

    /* Set current cpu's stack top */
    sub     x0, x0, #1
    mov     x1, #ARCH_SECONDARY_CPU_STACK_SIZE
    get_phy x2, .secondary_cpu_stack_top
    msub    stack_top, x0, x1, x2

    bl      init_cpu_el
    bl      init_cpu_stack_early

    /* secondary cpu start to startup */
    ldr     x8, =rt_hw_secondary_cpu_bsp_start
    b       enable_mmu_early
#endif /* RT_USING_SMP */

init_cpu_el:
    mrs     x0, CurrentEL           /* CurrentEL Register. bit 2, 3. Others reserved */
    lsr     x0, x0, #2
    and     x0, x0, #3

    cmp     x0, #3
    bne     .init_cpu_hyp

    mov     x1, #(1 << 0)           /* EL0 and EL1 are in Non-Secure state */
    orr     x1, x1, #(1 << 4)       /* RES1 */
    orr     x1, x1, #(1 << 5)       /* RES1 */
    orr     x1, x1, #(1 << 10)      /* The next lower level is AArch64 */
    msr     scr_el3, x1

    mov     x1, #9                  /* Next level is 0b1001->EL2h */
    orr     x1, x1, #(1 << 6)       /* Mask FIQ */
    orr     x1, x1, #(1 << 7)       /* Mask IRQ */
    orr     x1, x1, #(1 << 8)       /* Mask SError */
    orr     x1, x1, #(1 << 9)       /* Mask Debug Exception */
    msr     spsr_el3, x1

    get_phy x1, .init_cpu_hyp
    msr     elr_el3, x1
    eret

.init_cpu_hyp:
    cmp     x0, #2                  /* EL1 = 0100  */
    bne     .init_cpu_sys

    /* Enable CNTP for EL1 */
    mrs     x0, cnthctl_el2         /* Counter-timer Hypervisor Control register */
    orr     x0, x0, #(1 << 0)       /* Don't traps NS EL0/1 accesses to the physical counter */
    orr     x0, x0, #(1 << 1)       /* Don't traps NS EL0/1 accesses to the physical timer */
    msr     cnthctl_el2, x0
    msr     cntvoff_el2, xzr

    mov     x0, #(1 << 31)          /* Enable AArch64 in EL1 */
    orr     x0, x0, #(1 << 1)       /* SWIO hardwired */
    msr     hcr_el2, x0

    mov     x0, #5                  /* Next level is 0b0101->EL1h */
    orr     x0, x0, #(1 << 6)       /* Mask FIQ */
    orr     x0, x0, #(1 << 7)       /* Mask IRQ */
    orr     x0, x0, #(1 << 8)       /* Mask SError */
    orr     x0, x0, #(1 << 9)       /* Mask Debug Exception */
    msr     spsr_el2, x0

    get_phy x0, .init_cpu_sys
    msr     elr_el2, x0
    eret

.init_cpu_sys:
    mrs     x0, sctlr_el1
    orr     x0, x0, #(1 << 12)      /* Enable Instruction */
    bic     x0, x0, #(3 << 3)       /* Disable SP Alignment check */
    bic     x0, x0, #(1 << 1)       /* Disable Alignment check */
    msr     sctlr_el1, x0

    /* Avoid trap from SIMD or float point instruction */
    mov     x0, #0x00300000         /* Don't trap any SIMD/FP instructions in both EL0 and EL1 */
    msr     cpacr_el1, x0

    /* Applying context change */
    dsb     ish
    isb

    ret

init_kernel_bss:
    get_phy x1, __bss_start
    get_phy x2, __bss_end
    sub     x2, x2, x1              /* Get bss size */

    and     x3, x2, #7              /* x3 is < 7 */
    ldr     x4, =~0x7
    and     x2, x2, x4              /* Mask ~7 */

.clean_bss_loop_quad:
    cbz     x2, .clean_bss_loop_byte
    str     xzr, [x1], #8
    sub     x2, x2, #8
    b       .clean_bss_loop_quad

.clean_bss_loop_byte:
    cbz     x3, .clean_bss_end
    strb    wzr, [x1], #1
    sub     x3, x3, #1
    b       .clean_bss_loop_byte

.clean_bss_end:
    ret

init_cpu_stack_early:
    msr     spsel, #1
    mov     sp, stack_top

    ret
<<<<<<< HEAD

init_mmu_early:
    get_phy x0, .early_page_array
    bl      set_free_page

    get_phy x0, .early_tbl0_page
    get_phy x1, .early_tbl1_page

    get_pvoff x2 x3
    ldr     x2, =0x40000000         /* Map 1G memory for kernel space */
    bl      rt_hw_mem_setup_early

    b       enable_mmu_early

enable_mmu_early:
    get_phy x0, .early_tbl0_page
    get_phy x1, .early_tbl1_page

    msr     ttbr0_el1, x0
    msr     ttbr1_el1, x1
    dsb     sy

    bl      mmu_tcr_init

    /*
     * OK, now, we don't use sp before jump to kernel, set sp to current cpu's
     * stack top to visual address
     */
    get_pvoff x1 x0
    mov     x1, stack_top
    sub     x1, x1, x0
    mov     sp, x1

    ldr     x30, =kernel_start      /* Set LR to kernel_start function, it's virtual addresses */

    mrs     x1, sctlr_el1
    orr     x1, x1, #(1 << 2)       /* Cacheable Normal memory in stage1 */
    orr     x1, x1, #(1 << 0)       /* MMU Enable */
    msr     sctlr_el1, x1

=======

init_mmu_early:
    get_phy x0, .early_page_array
    bl      set_free_page

    get_phy x0, .early_tbl0_page
    get_phy x1, .early_tbl1_page

    get_pvoff x2 x3
    ldr     x2, =0x40000000         /* Map 1G memory for kernel space */
    bl      rt_hw_mem_setup_early

    b       enable_mmu_early

enable_mmu_early:
    get_phy x0, .early_tbl0_page
    get_phy x1, .early_tbl1_page

    msr     ttbr0_el1, x0
    msr     ttbr1_el1, x1
    dsb     sy

    bl      mmu_tcr_init

    /*
     * OK, now, we don't use sp before jump to kernel, set sp to current cpu's
     * stack top to visual address
     */
    get_pvoff x1 x0
    mov     x1, stack_top
    sub     x1, x1, x0
    mov     sp, x1

    ldr     x30, =kernel_start      /* Set LR to kernel_start function, it's virtual addresses */

    mrs     x1, sctlr_el1
    orr     x1, x1, #(1 << 2)       /* Cacheable Normal memory in stage1 */
    orr     x1, x1, #(1 << 0)       /* MMU Enable */
    msr     sctlr_el1, x1

>>>>>>> 85794fff
    dsb     ish
    isb

    ic      ialluis     /* Invalidate all instruction caches in Inner Shareable domain to Point of Unification */
    dsb     ish
    isb

    tlbi    vmalle1     /* Invalidate all stage 1 translations used at EL1 with the current VMID */
    dsb     ish
    isb

    ret

/*
 * CPU stack builtin
 */
    .section ".bss.noclean.cpus_stack"
    .align 12
.cpus_stack:
#if defined(RT_USING_SMP) && RT_CPUS_NR > 1
    .space (ARCH_SECONDARY_CPU_STACK_SIZE * (RT_CPUS_NR - 1))
.secondary_cpu_stack_top:
#endif
    .space ARCH_SECONDARY_CPU_STACK_SIZE
.boot_cpu_stack_top:

/*
 * Early page builtin
 */
    .section ".bss.noclean.early_page"
    .align 12
.early_tbl0_page:
    .space ARCH_PAGE_SIZE
.early_tbl1_page:
    /* Map 4G -> 2M * 512 entries */
    .space 4 * ARCH_PAGE_SIZE
.early_page_array:
    .space 24 * ARCH_PAGE_SIZE<|MERGE_RESOLUTION|>--- conflicted
+++ resolved
@@ -52,6 +52,7 @@
 
     .section ".text.entrypoint","ax"
 
+#ifdef RT_USING_OFW
 /*
  * Our goal is to boot the rt-thread as possible without modifying the
  * bootloader's config, so we use the kernel's boot header for ARM64:
@@ -68,7 +69,7 @@
     .quad   0               /* Reserved */
     .ascii  "ARM\x64"       /* Magic number */
     .long   0               /* Reserved (used for PE COFF offset) */
-
+#endif
 /* Variable registers: x21~x28 */
 dtb_paddr .req x21
 boot_arg0 .req x22
@@ -122,6 +123,7 @@
 #ifdef RT_USING_SMP
     .globl _secondary_cpu_entry
 _secondary_cpu_entry:
+#ifdef RT_USING_OFW
     /* Read cpu id */
     mrs     x5, mpidr_el1
     ldr     x1, =rt_cpu_mpidr_table
@@ -146,6 +148,10 @@
     /* Get cpu id success */
     sub     x0, x2, #1
     msr     tpidr_el1, x0           /* Save cpu id global */
+#else
+    bl      rt_hw_cpu_id_set
+    mrs     x0, tpidr_el1
+#endif
 
     /* Set current cpu's stack top */
     sub     x0, x0, #1
@@ -258,7 +264,6 @@
     mov     sp, stack_top
 
     ret
-<<<<<<< HEAD
 
 init_mmu_early:
     get_phy x0, .early_page_array
@@ -299,48 +304,6 @@
     orr     x1, x1, #(1 << 0)       /* MMU Enable */
     msr     sctlr_el1, x1
 
-=======
-
-init_mmu_early:
-    get_phy x0, .early_page_array
-    bl      set_free_page
-
-    get_phy x0, .early_tbl0_page
-    get_phy x1, .early_tbl1_page
-
-    get_pvoff x2 x3
-    ldr     x2, =0x40000000         /* Map 1G memory for kernel space */
-    bl      rt_hw_mem_setup_early
-
-    b       enable_mmu_early
-
-enable_mmu_early:
-    get_phy x0, .early_tbl0_page
-    get_phy x1, .early_tbl1_page
-
-    msr     ttbr0_el1, x0
-    msr     ttbr1_el1, x1
-    dsb     sy
-
-    bl      mmu_tcr_init
-
-    /*
-     * OK, now, we don't use sp before jump to kernel, set sp to current cpu's
-     * stack top to visual address
-     */
-    get_pvoff x1 x0
-    mov     x1, stack_top
-    sub     x1, x1, x0
-    mov     sp, x1
-
-    ldr     x30, =kernel_start      /* Set LR to kernel_start function, it's virtual addresses */
-
-    mrs     x1, sctlr_el1
-    orr     x1, x1, #(1 << 2)       /* Cacheable Normal memory in stage1 */
-    orr     x1, x1, #(1 << 0)       /* MMU Enable */
-    msr     sctlr_el1, x1
-
->>>>>>> 85794fff
     dsb     ish
     isb
 
