/*
 * Copyright (c) 2006-2021, RT-Thread Development Team
 *
 * SPDX-License-Identifier: Apache-2.0
 *
 * Change Logs:
 * Date           Author       Notes
 * 2018-03-30     chenyong     first version
 * 2018-04-12     chenyong     add client implement
 * 2018-08-17     chenyong     multiple client support
 * 2021-03-17     Meco Man     fix a buf of leaking memory
<<<<<<< HEAD
 * 2021-07-14     Sszl         fix a buf of leaking memory
=======
>>>>>>> 2b201cbb
 */

#include <at.h>
#include <stdio.h>
#include <stdlib.h>
#include <string.h>

#define LOG_TAG              "at.clnt"
#include <at_log.h>

#ifdef AT_USING_CLIENT

#define AT_RESP_END_OK                 "OK"
#define AT_RESP_END_ERROR              "ERROR"
#define AT_RESP_END_FAIL               "FAIL"
#define AT_END_CR_LF                   "\r\n"

static struct at_client at_client_table[AT_CLIENT_NUM_MAX] = { 0 };

extern rt_size_t at_utils_send(rt_device_t dev,
                               rt_off_t    pos,
                               const void *buffer,
                               rt_size_t   size);
extern rt_size_t at_vprintfln(rt_device_t device, const char *format, va_list args);
extern void at_print_raw_cmd(const char *type, const char *cmd, rt_size_t size);
extern const char *at_get_last_cmd(rt_size_t *cmd_size);

/**
 * Create response object.
 *
 * @param buf_size the maximum response buffer size
 * @param line_num the number of setting response lines
 *         = 0: the response data will auto return when received 'OK' or 'ERROR'
 *        != 0: the response data will return when received setting lines number data
 * @param timeout the maximum response time
 *
 * @return != RT_NULL: response object
 *          = RT_NULL: no memory
 */
at_response_t at_create_resp(rt_size_t buf_size, rt_size_t line_num, rt_int32_t timeout)
{
    at_response_t resp = RT_NULL;

    resp = (at_response_t) rt_calloc(1, sizeof(struct at_response));
    if (resp == RT_NULL)
    {
        LOG_E("AT create response object failed! No memory for response object!");
        return RT_NULL;
    }

    resp->buf = (char *) rt_calloc(1, buf_size);
    if (resp->buf == RT_NULL)
    {
        LOG_E("AT create response object failed! No memory for response buffer!");
        rt_free(resp);
        return RT_NULL;
    }

    resp->buf_size = buf_size;
    resp->line_num = line_num;
    resp->line_counts = 0;
    resp->timeout = timeout;

    return resp;
}

/**
 * Delete and free response object.
 *
 * @param resp response object
 */
void at_delete_resp(at_response_t resp)
{
    if (resp && resp->buf)
    {
        rt_free(resp->buf);
    }

    if (resp)
    {
        rt_free(resp);
        resp = RT_NULL;
    }
}

/**
 * Set response object information
 *
 * @param resp response object
 * @param buf_size the maximum response buffer size
 * @param line_num the number of setting response lines
 *         = 0: the response data will auto return when received 'OK' or 'ERROR'
 *        != 0: the response data will return when received setting lines number data
 * @param timeout the maximum response time
 *
 * @return  != RT_NULL: response object
 *           = RT_NULL: no memory
 */
at_response_t at_resp_set_info(at_response_t resp, rt_size_t buf_size, rt_size_t line_num, rt_int32_t timeout)
{
    char *p_temp;
    RT_ASSERT(resp);

    if (resp->buf_size != buf_size)
    {
        resp->buf_size = buf_size;

        p_temp = (char *) rt_realloc(resp->buf, buf_size);
        if (p_temp == RT_NULL)
        {
            LOG_D("No memory for realloc response buffer size(%d).", buf_size);
            return RT_NULL;
        }
        else
        {
            resp->buf = p_temp;
        }
    }

    resp->line_num = line_num;
    resp->timeout = timeout;

    return resp;
}

/**
 * Get one line AT response buffer by line number.
 *
 * @param resp response object
 * @param resp_line line number, start from '1'
 *
 * @return != RT_NULL: response line buffer
 *          = RT_NULL: input response line error
 */
const char *at_resp_get_line(at_response_t resp, rt_size_t resp_line)
{
    char *resp_buf = resp->buf;
    char *resp_line_buf = RT_NULL;
    rt_size_t line_num = 1;

    RT_ASSERT(resp);

    if (resp_line > resp->line_counts || resp_line <= 0)
    {
        LOG_E("AT response get line failed! Input response line(%d) error!", resp_line);
        return RT_NULL;
    }

    for (line_num = 1; line_num <= resp->line_counts; line_num++)
    {
        if (resp_line == line_num)
        {
            resp_line_buf = resp_buf;

            return resp_line_buf;
        }

        resp_buf += strlen(resp_buf) + 1;
    }

    return RT_NULL;
}

/**
 * Get one line AT response buffer by keyword
 *
 * @param resp response object
 * @param keyword query keyword
 *
 * @return != RT_NULL: response line buffer
 *          = RT_NULL: no matching data
 */
const char *at_resp_get_line_by_kw(at_response_t resp, const char *keyword)
{
    char *resp_buf = resp->buf;
    char *resp_line_buf = RT_NULL;
    rt_size_t line_num = 1;

    RT_ASSERT(resp);
    RT_ASSERT(keyword);

    for (line_num = 1; line_num <= resp->line_counts; line_num++)
    {
        if (strstr(resp_buf, keyword))
        {
            resp_line_buf = resp_buf;

            return resp_line_buf;
        }

        resp_buf += strlen(resp_buf) + 1;
    }

    return RT_NULL;
}

/**
 * Get and parse AT response buffer arguments by line number.
 *
 * @param resp response object
 * @param resp_line line number, start from '1'
 * @param resp_expr response buffer expression
 *
 * @return -1 : input response line number error or get line buffer error
 *          0 : parsed without match
 *         >0 : the number of arguments successfully parsed
 */
int at_resp_parse_line_args(at_response_t resp, rt_size_t resp_line, const char *resp_expr, ...)
{
    va_list args;
    int resp_args_num = 0;
    const char *resp_line_buf = RT_NULL;

    RT_ASSERT(resp);
    RT_ASSERT(resp_expr);

    if ((resp_line_buf = at_resp_get_line(resp, resp_line)) == RT_NULL)
    {
        return -1;
    }

    va_start(args, resp_expr);

    resp_args_num = vsscanf(resp_line_buf, resp_expr, args);

    va_end(args);

    return resp_args_num;
}

/**
 * Get and parse AT response buffer arguments by keyword.
 *
 * @param resp response object
 * @param keyword query keyword
 * @param resp_expr response buffer expression
 *
 * @return -1 : input keyword error or get line buffer error
 *          0 : parsed without match
 *         >0 : the number of arguments successfully parsed
 */
int at_resp_parse_line_args_by_kw(at_response_t resp, const char *keyword, const char *resp_expr, ...)
{
    va_list args;
    int resp_args_num = 0;
    const char *resp_line_buf = RT_NULL;

    RT_ASSERT(resp);
    RT_ASSERT(resp_expr);

    if ((resp_line_buf = at_resp_get_line_by_kw(resp, keyword)) == RT_NULL)
    {
        return -1;
    }

    va_start(args, resp_expr);

    resp_args_num = vsscanf(resp_line_buf, resp_expr, args);

    va_end(args);

    return resp_args_num;
}

/**
 * Send commands to AT server and wait response.
 *
 * @param client current AT client object
 * @param resp AT response object, using RT_NULL when you don't care response
 * @param cmd_expr AT commands expression
 *
 * @return 0 : success
 *        -1 : response status error
 *        -2 : wait timeout
 *        -7 : enter AT CLI mode
 */
int at_obj_exec_cmd(at_client_t client, at_response_t resp, const char *cmd_expr, ...)
{
    va_list args;
    rt_size_t cmd_size = 0;
    rt_err_t result = RT_EOK;
    const char *cmd = RT_NULL;

    RT_ASSERT(cmd_expr);

    if (client == RT_NULL)
    {
        LOG_E("input AT Client object is NULL, please create or get AT Client object!");
        return -RT_ERROR;
    }

    /* check AT CLI mode */
    if (client->status == AT_STATUS_CLI && resp)
    {
        return -RT_EBUSY;
    }

    rt_mutex_take(client->lock, RT_WAITING_FOREVER);

    client->resp_status = AT_RESP_OK;
    client->resp = resp;

    if (resp != RT_NULL)
    {
        resp->buf_len = 0;
        resp->line_counts = 0;
    }

    va_start(args, cmd_expr);
    at_vprintfln(client->device, cmd_expr, args);
    va_end(args);

    if (resp != RT_NULL)
    {
        if (rt_sem_take(client->resp_notice, resp->timeout) != RT_EOK)
        {
            cmd = at_get_last_cmd(&cmd_size);
            LOG_D("execute command (%.*s) timeout (%d ticks)!", cmd_size, cmd, resp->timeout);
            client->resp_status = AT_RESP_TIMEOUT;
            result = -RT_ETIMEOUT;
            goto __exit;
        }
        if (client->resp_status != AT_RESP_OK)
        {
            cmd = at_get_last_cmd(&cmd_size);
            LOG_E("execute command (%.*s) failed!", cmd_size, cmd);
            result = -RT_ERROR;
            goto __exit;
        }
    }

__exit:
    client->resp = RT_NULL;

    rt_mutex_release(client->lock);

    return result;
}

/**
 * Waiting for connection to external devices.
 *
 * @param client current AT client object
 * @param timeout millisecond for timeout
 *
 * @return 0 : success
 *        -2 : timeout
 *        -5 : no memory
 */
int at_client_obj_wait_connect(at_client_t client, rt_uint32_t timeout)
{
    rt_err_t result = RT_EOK;
    at_response_t resp = RT_NULL;
    rt_tick_t start_time = 0;
    char *client_name = client->device->parent.name;

    if (client == RT_NULL)
    {
        LOG_E("input AT client object is NULL, please create or get AT Client object!");
        return -RT_ERROR;
    }

    resp = at_create_resp(64, 0, rt_tick_from_millisecond(300));
    if (resp == RT_NULL)
    {
        LOG_E("no memory for AT client(%s) response object.", client_name);
        return -RT_ENOMEM;
    }

    rt_mutex_take(client->lock, RT_WAITING_FOREVER);
    client->resp = resp;

    start_time = rt_tick_get();

    while (1)
    {
        /* Check whether it is timeout */
        if (rt_tick_get() - start_time > rt_tick_from_millisecond(timeout))
        {
            LOG_E("wait AT client(%s) connect timeout(%d tick).", client_name, timeout);
            result = -RT_ETIMEOUT;
            break;
        }

        /* Check whether it is already connected */
        resp->buf_len = 0;
        resp->line_counts = 0;
        at_utils_send(client->device, 0, "AT\r\n", 4);

        if (rt_sem_take(client->resp_notice, resp->timeout) != RT_EOK)
            continue;
        else
            break;
    }

    at_delete_resp(resp);

    client->resp = RT_NULL;

    rt_mutex_release(client->lock);

    return result;
}

/**
 * Send data to AT server, send data don't have end sign(eg: \r\n).
 *
 * @param client current AT client object
 * @param buf   send data buffer
 * @param size  send fixed data size
 *
 * @return >0: send data size
 *         =0: send failed
 */
rt_size_t at_client_obj_send(at_client_t client, const char *buf, rt_size_t size)
{
    RT_ASSERT(buf);

    if (client == RT_NULL)
    {
        LOG_E("input AT Client object is NULL, please create or get AT Client object!");
        return 0;
    }

#ifdef AT_PRINT_RAW_CMD
    at_print_raw_cmd("sendline", buf, size);
#endif

    rt_mutex_take(client->lock, RT_WAITING_FOREVER);

    rt_size_t len = at_utils_send(client->device, 0, buf, size);

    rt_mutex_release(client->lock);

    return len;
}

static rt_err_t at_client_getchar(at_client_t client, char *ch, rt_int32_t timeout)
{
    rt_err_t result = RT_EOK;

    while (rt_device_read(client->device, 0, ch, 1) == 0)
    {
        result = rt_sem_take(client->rx_notice, rt_tick_from_millisecond(timeout));
        if (result != RT_EOK)
        {
            return result;
        }

        rt_sem_control(client->rx_notice, RT_IPC_CMD_RESET, RT_NULL);
    }

    return RT_EOK;
}

/**
 * AT client receive fixed-length data.
 *
 * @param client current AT client object
 * @param buf   receive data buffer
 * @param size  receive fixed data size
 * @param timeout  receive data timeout (ms)
 *
 * @note this function can only be used in execution function of URC data
 *
 * @return >0: receive data size
 *         =0: receive failed
 */
rt_size_t at_client_obj_recv(at_client_t client, char *buf, rt_size_t size, rt_int32_t timeout)
{
    rt_size_t read_idx = 0;
    rt_err_t result = RT_EOK;
    char ch;

    RT_ASSERT(buf);

    if (client == RT_NULL)
    {
        LOG_E("input AT Client object is NULL, please create or get AT Client object!");
        return 0;
    }

    while (1)
    {
        if (read_idx < size)
        {
            result = at_client_getchar(client, &ch, timeout);
            if (result != RT_EOK)
            {
                LOG_E("AT Client receive failed, uart device get data error(%d)", result);
                return 0;
            }

            buf[read_idx++] = ch;
        }
        else
        {
            break;
        }
    }

#ifdef AT_PRINT_RAW_CMD
    at_print_raw_cmd("urc_recv", buf, size);
#endif

    return read_idx;
}

/**
 *  AT client set end sign.
 *
 * @param client current AT client object
 * @param ch the end sign, can not be used when it is '\0'
 */
void at_obj_set_end_sign(at_client_t client, char ch)
{
    if (client == RT_NULL)
    {
        LOG_E("input AT Client object is NULL, please create or get AT Client object!");
        return;
    }

    client->end_sign = ch;
}

/**
 * set URC(Unsolicited Result Code) table
 *
 * @param client current AT client object
 * @param table URC table
 * @param size table size
 */
int at_obj_set_urc_table(at_client_t client, const struct at_urc *urc_table, rt_size_t table_sz)
{
    rt_size_t idx;

    if (client == RT_NULL)
    {
        LOG_E("input AT Client object is NULL, please create or get AT Client object!");
        return -RT_ERROR;
    }

    for (idx = 0; idx < table_sz; idx++)
    {
        RT_ASSERT(urc_table[idx].cmd_prefix);
        RT_ASSERT(urc_table[idx].cmd_suffix);
    }

    if (client->urc_table_size == 0)
    {
        client->urc_table = (struct at_urc_table *) rt_calloc(1, sizeof(struct at_urc_table));
        if (client->urc_table == RT_NULL)
        {
            return -RT_ENOMEM;
        }

        client->urc_table[0].urc = urc_table;
        client->urc_table[0].urc_size = table_sz;
        client->urc_table_size++;
    }
    else
    {
        struct at_urc_table *new_urc_table = RT_NULL;

        /* realloc urc table space */
        new_urc_table = (struct at_urc_table *) rt_realloc(client->urc_table,client->urc_table_size * sizeof(struct at_urc_table) + sizeof(struct at_urc_table));
        if (new_urc_table == RT_NULL)
        {
            return -RT_ENOMEM;
        }
        client->urc_table = new_urc_table;
        client->urc_table[client->urc_table_size].urc = urc_table;
        client->urc_table[client->urc_table_size].urc_size = table_sz;
        client->urc_table_size++;

    }

    return RT_EOK;
}

/**
 * get AT client object by AT device name.
 *
 * @dev_name AT client device name
 *
 * @return AT client object
 */
at_client_t at_client_get(const char *dev_name)
{
    int idx = 0;

    RT_ASSERT(dev_name);

    for (idx = 0; idx < AT_CLIENT_NUM_MAX; idx++)
    {
        if (rt_strcmp(at_client_table[idx].device->parent.name, dev_name) == 0)
        {
            return &at_client_table[idx];
        }
    }

    return RT_NULL;
}

/**
 * get first AT client object in the table.
 *
 * @return AT client object
 */
at_client_t at_client_get_first(void)
{
    if (at_client_table[0].device == RT_NULL)
    {
        return RT_NULL;
    }

    return &at_client_table[0];
}

static const struct at_urc *get_urc_obj(at_client_t client)
{
    rt_size_t i, j, prefix_len, suffix_len;
    rt_size_t bufsz;
    char *buffer = RT_NULL;
    const struct at_urc *urc = RT_NULL;
    struct at_urc_table *urc_table = RT_NULL;

    if (client->urc_table == RT_NULL)
    {
        return RT_NULL;
    }

    buffer = client->recv_line_buf;
    bufsz = client->recv_line_len;

    for (i = 0; i < client->urc_table_size; i++)
    {
        for (j = 0; j < client->urc_table[i].urc_size; j++)
        {
            urc_table = client->urc_table + i;
            urc = urc_table->urc + j;

            prefix_len = rt_strlen(urc->cmd_prefix);
            suffix_len = rt_strlen(urc->cmd_suffix);
            if (bufsz < prefix_len + suffix_len)
            {
                continue;
            }
            if ((prefix_len ? !rt_strncmp(buffer, urc->cmd_prefix, prefix_len) : 1)
                    && (suffix_len ? !rt_strncmp(buffer + bufsz - suffix_len, urc->cmd_suffix, suffix_len) : 1))
            {
                return urc;
            }
        }
    }

    return RT_NULL;
}

static int at_recv_readline(at_client_t client)
{
    rt_size_t read_len = 0;
    char ch = 0, last_ch = 0;
    rt_bool_t is_full = RT_FALSE;

    rt_memset(client->recv_line_buf, 0x00, client->recv_bufsz);
    client->recv_line_len = 0;

    while (1)
    {
        at_client_getchar(client, &ch, RT_WAITING_FOREVER);

        if (read_len < client->recv_bufsz)
        {
            client->recv_line_buf[read_len++] = ch;
            client->recv_line_len = read_len;
        }
        else
        {
            is_full = RT_TRUE;
        }

        /* is newline or URC data */
        if ((ch == '\n' && last_ch == '\r') || (client->end_sign != 0 && ch == client->end_sign)
                || get_urc_obj(client))
        {
            if (is_full)
            {
                LOG_E("read line failed. The line data length is out of buffer size(%d)!", client->recv_bufsz);
                rt_memset(client->recv_line_buf, 0x00, client->recv_bufsz);
                client->recv_line_len = 0;
                return -RT_EFULL;
            }
            break;
        }
        last_ch = ch;
    }

#ifdef AT_PRINT_RAW_CMD
    at_print_raw_cmd("recvline", client->recv_line_buf, read_len);
#endif

    return read_len;
}

static void client_parser(at_client_t client)
{
    const struct at_urc *urc;

    while(1)
    {
        if (at_recv_readline(client) > 0)
        {
            if ((urc = get_urc_obj(client)) != RT_NULL)
            {
                /* current receive is request, try to execute related operations */
                if (urc->func != RT_NULL)
                {
                    urc->func(client, client->recv_line_buf, client->recv_line_len);
                }
            }
            else if (client->resp != RT_NULL)
            {
                at_response_t resp = client->resp;

                char end_ch = client->recv_line_buf[client->recv_line_len - 1];

                /* current receive is response */
                client->recv_line_buf[client->recv_line_len - 1] = '\0';
                if (resp->buf_len + client->recv_line_len < resp->buf_size)
                {
                    /* copy response lines, separated by '\0' */
                    rt_memcpy(resp->buf + resp->buf_len, client->recv_line_buf, client->recv_line_len);

                    /* update the current response information */
                    resp->buf_len += client->recv_line_len;
                    resp->line_counts++;
                }
                else
                {
                    client->resp_status = AT_RESP_BUFF_FULL;
                    LOG_E("Read response buffer failed. The Response buffer size is out of buffer size(%d)!", resp->buf_size);
                }
                /* check response result */
                if ((client->end_sign != 0) && (end_ch == client->end_sign) && (resp->line_num == 0))
                {
                    /* get the end sign, return response state END_OK.*/
                    client->resp_status = AT_RESP_OK;
                }
                else if (rt_memcmp(client->recv_line_buf, AT_RESP_END_OK, rt_strlen(AT_RESP_END_OK)) == 0
                        && resp->line_num == 0)
                {
                    /* get the end data by response result, return response state END_OK. */
                    client->resp_status = AT_RESP_OK;
                }
                else if (rt_strstr(client->recv_line_buf, AT_RESP_END_ERROR)
                        || (rt_memcmp(client->recv_line_buf, AT_RESP_END_FAIL, rt_strlen(AT_RESP_END_FAIL)) == 0))
                {
                    client->resp_status = AT_RESP_ERROR;
                }
                else if (resp->line_counts == resp->line_num && resp->line_num)
                {
                    /* get the end data by response line, return response state END_OK.*/
                    client->resp_status = AT_RESP_OK;
                }
                else
                {
                    continue;
                }

                client->resp = RT_NULL;
                rt_sem_release(client->resp_notice);
            }
            else
            {
//                log_d("unrecognized line: %.*s", client->recv_line_len, client->recv_line_buf);
            }
        }
    }
}

static rt_err_t at_client_rx_ind(rt_device_t dev, rt_size_t size)
{
    int idx = 0;

    for (idx = 0; idx < AT_CLIENT_NUM_MAX; idx++)
    {
        if (at_client_table[idx].device == dev && size > 0)
        {
            rt_sem_release(at_client_table[idx].rx_notice);
        }
    }

    return RT_EOK;
}

/* initialize the client object parameters */
static int at_client_para_init(at_client_t client)
{
#define AT_CLIENT_LOCK_NAME            "at_c"
#define AT_CLIENT_SEM_NAME             "at_cs"
#define AT_CLIENT_RESP_NAME            "at_cr"
#define AT_CLIENT_THREAD_NAME          "at_clnt"

    int result = RT_EOK;
    static int at_client_num = 0;
    char name[RT_NAME_MAX];

    client->status = AT_STATUS_UNINITIALIZED;

    client->recv_line_len = 0;
    client->recv_line_buf = (char *) rt_calloc(1, client->recv_bufsz);
    if (client->recv_line_buf == RT_NULL)
    {
        LOG_E("AT client initialize failed! No memory for receive buffer.");
        result = -RT_ENOMEM;
        goto __exit;
    }

    rt_snprintf(name, RT_NAME_MAX, "%s%d", AT_CLIENT_LOCK_NAME, at_client_num);
    client->lock = rt_mutex_create(name, RT_IPC_FLAG_FIFO);
    if (client->lock == RT_NULL)
    {
        LOG_E("AT client initialize failed! at_client_recv_lock create failed!");
        result = -RT_ENOMEM;
        goto __exit;
    }

    rt_snprintf(name, RT_NAME_MAX, "%s%d", AT_CLIENT_SEM_NAME, at_client_num);
    client->rx_notice = rt_sem_create(name, 0, RT_IPC_FLAG_FIFO);
    if (client->rx_notice == RT_NULL)
    {
        LOG_E("AT client initialize failed! at_client_notice semaphore create failed!");
        result = -RT_ENOMEM;
        goto __exit;
    }

    rt_snprintf(name, RT_NAME_MAX, "%s%d", AT_CLIENT_RESP_NAME, at_client_num);
    client->resp_notice = rt_sem_create(name, 0, RT_IPC_FLAG_FIFO);
    if (client->resp_notice == RT_NULL)
    {
        LOG_E("AT client initialize failed! at_client_resp semaphore create failed!");
        result = -RT_ENOMEM;
        goto __exit;
    }

    client->urc_table = RT_NULL;
    client->urc_table_size = 0;

    rt_snprintf(name, RT_NAME_MAX, "%s%d", AT_CLIENT_THREAD_NAME, at_client_num);
    client->parser = rt_thread_create(name,
                                     (void (*)(void *parameter))client_parser,
                                     client,
                                     1024 + 512,
                                     RT_THREAD_PRIORITY_MAX / 3 - 1,
                                     5);
    if (client->parser == RT_NULL)
    {
        result = -RT_ENOMEM;
        goto __exit;
    }

__exit:
    if (result != RT_EOK)
    {
        if (client->lock)
        {
            rt_mutex_delete(client->lock);
        }

        if (client->rx_notice)
        {
            rt_sem_delete(client->rx_notice);
        }

        if (client->resp_notice)
        {
            rt_sem_delete(client->resp_notice);
        }

        if (client->device)
        {
            rt_device_close(client->device);
        }

        if (client->recv_line_buf)
        {
            rt_free(client->recv_line_buf);
        }

        rt_memset(client, 0x00, sizeof(struct at_client));
    }
    else
    {
        at_client_num++;
    }

    return result;
}

/**
 * AT client initialize.
 *
 * @param dev_name AT client device name
 * @param recv_bufsz the maximum number of receive buffer length
 *
 * @return 0 : initialize success
 *        -1 : initialize failed
 *        -5 : no memory
 */
int at_client_init(const char *dev_name,  rt_size_t recv_bufsz)
{
    int idx = 0;
    int result = RT_EOK;
    rt_err_t open_result = RT_EOK;
    at_client_t client = RT_NULL;

    RT_ASSERT(dev_name);
    RT_ASSERT(recv_bufsz > 0);

    if (at_client_get(dev_name) != RT_NULL)
    {
        return result;
    }

    for (idx = 0; idx < AT_CLIENT_NUM_MAX && at_client_table[idx].device; idx++);

    if (idx >= AT_CLIENT_NUM_MAX)
    {
        LOG_E("AT client initialize failed! Check the maximum number(%d) of AT client.", AT_CLIENT_NUM_MAX);
        result = -RT_EFULL;
        goto __exit;
    }

    client = &at_client_table[idx];
    client->recv_bufsz = recv_bufsz;

    result = at_client_para_init(client);
    if (result != RT_EOK)
    {
        goto __exit;
    }

    /* find and open command device */
    client->device = rt_device_find(dev_name);
    if (client->device)
    {
        RT_ASSERT(client->device->type == RT_Device_Class_Char);

        /* using DMA mode first */
        open_result = rt_device_open(client->device, RT_DEVICE_OFLAG_RDWR | RT_DEVICE_FLAG_DMA_RX);
        /* using interrupt mode when DMA mode not supported */
        if (open_result == -RT_EIO)
        {
            open_result = rt_device_open(client->device, RT_DEVICE_OFLAG_RDWR | RT_DEVICE_FLAG_INT_RX);
        }
        RT_ASSERT(open_result == RT_EOK);

        rt_device_set_rx_indicate(client->device, at_client_rx_ind);
    }
    else
    {
        LOG_E("AT client initialize failed! Not find the device(%s).", dev_name);
        result = -RT_ERROR;
        goto __exit;
    }

__exit:
    if (result == RT_EOK)
    {
        client->status = AT_STATUS_INITIALIZED;

        rt_thread_startup(client->parser);

        LOG_I("AT client(V%s) on device %s initialize success.", AT_SW_VERSION, dev_name);
    }
    else
    {
        LOG_E("AT client(V%s) on device %s initialize failed(%d).", AT_SW_VERSION, dev_name, result);
    }

    return result;
}
#endif /* AT_USING_CLIENT */<|MERGE_RESOLUTION|>--- conflicted
+++ resolved
@@ -9,10 +9,7 @@
  * 2018-04-12     chenyong     add client implement
  * 2018-08-17     chenyong     multiple client support
  * 2021-03-17     Meco Man     fix a buf of leaking memory
-<<<<<<< HEAD
  * 2021-07-14     Sszl         fix a buf of leaking memory
-=======
->>>>>>> 2b201cbb
  */
 
 #include <at.h>
