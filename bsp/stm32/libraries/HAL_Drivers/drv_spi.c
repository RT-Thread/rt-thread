--- conflicted
+++ resolved
@@ -649,18 +649,15 @@
 static int rt_hw_spi_bus_init(void)
 {
     rt_err_t result;
-<<<<<<< HEAD
+
     result = rt_event_init(&spi_event, "spi_event", RT_IPC_FLAG_PRIO);
     if (result != RT_EOK)
     {
         LOG_E("spi event init fail");
         return -1;
     }
-    for (int i = 0; i < sizeof(spi_config) / sizeof(spi_config[0]); i++)
-=======
 
     for (rt_size_t i = 0; i < sizeof(spi_config) / sizeof(spi_config[0]); i++)
->>>>>>> d480690f
     {
         spi_bus_obj[i].config = &spi_config[i];
         spi_bus_obj[i].spi_bus.parent.user_data = &spi_config[i];
