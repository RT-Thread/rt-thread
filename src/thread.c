--- conflicted
+++ resolved
@@ -998,14 +998,11 @@
 
     /* insert to schedule ready list */
     rt_schedule_insert_thread(thread);
-<<<<<<< HEAD
-#endif
-=======
+#endif /* RT_USING_SUSPEND_NESTING */
 
     /* enable interrupt */
     rt_hw_interrupt_enable(temp);
 
->>>>>>> d16ca48f
     /* do schedule */
     rt_schedule();
 }
