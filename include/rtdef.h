/*
 * Copyright (c) 2006-2022, RT-Thread Development Team
 *
 * SPDX-License-Identifier: Apache-2.0
 *
 * Change Logs:
 * Date           Author       Notes
 * 2007-01-10     Bernard      the first version
 * 2008-07-12     Bernard      remove all rt_int8, rt_uint32_t etc typedef
 * 2010-10-26     yi.qiu       add module support
 * 2010-11-10     Bernard      add cleanup callback function in thread exit.
 * 2011-05-09     Bernard      use builtin va_arg in GCC 4.x
 * 2012-11-16     Bernard      change RT_NULL from ((void*)0) to 0.
 * 2012-12-29     Bernard      change the RT_USING_MEMPOOL location and add
 *                             RT_USING_MEMHEAP condition.
 * 2012-12-30     Bernard      add more control command for graphic.
 * 2013-01-09     Bernard      change version number.
 * 2015-02-01     Bernard      change version number to v2.1.0
 * 2017-08-31     Bernard      change version number to v3.0.0
 * 2017-11-30     Bernard      change version number to v3.0.1
 * 2017-12-27     Bernard      change version number to v3.0.2
 * 2018-02-24     Bernard      change version number to v3.0.3
 * 2018-04-25     Bernard      change version number to v3.0.4
 * 2018-05-31     Bernard      change version number to v3.1.0
 * 2018-09-04     Bernard      change version number to v3.1.1
 * 2018-09-14     Bernard      apply Apache License v2.0 to RT-Thread Kernel
 * 2018-10-13     Bernard      change version number to v4.0.0
 * 2018-10-02     Bernard      add 64bit arch support
 * 2018-11-22     Jesven       add smp member to struct rt_thread
 *                             add struct rt_cpu
 *                             add smp relevant macros
 * 2019-01-27     Bernard      change version number to v4.0.1
 * 2019-05-17     Bernard      change version number to v4.0.2
 * 2019-12-20     Bernard      change version number to v4.0.3
 * 2020-08-10     Meco Man     add macro for struct rt_device_ops
 * 2020-10-23     Meco Man     define maximum value of ipc type
 * 2021-03-19     Meco Man     add security devices
 * 2021-05-10     armink       change version number to v4.0.4
 * 2021-11-19     Meco Man     change version number to v4.1.0
 * 2021-12-21     Meco Man     re-implement RT_UNUSED
 * 2022-01-01     Gabriel      improve hooking method
 * 2022-01-07     Gabriel      move some __on_rt_xxxxx_hook to dedicated c source files
 * 2022-01-12     Meco Man     remove RT_THREAD_BLOCK
 * 2022-04-10     THEWON       add flush for device & some device flags
 * 2022-04-20     Meco Man     change version number to v4.1.1
 * 2022-04-21     THEWON       add macro RT_VERSION_CHECK
 * 2022-06-29     Meco Man     add RT_USING_LIBC and standard libc headers
 * 2022-08-16     Meco Man     change version number to v5.0.0
 * 2022-09-12     Meco Man     define rt_ssize_t
 * 2022-12-20     Meco Man     add const name for rt_object
 */

#ifndef __RT_DEF_H__
#define __RT_DEF_H__

#include <rtconfig.h>
#ifdef RT_USING_LIBC
#include <stdint.h>
#include <stddef.h>
#include <stdarg.h>
#include <sys/types.h>
#endif /* RT_USING_LIBC */

#ifdef __cplusplus
extern "C" {
#endif

/**
 * @addtogroup BasicDef
 */

/**@{*/

/* RT-Thread version information */
#define RT_VERSION_MAJOR                5               /**< Major version number (X.x.x) */
#define RT_VERSION_MINOR                0               /**< Minor version number (x.X.x) */
#define RT_VERSION_PATCH                0               /**< Patch version number (x.x.X) */

/* e.g. #if (RTTHREAD_VERSION >= RT_VERSION_CHECK(4, 1, 0) */
#define RT_VERSION_CHECK(major, minor, revise)          ((major * 10000) + (minor * 100) + revise)

/* RT-Thread version */
#define RTTHREAD_VERSION                RT_VERSION_CHECK(RT_VERSION_MAJOR, RT_VERSION_MINOR, RT_VERSION_PATCH)


/* RT-Thread basic data type definitions */
typedef int                             rt_bool_t;      /**< boolean type */
typedef signed long                     rt_base_t;      /**< Nbit CPU related date type */
typedef unsigned long                   rt_ubase_t;     /**< Nbit unsigned CPU related data type */

#ifndef RT_USING_ARCH_DATA_TYPE
#ifdef RT_USING_LIBC
typedef int8_t                          rt_int8_t;      /**<  8bit integer type */
typedef int16_t                         rt_int16_t;     /**< 16bit integer type */
typedef int32_t                         rt_int32_t;     /**< 32bit integer type */
typedef uint8_t                         rt_uint8_t;     /**<  8bit unsigned integer type */
typedef uint16_t                        rt_uint16_t;    /**< 16bit unsigned integer type */
typedef uint32_t                        rt_uint32_t;    /**< 32bit unsigned integer type */
typedef int64_t                         rt_int64_t;     /**< 64bit integer type */
typedef uint64_t                        rt_uint64_t;    /**< 64bit unsigned integer type */
typedef size_t                          rt_size_t;      /**< Type for size number */
typedef ssize_t                         rt_ssize_t;     /**< Used for a count of bytes or an error indication */
#else
typedef signed   char                   rt_int8_t;      /**<  8bit integer type */
typedef signed   short                  rt_int16_t;     /**< 16bit integer type */
typedef signed   int                    rt_int32_t;     /**< 32bit integer type */
typedef unsigned char                   rt_uint8_t;     /**<  8bit unsigned integer type */
typedef unsigned short                  rt_uint16_t;    /**< 16bit unsigned integer type */
typedef unsigned int                    rt_uint32_t;    /**< 32bit unsigned integer type */
#ifdef ARCH_CPU_64BIT
typedef signed long                     rt_int64_t;     /**< 64bit integer type */
typedef unsigned long                   rt_uint64_t;    /**< 64bit unsigned integer type */
#else
typedef signed long long                rt_int64_t;     /**< 64bit integer type */
typedef unsigned long long              rt_uint64_t;    /**< 64bit unsigned integer type */
#endif /* ARCH_CPU_64BIT */
typedef rt_ubase_t                      rt_size_t;      /**< Type for size number */
typedef rt_base_t                       rt_ssize_t;     /**< Used for a count of bytes or an error indication */
#endif /* RT_USING_LIBC */
#endif /* RT_USING_ARCH_DATA_TYPE */

typedef rt_base_t                       rt_err_t;       /**< Type for error number */
typedef rt_uint32_t                     rt_time_t;      /**< Type for time stamp */
typedef rt_uint32_t                     rt_tick_t;      /**< Type for tick count */
typedef rt_base_t                       rt_flag_t;      /**< Type for flags */
typedef rt_ubase_t                      rt_dev_t;       /**< Type for device */
typedef rt_base_t                       rt_off_t;       /**< Type for offset */

/* boolean type definitions */
#define RT_TRUE                         1               /**< boolean true  */
#define RT_FALSE                        0               /**< boolean fails */

/* null pointer definition */
#define RT_NULL                         0

/**@}*/

/* maximum value of base type */
#ifdef RT_USING_LIBC
#define RT_UINT8_MAX                    UINT8_MAX       /**< Maximum number of UINT8 */
#define RT_UINT16_MAX                   UINT16_MAX      /**< Maximum number of UINT16 */
#define RT_UINT32_MAX                   UINT32_MAX      /**< Maximum number of UINT32 */
#else
#define RT_UINT8_MAX                    0xff            /**< Maximum number of UINT8 */
#define RT_UINT16_MAX                   0xffff          /**< Maximum number of UINT16 */
#define RT_UINT32_MAX                   0xffffffff      /**< Maximum number of UINT32 */
#endif /* RT_USING_LIBC */

#define RT_TICK_MAX                     RT_UINT32_MAX   /**< Maximum number of tick */

/* maximum value of ipc type */
#define RT_SEM_VALUE_MAX                RT_UINT16_MAX   /**< Maximum number of semaphore .value */
#define RT_MUTEX_VALUE_MAX              RT_UINT16_MAX   /**< Maximum number of mutex .value */
#define RT_MUTEX_HOLD_MAX               RT_UINT8_MAX    /**< Maximum number of mutex .hold */
#define RT_MB_ENTRY_MAX                 RT_UINT16_MAX   /**< Maximum number of mailbox .entry */
#define RT_MQ_ENTRY_MAX                 RT_UINT16_MAX   /**< Maximum number of message queue .entry */

/* Common Utilities */

#define RT_UNUSED(x)                   ((void)x)

/* Compiler Related Definitions */
#if defined(__ARMCC_VERSION)           /* ARM Compiler */
#define rt_section(x)               __attribute__((section(x)))
#define rt_used                     __attribute__((used))
#define rt_align(n)                 __attribute__((aligned(n)))
#define rt_weak                     __attribute__((weak))
#define rt_inline                   static __inline
/* module compiling */
#ifdef RT_USING_MODULE
#define RTT_API                     __declspec(dllimport)
#else
#define RTT_API                     __declspec(dllexport)
#endif /* RT_USING_MODULE */
#elif defined (__IAR_SYSTEMS_ICC__)     /* for IAR Compiler */
#define rt_section(x)               @ x
#define rt_used                     __root
#define PRAGMA(x)                   _Pragma(#x)
#define rt_align(n)                    PRAGMA(data_alignment=n)
#define rt_weak                     __weak
#define rt_inline                   static inline
#define RTT_API
#elif defined (__GNUC__)                /* GNU GCC Compiler */
#ifndef RT_USING_LIBC
/* the version of GNU GCC must be greater than 4.x */
typedef __builtin_va_list           __gnuc_va_list;
typedef __gnuc_va_list              va_list;
#define va_start(v,l)               __builtin_va_start(v,l)
#define va_end(v)                   __builtin_va_end(v)
#define va_arg(v,l)                 __builtin_va_arg(v,l)
#endif /* RT_USING_LIBC */
#define __RT_STRINGIFY(x...)        #x
#define RT_STRINGIFY(x...)          __RT_STRINGIFY(x)
#define rt_section(x)               __attribute__((section(x)))
#define rt_used                     __attribute__((used))
#define rt_align(n)                 __attribute__((aligned(n)))
#define rt_weak                     __attribute__((weak))
#define rt_inline                   static __inline
#define RTT_API
#elif defined (__ADSPBLACKFIN__)        /* for VisualDSP++ Compiler */
#define rt_section(x)               __attribute__((section(x)))
#define rt_used                     __attribute__((used))
#define rt_align(n)                 __attribute__((aligned(n)))
#define rt_weak                     __attribute__((weak))
#define rt_inline                   static inline
#define RTT_API
#elif defined (_MSC_VER)
#define rt_section(x)
#define rt_used
#define rt_align(n)                 __declspec(align(n))
#define rt_weak
#define rt_inline                   static __inline
#define RTT_API
#elif defined (__TI_COMPILER_VERSION__)
/* The way that TI compiler set section is different from other(at least
    * GCC and MDK) compilers. See ARM Optimizing C/C++ Compiler 5.9.3 for more
    * details. */
#define rt_section(x)               __attribute__((section(x)))
#ifdef __TI_EABI__
#define rt_used                     __attribute__((retain)) __attribute__((used))
#else
#define rt_used                     __attribute__((used))
#endif
#define PRAGMA(x)                   _Pragma(#x)
#define rt_align(n)                 __attribute__((aligned(n)))
#ifdef __TI_EABI__
#define rt_weak                     __attribute__((weak))
#else
#define rt_weak
#endif
#define rt_inline                   static inline
#define RTT_API
#elif defined (__TASKING__)
#define rt_section(x)               __attribute__((section(x)))
#define rt_used                     __attribute__((used, protect))
#define PRAGMA(x)                   _Pragma(#x)
#define rt_align(n)                 __attribute__((__align(n)))
#define rt_weak                     __attribute__((weak))
#define rt_inline                   static inline
#define RTT_API
#else
    #error not supported tool chain
#endif /* __ARMCC_VERSION */

/* initialization export */
#ifdef RT_USING_COMPONENTS_INIT
typedef int (*init_fn_t)(void);
#ifdef _MSC_VER
#pragma section("rti_fn$f",read)
    #if RT_DEBUG_INIT
        struct rt_init_desc
        {
            const char* level;
            const init_fn_t fn;
            const char* fn_name;
        };
        #define INIT_EXPORT(fn, level)                                  \
                                const char __rti_level_##fn[] = ".rti_fn." level;       \
                                const char __rti_##fn##_name[] = #fn;                   \
                                __declspec(allocate("rti_fn$f"))                        \
                                rt_used const struct rt_init_desc __rt_init_msc_##fn =  \
                                {__rti_level_##fn, fn, __rti_##fn##_name};
    #else
        struct rt_init_desc
        {
            const char* level;
            const init_fn_t fn;
        };
        #define INIT_EXPORT(fn, level)                                  \
                                const char __rti_level_##fn[] = ".rti_fn." level;       \
                                __declspec(allocate("rti_fn$f"))                        \
                                rt_used const struct rt_init_desc __rt_init_msc_##fn =  \
                                {__rti_level_##fn, fn };
    #endif
#else
    #if RT_DEBUG_INIT
        struct rt_init_desc
        {
            const char* fn_name;
            const init_fn_t fn;
        };
        #define INIT_EXPORT(fn, level)                                                       \
            const char __rti_##fn##_name[] = #fn;                                            \
            rt_used const struct rt_init_desc __rt_init_desc_##fn rt_section(".rti_fn." level) = \
            { __rti_##fn##_name, fn};
    #else
        #define INIT_EXPORT(fn, level)                                                       \
            rt_used const init_fn_t __rt_init_##fn rt_section(".rti_fn." level) = fn
    #endif
#endif
#else
#define INIT_EXPORT(fn, level)
#endif

/* board init routines will be called in board_init() function */
#define INIT_BOARD_EXPORT(fn)           INIT_EXPORT(fn, "1")

/* pre/device/component/env/app init routines will be called in init_thread */
/* components pre-initialization (pure software initialization) */
#define INIT_PREV_EXPORT(fn)            INIT_EXPORT(fn, "2")
/* device initialization */
#define INIT_DEVICE_EXPORT(fn)          INIT_EXPORT(fn, "3")
/* components initialization (dfs, lwip, ...) */
#define INIT_COMPONENT_EXPORT(fn)       INIT_EXPORT(fn, "4")
/* environment initialization (mount disk, ...) */
#define INIT_ENV_EXPORT(fn)             INIT_EXPORT(fn, "5")
/* application initialization (rtgui application etc ...) */
#define INIT_APP_EXPORT(fn)             INIT_EXPORT(fn, "6")

#if !defined(RT_USING_FINSH)
/* define these to empty, even if not include finsh.h file */
#define FINSH_FUNCTION_EXPORT(name, desc)
#define FINSH_FUNCTION_EXPORT_ALIAS(name, alias, desc)

#define MSH_CMD_EXPORT(command, desc)
#define MSH_CMD_EXPORT_ALIAS(command, alias, desc)
#elif !defined(FINSH_USING_SYMTAB)
#define FINSH_FUNCTION_EXPORT_CMD(name, cmd, desc)
#endif

/* event length */
#define RT_EVENT_LENGTH                 32

/* memory management option */
#define RT_MM_PAGE_SIZE                 4096
#define RT_MM_PAGE_MASK                 (RT_MM_PAGE_SIZE - 1)
#define RT_MM_PAGE_BITS                 12

/* kernel malloc definitions */
#ifndef RT_KERNEL_MALLOC
#define RT_KERNEL_MALLOC(sz)            rt_malloc(sz)
#endif

#ifndef RT_KERNEL_FREE
#define RT_KERNEL_FREE(ptr)             rt_free(ptr)
#endif

#ifndef RT_KERNEL_REALLOC
#define RT_KERNEL_REALLOC(ptr, size)    rt_realloc(ptr, size)
#endif

/**
 * @addtogroup Error
 */

/**@{*/

/* RT-Thread error code definitions */
#define RT_EOK                          0               /**< There is no error */
#define RT_ERROR                        1               /**< A generic error happens */
#define RT_ETIMEOUT                     2               /**< Timed out */
#define RT_EFULL                        3               /**< The resource is full */
#define RT_EEMPTY                       4               /**< The resource is empty */
#define RT_ENOMEM                       5               /**< No memory */
#define RT_ENOSYS                       6               /**< No system */
#define RT_EBUSY                        7               /**< Busy */
#define RT_EIO                          8               /**< IO error */
#define RT_EINTR                        9               /**< Interrupted system call */
#define RT_EINVAL                       10              /**< Invalid argument */
#define RT_ETRAP                        11              /**< Trap event */
#define RT_ENOENT                       12              /**< No entry */
#define RT_ENOSPC                       13              /**< No space left */

/**@}*/

/**
 * @ingroup BasicDef
 *
 * @def RT_ALIGN(size, align)
 * Return the most contiguous size aligned at specified width. RT_ALIGN(13, 4)
 * would return 16.
 */
#define RT_ALIGN(size, align)           (((size) + (align) - 1) & ~((align) - 1))

/**
 * @ingroup BasicDef
 *
 * @def RT_ALIGN_DOWN(size, align)
 * Return the down number of aligned at specified width. RT_ALIGN_DOWN(13, 4)
 * would return 12.
 */
#define RT_ALIGN_DOWN(size, align)      ((size) & ~((align) - 1))

/**
 * Double List structure
 */
struct rt_list_node
{
    struct rt_list_node *next;                          /**< point to next node. */
    struct rt_list_node *prev;                          /**< point to prev node. */
};
typedef struct rt_list_node rt_list_t;                  /**< Type for lists. */

/**
 * Single List structure
 */
struct rt_slist_node
{
    struct rt_slist_node *next;                         /**< point to next node. */
};
typedef struct rt_slist_node rt_slist_t;                /**< Type for single list. */

/**
 * @addtogroup KernelObject
 */

/**@{*/

/*
 * kernel object macros
 */
#define RT_OBJECT_FLAG_MODULE           0x80            /**< is module object. */

/**
 * Base structure of Kernel object
 */
struct rt_object
{
#if RT_NAME_MAX > 0
    char        name[RT_NAME_MAX];                       /**< dynamic name of kernel object */
#else
    const char *name;                                    /**< static name of kernel object */
#endif /* RT_NAME_MAX > 0 */
    rt_uint8_t  type;                                    /**< type of kernel object */
    rt_uint8_t  flag;                                    /**< flag of kernel object */

#ifdef RT_USING_MODULE
    void      * module_id;                               /**< id of application module */
#endif /* RT_USING_MODULE */

#ifdef RT_USING_SMART
    int         lwp_ref_count;                           /**< ref count for lwp */
#endif /* RT_USING_SMART */

    rt_list_t   list;                                    /**< list node of kernel object */
};
typedef struct rt_object *rt_object_t;                   /**< Type for kernel objects. */

/**
 *  The object type can be one of the follows with specific
 *  macros enabled:
 *  - Thread
 *  - Semaphore
 *  - Mutex
 *  - Event
 *  - MailBox
 *  - MessageQueue
 *  - MemHeap
 *  - MemPool
 *  - Device
 *  - Timer
 *  - Module
 *  - Unknown
 *  - Static
 */
enum rt_object_class_type
{
    RT_Object_Class_Null          = 0x00,      /**< The object is not used. */
    RT_Object_Class_Thread        = 0x01,      /**< The object is a thread. */
    RT_Object_Class_Semaphore     = 0x02,      /**< The object is a semaphore. */
    RT_Object_Class_Mutex         = 0x03,      /**< The object is a mutex. */
    RT_Object_Class_Event         = 0x04,      /**< The object is a event. */
    RT_Object_Class_MailBox       = 0x05,      /**< The object is a mail box. */
    RT_Object_Class_MessageQueue  = 0x06,      /**< The object is a message queue. */
    RT_Object_Class_MemHeap       = 0x07,      /**< The object is a memory heap. */
    RT_Object_Class_MemPool       = 0x08,      /**< The object is a memory pool. */
    RT_Object_Class_Device        = 0x09,      /**< The object is a device. */
    RT_Object_Class_Timer         = 0x0a,      /**< The object is a timer. */
    RT_Object_Class_Module        = 0x0b,      /**< The object is a module. */
    RT_Object_Class_Memory        = 0x0c,      /**< The object is a memory. */
    RT_Object_Class_Channel       = 0x0d,      /**< The object is a channel */
    RT_Object_Class_Custom        = 0x0e,      /**< The object is a custom object */
    RT_Object_Class_Unknown       = 0x0f,      /**< The object is unknown. */
    RT_Object_Class_Static        = 0x80       /**< The object is a static object. */
};

/**
 * The information of the kernel object
 */
struct rt_object_information
{
    enum rt_object_class_type type;                     /**< object class type */
    rt_list_t                 object_list;              /**< object list */
    rt_size_t                 object_size;              /**< object size */
};

/**
 * The hook function call macro
 */
#ifndef RT_USING_HOOK
    #define __ON_HOOK_ARGS(__hook, argv)
    #define RT_OBJECT_HOOK_CALL(func, argv)
#else
    #define RT_OBJECT_HOOK_CALL(func, argv)         __on_##func argv
    #ifdef RT_HOOK_USING_FUNC_PTR
        #define __ON_HOOK_ARGS(__hook, argv)        do {if ((__hook) != RT_NULL) __hook argv; } while (0)
    #else
        #define __ON_HOOK_ARGS(__hook, argv)
    #endif /* RT_HOOK_USING_FUNC_PTR */
#endif /* RT_USING_HOOK */

#ifndef __on_rt_interrupt_switch_hook
    #define __on_rt_interrupt_switch_hook()         __ON_HOOK_ARGS(rt_interrupt_switch_hook, ())
#endif
#ifndef __on_rt_malloc_hook
    #define __on_rt_malloc_hook(addr, size)         __ON_HOOK_ARGS(rt_malloc_hook, (addr, size))
#endif
#ifndef __on_rt_free_hook
    #define __on_rt_free_hook(rmem)                 __ON_HOOK_ARGS(rt_free_hook, (rmem))
#endif


/**@}*/

/**
 * @addtogroup Clock
 */

/**@{*/

/**
 * clock & timer macros
 */
#define RT_TIMER_FLAG_DEACTIVATED       0x0             /**< timer is deactive */
#define RT_TIMER_FLAG_ACTIVATED         0x1             /**< timer is active */
#define RT_TIMER_FLAG_ONE_SHOT          0x0             /**< one shot timer */
#define RT_TIMER_FLAG_PERIODIC          0x2             /**< periodic timer */

#define RT_TIMER_FLAG_HARD_TIMER        0x0             /**< hard timer,the timer's callback function will be called in tick isr. */
#define RT_TIMER_FLAG_SOFT_TIMER        0x4             /**< soft timer,the timer's callback function will be called in timer thread. */

#define RT_TIMER_CTRL_SET_TIME          0x0             /**< set timer control command */
#define RT_TIMER_CTRL_GET_TIME          0x1             /**< get timer control command */
#define RT_TIMER_CTRL_SET_ONESHOT       0x2             /**< change timer to one shot */
#define RT_TIMER_CTRL_SET_PERIODIC      0x3             /**< change timer to periodic */
#define RT_TIMER_CTRL_GET_STATE         0x4             /**< get timer run state active or deactive*/
#define RT_TIMER_CTRL_GET_REMAIN_TIME   0x5             /**< get the remaining hang time */
#define RT_TIMER_CTRL_GET_FUNC          0x6             /**< get timer timeout func  */
#define RT_TIMER_CTRL_SET_FUNC          0x7             /**< set timer timeout func  */
#define RT_TIMER_CTRL_GET_PARM          0x8             /**< get timer parameter  */
#define RT_TIMER_CTRL_SET_PARM          0x9             /**< get timer parameter  */

#ifndef RT_TIMER_SKIP_LIST_LEVEL
#define RT_TIMER_SKIP_LIST_LEVEL          1
#endif

/* 1 or 3 */
#ifndef RT_TIMER_SKIP_LIST_MASK
#define RT_TIMER_SKIP_LIST_MASK         0x3             /**< Timer skips the list mask */
#endif

/**
 * timer structure
 */
struct rt_timer
{
    struct rt_object parent;                            /**< inherit from rt_object */

    rt_list_t        row[RT_TIMER_SKIP_LIST_LEVEL];

    void (*timeout_func)(void *parameter);              /**< timeout function */
    void            *parameter;                         /**< timeout function's parameter */

    rt_tick_t        init_tick;                         /**< timer timeout tick */
    rt_tick_t        timeout_tick;                      /**< timeout tick */
};
typedef struct rt_timer *rt_timer_t;

/**@}*/

/**
 * @addtogroup Signal
 */
/**@{*/

#ifdef RT_USING_SIGNALS
#include <sys/signal.h>
typedef unsigned long rt_sigset_t;
typedef siginfo_t rt_siginfo_t;
typedef void (*rt_sighandler_t)(int signo);

#define RT_SIG_MAX          32

#else

#ifdef RT_USING_SMART
#include <sys/signal.h>
#endif

#endif /* RT_USING_SIGNALS */
/**@}*/

/**
 * @addtogroup Thread
 */

/**@{*/

/*
 * Thread
 */

/*
 * thread state definitions
 */
#define RT_THREAD_INIT                       0x00                /**< Initialized status */
#define RT_THREAD_CLOSE                      0x01                /**< Closed status */
#define RT_THREAD_READY                      0x02                /**< Ready status */
#define RT_THREAD_RUNNING                    0x03                /**< Running status */

/*
 * for rt_thread_suspend_with_flag()
 */
enum
{
    RT_INTERRUPTIBLE = 0,
    RT_KILLABLE,
    RT_UNINTERRUPTIBLE,
};

#define RT_THREAD_SUSPEND_MASK               0x04
#define RT_SIGNAL_COMMON_WAKEUP_MASK         0x02
#define RT_SIGNAL_KILL_WAKEUP_MASK           0x01

#define RT_THREAD_SUSPEND_INTERRUPTIBLE      (RT_THREAD_SUSPEND_MASK)                                                             /**< Suspend interruptable 0x4 */
#define RT_THREAD_SUSPEND                    RT_THREAD_SUSPEND_INTERRUPTIBLE
#define RT_THREAD_SUSPEND_KILLABLE           (RT_THREAD_SUSPEND_MASK | RT_SIGNAL_COMMON_WAKEUP_MASK)                              /**< Suspend with killable 0x6 */
#define RT_THREAD_SUSPEND_UNINTERRUPTIBLE    (RT_THREAD_SUSPEND_MASK | RT_SIGNAL_COMMON_WAKEUP_MASK | RT_SIGNAL_KILL_WAKEUP_MASK) /**< Suspend with uninterruptable 0x7 */
#define RT_THREAD_STAT_MASK                  0x07

#define RT_THREAD_STAT_YIELD            0x08                /**< indicate whether remaining_tick has been reloaded since last schedule */
#define RT_THREAD_STAT_YIELD_MASK       RT_THREAD_STAT_YIELD

#define RT_THREAD_STAT_SIGNAL           0x10                /**< task hold signals */
#define RT_THREAD_STAT_SIGNAL_READY     (RT_THREAD_STAT_SIGNAL | RT_THREAD_READY)
#define RT_THREAD_STAT_SIGNAL_WAIT      0x20                /**< task is waiting for signals */
#define RT_THREAD_STAT_SIGNAL_PENDING   0x40                /**< signals is held and it has not been procressed */
#define RT_THREAD_STAT_SIGNAL_MASK      0xf0

/**
 * thread control command definitions
 */
#define RT_THREAD_CTRL_STARTUP          0x00                /**< Startup thread. */
#define RT_THREAD_CTRL_CLOSE            0x01                /**< Close thread. */
#define RT_THREAD_CTRL_CHANGE_PRIORITY  0x02                /**< Change thread priority. */
#define RT_THREAD_CTRL_INFO             0x03                /**< Get thread information. */
#define RT_THREAD_CTRL_BIND_CPU         0x04                /**< Set thread bind cpu. */

#ifdef RT_USING_SMP

#define RT_CPU_DETACHED                 RT_CPUS_NR          /**< The thread not running on cpu. */
#define RT_CPU_MASK                     ((1 << RT_CPUS_NR) - 1) /**< All CPUs mask bit. */

#ifndef RT_SCHEDULE_IPI
#define RT_SCHEDULE_IPI                 0
#endif /* RT_SCHEDULE_IPI */

#ifndef RT_STOP_IPI
#define RT_STOP_IPI                     1
#endif /* RT_STOP_IPI */

/**
 * CPUs definitions
 *
 */
struct rt_cpu
{
    struct rt_thread *current_thread;

    rt_uint16_t irq_nest;
    rt_uint8_t  irq_switch_flag;

    rt_uint8_t current_priority;
    rt_list_t priority_table[RT_THREAD_PRIORITY_MAX];
#if RT_THREAD_PRIORITY_MAX > 32
    rt_uint32_t priority_group;
    rt_uint8_t ready_table[32];
#else
    rt_uint32_t priority_group;
#endif /* RT_THREAD_PRIORITY_MAX > 32 */

    rt_tick_t tick;
};

#endif /* RT_USING_SMP */

struct rt_thread;

#ifdef RT_USING_SMART
typedef rt_err_t (*rt_wakeup_func_t)(void *object, struct rt_thread *thread);

struct rt_wakeup
{
    rt_wakeup_func_t func;
    void *user_data;
};

#define _LWP_NSIG       64

#ifdef ARCH_CPU_64BIT
#define _LWP_NSIG_BPW   64
#else
#define _LWP_NSIG_BPW   32
#endif

#define _LWP_NSIG_WORDS (_LWP_NSIG / _LWP_NSIG_BPW)

typedef void (*lwp_sighandler_t)(int);

typedef struct {
    unsigned long sig[_LWP_NSIG_WORDS];
} lwp_sigset_t;

struct lwp_sigaction {
    union {
        void (*_sa_handler)(int);
        void (*_sa_sigaction)(int, siginfo_t *, void *);
    } __sa_handler;
    lwp_sigset_t sa_mask;
    int sa_flags;
    void (*sa_restorer)(void);
};

struct rt_user_context
{
    void *sp;
    void *pc;
    void *flag;
};
#endif

/**
 * Thread structure
 */
struct rt_thread
{
    /* rt object */
#if RT_NAME_MAX > 0
    char        name[RT_NAME_MAX];                      /**< dynamic name of kernel object */
#else
    const char *name;                                   /**< static name of kernel object */
#endif /* RT_NAME_MAX > 0 */
    rt_uint8_t  type;                                   /**< type of object */
    rt_uint8_t  flags;                                  /**< thread's flags */

#ifdef RT_USING_MODULE
    void       *module_id;                              /**< id of application module */
#endif /* RT_USING_MODULE */

#ifdef RT_USING_SMART
    int       lwp_ref_count;                            /**< ref count for lwp */
#endif /* RT_USING_SMART */

    rt_list_t   list;                                   /**< the object list */
    rt_list_t   tlist;                                  /**< the thread list */

    /* stack point and entry */
    void       *sp;                                     /**< stack point */
    void       *entry;                                  /**< entry */
    void       *parameter;                              /**< parameter */
    void       *stack_addr;                             /**< stack address */
    rt_uint32_t stack_size;                             /**< stack size */

    /* error code */
    rt_err_t    error;                                  /**< error code */

    rt_uint8_t  stat;                                   /**< thread status */

#ifdef RT_USING_SMP
    rt_uint8_t  bind_cpu;                               /**< thread is bind to cpu */
    rt_uint8_t  oncpu;                                  /**< process on cpu */

    rt_uint16_t scheduler_lock_nest;                    /**< scheduler lock count */
    rt_uint16_t cpus_lock_nest;                         /**< cpus lock count */
    rt_uint16_t critical_lock_nest;                     /**< critical lock count */
#endif /*RT_USING_SMP*/

    /* priority */
    rt_uint8_t  current_priority;                       /**< current priority */
    rt_uint8_t  init_priority;                          /**< initialized priority */
#if RT_THREAD_PRIORITY_MAX > 32
    rt_uint8_t  number;
    rt_uint8_t  high_mask;
#endif /* RT_THREAD_PRIORITY_MAX > 32 */
    rt_uint32_t number_mask;                            /**< priority number mask */

#ifdef RT_USING_MUTEX
    /* object for IPC */
    rt_list_t taken_object_list;
    rt_object_t pending_object;
#endif

#ifdef RT_USING_EVENT
    /* thread event */
    rt_uint32_t event_set;
    rt_uint8_t  event_info;
#endif /* RT_USING_EVENT */

#ifdef RT_USING_SIGNALS
    rt_sigset_t     sig_pending;                        /**< the pending signals */
    rt_sigset_t     sig_mask;                           /**< the mask bits of signal */

#ifndef RT_USING_SMP
    void            *sig_ret;                           /**< the return stack pointer from signal */
#endif /* RT_USING_SMP */
    rt_sighandler_t *sig_vectors;                       /**< vectors of signal handler */
    void            *si_list;                           /**< the signal infor list */
#endif /* RT_USING_SIGNALS */

#ifdef RT_USING_SMART
    void            *msg_ret;                           /**< the return msg */
#endif

    rt_ubase_t  init_tick;                              /**< thread's initialized tick */
    rt_ubase_t  remaining_tick;                         /**< remaining tick */

#ifdef RT_USING_CPU_USAGE
    rt_uint64_t  duration_tick;                         /**< cpu usage tick */
#endif /* RT_USING_CPU_USAGE */

#ifdef RT_USING_PTHREADS
    void  *pthread_data;                                /**< the handle of pthread data, adapt 32/64bit */
#endif /* RT_USING_PTHREADS */

    struct rt_timer thread_timer;                       /**< built-in thread timer */

    void (*cleanup)(struct rt_thread *tid);             /**< cleanup function when thread exit */

    /* light weight process if present */
#ifdef RT_USING_SMART
    void        *lwp;
    /* for user create */
    void        *user_entry;
    void        *user_stack;
    rt_uint32_t user_stack_size;
    rt_uint32_t *kernel_sp;                             /**< kernel stack point */
    rt_list_t   sibling;                                /**< next thread of same process */

    lwp_sigset_t signal;
    lwp_sigset_t signal_mask;
    int signal_mask_bak;
    rt_uint32_t signal_in_process;
#ifndef ARCH_MM_MMU
    lwp_sighandler_t signal_handler[32];
#endif
    struct rt_user_context user_ctx;

    struct rt_wakeup wakeup;                            /**< wakeup data */
    int exit_request;
#if defined(ARCH_MM_MMU)
    int step_exec;
    int debug_attach_req;
    int debug_ret_user;
    int debug_suspend;
    struct rt_hw_exp_stack *regs;
    void * thread_idr;                                 /** lwp thread indicator */
    int *clear_child_tid;
#endif
    int tid;
#endif

    rt_ubase_t user_data;                             /**< private user data beyond this thread */
};
typedef struct rt_thread *rt_thread_t;

/**@}*/

/**
 * @addtogroup IPC
 */

/**@{*/

/**
 * IPC flags and control command definitions
 */
#define RT_IPC_FLAG_FIFO                0x00            /**< FIFOed IPC. @ref IPC. */
#define RT_IPC_FLAG_PRIO                0x01            /**< PRIOed IPC. @ref IPC. */

#define RT_IPC_CMD_UNKNOWN              0x00            /**< unknown IPC command */
#define RT_IPC_CMD_RESET                0x01            /**< reset IPC object */
#define RT_IPC_CMD_GET_STATE            0x02            /**< get the state of IPC object */

#define RT_WAITING_FOREVER              -1              /**< Block forever until get resource. */
#define RT_WAITING_NO                   0               /**< Non-block. */

/**
 * Base structure of IPC object
 */
struct rt_ipc_object
{
    struct rt_object parent;                            /**< inherit from rt_object */

    rt_list_t        suspend_thread;                    /**< threads pended on this resource */
};

#ifdef RT_USING_SEMAPHORE
/**
 * Semaphore structure
 */
struct rt_semaphore
{
    struct rt_ipc_object parent;                        /**< inherit from ipc_object */

    rt_uint16_t          value;                         /**< value of semaphore. */
    rt_uint16_t          reserved;                      /**< reserved field */
};
typedef struct rt_semaphore *rt_sem_t;
#endif /* RT_USING_SEMAPHORE */

#ifdef RT_USING_MUTEX
/**
 * Mutual exclusion (mutex) structure
 */
struct rt_mutex
{
    struct rt_ipc_object parent;                        /**< inherit from ipc_object */

    rt_uint8_t           ceiling_priority;              /**< the priority ceiling of mutexe */
    rt_uint8_t           priority;                      /**< the maximal priority for pending thread */
    rt_uint8_t           hold;                          /**< numbers of thread hold the mutex */
    rt_uint8_t           reserved;                      /**< reserved field */

    struct rt_thread    *owner;                         /**< current owner of mutex */
    rt_list_t            taken_list;                    /**< the object list taken by thread */
};
typedef struct rt_mutex *rt_mutex_t;
#endif /* RT_USING_MUTEX */

#ifdef RT_USING_EVENT
/**
 * flag definitions in event
 */
#define RT_EVENT_FLAG_AND               0x01            /**< logic and */
#define RT_EVENT_FLAG_OR                0x02            /**< logic or */
#define RT_EVENT_FLAG_CLEAR             0x04            /**< clear flag */

/*
 * event structure
 */
struct rt_event
{
    struct rt_ipc_object parent;                        /**< inherit from ipc_object */

    rt_uint32_t          set;                           /**< event set */
};
typedef struct rt_event *rt_event_t;
#endif /* RT_USING_EVENT */

#ifdef RT_USING_MAILBOX
/**
 * mailbox structure
 */
struct rt_mailbox
{
    struct rt_ipc_object parent;                        /**< inherit from ipc_object */

    rt_ubase_t          *msg_pool;                      /**< start address of message buffer */

    rt_uint16_t          size;                          /**< size of message pool */

    rt_uint16_t          entry;                         /**< index of messages in msg_pool */
    rt_uint16_t          in_offset;                     /**< input offset of the message buffer */
    rt_uint16_t          out_offset;                    /**< output offset of the message buffer */

    rt_list_t            suspend_sender_thread;         /**< sender thread suspended on this mailbox */
};
typedef struct rt_mailbox *rt_mailbox_t;
#endif /* RT_USING_MAILBOX */

#ifdef RT_USING_MESSAGEQUEUE
/**
 * message queue structure
 */
struct rt_messagequeue
{
    struct rt_ipc_object parent;                        /**< inherit from ipc_object */

    void                *msg_pool;                      /**< start address of message queue */

    rt_uint16_t          msg_size;                      /**< message size of each message */
    rt_uint16_t          max_msgs;                      /**< max number of messages */

    rt_uint16_t          entry;                         /**< index of messages in the queue */

    void                *msg_queue_head;                /**< list head */
    void                *msg_queue_tail;                /**< list tail */
    void                *msg_queue_free;                /**< pointer indicated the free node of queue */

    rt_list_t            suspend_sender_thread;         /**< sender thread suspended on this message queue */
};
typedef struct rt_messagequeue *rt_mq_t;
#endif /* RT_USING_MESSAGEQUEUE */

/**@}*/

/**
 * @addtogroup MM
 */

/**@{*/

#ifdef RT_USING_HEAP
/*
 * memory structure
 */
struct rt_memory
{
    struct rt_object        parent;                 /**< inherit from rt_object */
    const char *            algorithm;              /**< Memory management algorithm name */
    rt_ubase_t              address;                /**< memory start address */
    rt_size_t               total;                  /**< memory size */
    rt_size_t               used;                   /**< size used */
    rt_size_t               max;                    /**< maximum usage */
};
typedef struct rt_memory *rt_mem_t;
#endif /* RT_USING_HEAP */

/*
 * memory management
 * heap & partition
 */

#ifdef RT_USING_SMALL_MEM
typedef rt_mem_t rt_smem_t;
#endif /* RT_USING_SMALL_MEM */

#ifdef RT_USING_SLAB
typedef rt_mem_t rt_slab_t;
#endif /* RT_USING_SLAB */

#ifdef RT_USING_MEMHEAP
/**
 * memory item on the heap
 */
struct rt_memheap_item
{
    rt_uint32_t             magic;                      /**< magic number for memheap */
    struct rt_memheap      *pool_ptr;                   /**< point of pool */

    struct rt_memheap_item *next;                       /**< next memheap item */
    struct rt_memheap_item *prev;                       /**< prev memheap item */

    struct rt_memheap_item *next_free;                  /**< next free memheap item */
    struct rt_memheap_item *prev_free;                  /**< prev free memheap item */
#ifdef RT_USING_MEMTRACE
    rt_uint8_t              owner_thread_name[4];       /**< owner thread name */
#endif /* RT_USING_MEMTRACE */
};

/**
 * Base structure of memory heap object
 */
struct rt_memheap
{
    struct rt_object        parent;                     /**< inherit from rt_object */

    void                   *start_addr;                 /**< pool start address and size */

    rt_size_t               pool_size;                  /**< pool size */
    rt_size_t               available_size;             /**< available size */
    rt_size_t               max_used_size;              /**< maximum allocated size */

    struct rt_memheap_item *block_list;                 /**< used block list */

    struct rt_memheap_item *free_list;                  /**< free block list */
    struct rt_memheap_item  free_header;                /**< free block list header */

    struct rt_semaphore     lock;                       /**< semaphore lock */
    rt_bool_t               locked;                     /**< External lock mark */
};
#endif /* RT_USING_MEMHEAP */

#ifdef RT_USING_MEMPOOL
/**
 * Base structure of Memory pool object
 */
struct rt_mempool
{
    struct rt_object parent;                            /**< inherit from rt_object */

    void            *start_address;                     /**< memory pool start */
    rt_size_t        size;                              /**< size of memory pool */

    rt_size_t        block_size;                        /**< size of memory blocks */
    rt_uint8_t      *block_list;                        /**< memory blocks list */

    rt_size_t        block_total_count;                 /**< numbers of memory block */
    rt_size_t        block_free_count;                  /**< numbers of free memory block */

    rt_list_t        suspend_thread;                    /**< threads pended on this resource */
};
typedef struct rt_mempool *rt_mp_t;
#endif /* RT_USING_MEMPOOL */

/**@}*/

#ifdef RT_USING_DEVICE
/**
 * @addtogroup Device
 */

/**@{*/

/**
 * device (I/O) class type
 */
enum rt_device_class_type
{
    RT_Device_Class_Char = 0,                           /**< character device */
    RT_Device_Class_Block,                              /**< block device */
    RT_Device_Class_NetIf,                              /**< net interface */
    RT_Device_Class_MTD,                                /**< memory device */
    RT_Device_Class_CAN,                                /**< CAN device */
    RT_Device_Class_RTC,                                /**< RTC device */
    RT_Device_Class_Sound,                              /**< Sound device */
    RT_Device_Class_Graphic,                            /**< Graphic device */
    RT_Device_Class_I2CBUS,                             /**< I2C bus device */
    RT_Device_Class_USBDevice,                          /**< USB slave device */
    RT_Device_Class_USBHost,                            /**< USB host bus */
    RT_Device_Class_USBOTG,                             /**< USB OTG bus */
    RT_Device_Class_SPIBUS,                             /**< SPI bus device */
    RT_Device_Class_SPIDevice,                          /**< SPI device */
    RT_Device_Class_SDIO,                               /**< SDIO bus device */
    RT_Device_Class_PM,                                 /**< PM pseudo device */
    RT_Device_Class_Pipe,                               /**< Pipe device */
    RT_Device_Class_Portal,                             /**< Portal device */
    RT_Device_Class_Timer,                              /**< Timer device */
    RT_Device_Class_Miscellaneous,                      /**< Miscellaneous device */
    RT_Device_Class_Sensor,                             /**< Sensor device */
    RT_Device_Class_Touch,                              /**< Touch device */
    RT_Device_Class_PHY,                                /**< PHY device */
    RT_Device_Class_Security,                           /**< Security device */
    RT_Device_Class_WLAN,                               /**< WLAN device */
    RT_Device_Class_Pin,                                /**< Pin device */
    RT_Device_Class_ADC,                                /**< ADC device */
    RT_Device_Class_DAC,                                /**< DAC device */
    RT_Device_Class_WDT,                                /**< WDT device */
    RT_Device_Class_PWM,                                /**< PWM device */
    RT_Device_Class_Bus,                                /**< Bus device */
    RT_Device_Class_Unknown                             /**< unknown device */
};

/**
 * device flags definitions
 */
#define RT_DEVICE_FLAG_DEACTIVATE       0x000           /**< device is not not initialized */

#define RT_DEVICE_FLAG_RDONLY           0x001           /**< read only */
#define RT_DEVICE_FLAG_WRONLY           0x002           /**< write only */
#define RT_DEVICE_FLAG_RDWR             0x003           /**< read and write */

#define RT_DEVICE_FLAG_REMOVABLE        0x004           /**< removable device */
#define RT_DEVICE_FLAG_STANDALONE       0x008           /**< standalone device */
#define RT_DEVICE_FLAG_ACTIVATED        0x010           /**< device is activated */
#define RT_DEVICE_FLAG_SUSPENDED        0x020           /**< device is suspended */
#define RT_DEVICE_FLAG_STREAM           0x040           /**< stream mode */

#define RT_DEVICE_FLAG_INT_RX           0x100           /**< INT mode on Rx */
#define RT_DEVICE_FLAG_DMA_RX           0x200           /**< DMA mode on Rx */
#define RT_DEVICE_FLAG_INT_TX           0x400           /**< INT mode on Tx */
#define RT_DEVICE_FLAG_DMA_TX           0x800           /**< DMA mode on Tx */

#define RT_DEVICE_OFLAG_CLOSE           0x000           /**< device is closed */
#define RT_DEVICE_OFLAG_RDONLY          0x001           /**< read only access */
#define RT_DEVICE_OFLAG_WRONLY          0x002           /**< write only access */
#define RT_DEVICE_OFLAG_RDWR            0x003           /**< read and write */
#define RT_DEVICE_OFLAG_OPEN            0x008           /**< device is opened */

#define RT_DEVICE_OFLAG_BLOCKING        0x000           /**< blocking io mode */
#define RT_DEVICE_OFLAG_NONBLOCKING     0x004           /**< non-blocking io mode */

#define RT_DEVICE_OFLAG_MASK            0xf0f           /**< mask of open flag */

/**
 * general device commands
 * 0x01 - 0x1F general device control commands
 * 0x20 - 0x3F udevice control commands
 * 0x40 -      special device control commands
 */
<<<<<<< HEAD
#define RT_DEVICE_CTRL_OPEN             0x01            /**< open device */
#define RT_DEVICE_CTRL_RESUME           0x02            /**< resume device */
#define RT_DEVICE_CTRL_SUSPEND          0x03            /**< suspend device */
#define RT_DEVICE_CTRL_CONFIG           0x04            /**< configure device */
#define RT_DEVICE_CTRL_CLOSE            0x05            /**< close device */
#define RT_DEVICE_CTRL_BLOCKING         0x06            /**< blocking io */

#define RT_DEVICE_CTRL_SET_INT          0x10            /**< set interrupt */
#define RT_DEVICE_CTRL_CLR_INT          0x11            /**< clear interrupt */
#define RT_DEVICE_CTRL_GET_INT          0x12            /**< get interrupt status */
=======
#define RT_DEVICE_CTRL_RESUME           0x01            /**< resume device */
#define RT_DEVICE_CTRL_SUSPEND          0x02            /**< suspend device */
#define RT_DEVICE_CTRL_CONFIG           0x03            /**< configure device */
#define RT_DEVICE_CTRL_CLOSE            0x04            /**< close device */
#define RT_DEVICE_CTRL_NOTIFY_SET       0x05            /**< set notify func */
#define RT_DEVICE_CTRL_SET_INT          0x06            /**< set interrupt */
#define RT_DEVICE_CTRL_CLR_INT          0x07            /**< clear interrupt */
#define RT_DEVICE_CTRL_GET_INT          0x08            /**< get interrupt status */
#define RT_DEVICE_CTRL_CONSOLE_OFLAG    0x09            /**< get console open flag */
#define RT_DEVICE_CTRL_MASK             0x1f            /**< mask for contrl commands */
>>>>>>> 1c2daeaf

/**
 * device control
 */
#define RT_DEVICE_CTRL_BASE(Type)        (RT_Device_Class_##Type * 0x100)

/**
 * special device commands
 */
/* character device */
#define RT_DEVICE_CTRL_CHAR_STREAM      (RT_DEVICE_CTRL_BASE(Char) + 1)             /**< stream mode on char device */
/* block device */
#define RT_DEVICE_CTRL_BLK_GETGEOME     (RT_DEVICE_CTRL_BASE(Block) + 1)            /**< get geometry information   */
#define RT_DEVICE_CTRL_BLK_SYNC         (RT_DEVICE_CTRL_BASE(Block) + 2)            /**< flush data to block device */
#define RT_DEVICE_CTRL_BLK_ERASE        (RT_DEVICE_CTRL_BASE(Block) + 3)            /**< erase block on block device */
#define RT_DEVICE_CTRL_BLK_AUTOREFRESH  (RT_DEVICE_CTRL_BASE(Block) + 4)            /**< block device : enter/exit auto refresh mode */
#define RT_DEVICE_CTRL_BLK_PARTITION    (RT_DEVICE_CTRL_BASE(Block) + 5)            /**< get block device partition */
/* net interface device*/
#define RT_DEVICE_CTRL_NETIF_GETMAC     (RT_DEVICE_CTRL_BASE(NetIf) + 1)            /**< get mac address */
/* mtd interface device*/
#define RT_DEVICE_CTRL_MTD_FORMAT       (RT_DEVICE_CTRL_BASE(MTD) + 1)              /**< format a MTD device */

typedef struct rt_device *rt_device_t;

#ifdef RT_USING_DEVICE_OPS
/**
 * operations set for device object
 */
struct rt_device_ops
{
    /* common device interface */
    rt_err_t  (*init)   (rt_device_t dev);
    rt_err_t  (*open)   (rt_device_t dev, rt_uint16_t oflag);
    rt_err_t  (*close)  (rt_device_t dev);
    rt_ssize_t (*read)  (rt_device_t dev, rt_off_t pos, void *buffer, rt_size_t size);
    rt_ssize_t (*write) (rt_device_t dev, rt_off_t pos, const void *buffer, rt_size_t size);
    rt_err_t  (*control)(rt_device_t dev, int cmd, void *args);
    rt_err_t  (*flush)  (rt_device_t dev);
};
#endif /* RT_USING_DEVICE_OPS */

/**
 * WaitQueue structure
 */
struct rt_wqueue
{
    rt_uint32_t flag;
    rt_list_t waiting_list;
};
typedef struct rt_wqueue rt_wqueue_t;

/**
 * Device structure
 */
struct rt_device
{
    struct rt_object          parent;                   /**< inherit from rt_object */
#ifdef RT_USING_DM
    struct rt_driver *drv;
    void *dtb_node;
#endif
    enum rt_device_class_type type;                     /**< device type */
    rt_uint16_t               flag;                     /**< device flag */
    rt_uint16_t               open_flag;                /**< device open flag */

    rt_uint8_t                ref_count;                /**< reference count */
    rt_uint8_t                device_id;                /**< 0 - 255 */

    /* device call back */
    rt_err_t (*rx_indicate)(rt_device_t dev, rt_size_t size);
    rt_err_t (*tx_complete)(rt_device_t dev, void *buffer);

#ifdef RT_USING_DEVICE_OPS
    const struct rt_device_ops *ops;
#else
    /* common device interface */
    rt_err_t  (*init)   (rt_device_t dev);
    rt_err_t  (*open)   (rt_device_t dev, rt_uint16_t oflag);
    rt_err_t  (*close)  (rt_device_t dev);
    rt_ssize_t (*read)  (rt_device_t dev, rt_off_t pos, void *buffer, rt_size_t size);
    rt_ssize_t (*write) (rt_device_t dev, rt_off_t pos, const void *buffer, rt_size_t size);
    rt_err_t  (*control)(rt_device_t dev, int cmd, void *args);
    rt_err_t  (*flush)  (rt_device_t dev);
#endif /* RT_USING_DEVICE_OPS */

#ifdef RT_USING_POSIX_DEVIO
    const struct dfs_file_ops *fops;
    struct rt_wqueue wait_queue;
#endif /* RT_USING_POSIX_DEVIO */

    void                     *user_data;                /**< device private data */
};

#define RT_DRIVER_MATCH_DTS (1<<0)
struct rt_device_id
{
    const char *compatible;
    void *data;
};

struct rt_driver
{
#ifdef RT_USING_DEVICE_OPS
    const struct rt_device_ops *dev_ops;
#else
    /* common device interface */
    rt_err_t  (*init)   (rt_device_t dev);
    rt_err_t  (*open)   (rt_device_t dev, rt_uint16_t oflag);
    rt_err_t  (*close)  (rt_device_t dev);
    rt_ssize_t (*read)  (rt_device_t dev, rt_off_t pos, void *buffer, rt_size_t size);
    rt_ssize_t (*write) (rt_device_t dev, rt_off_t pos, const void *buffer, rt_size_t size);
    rt_err_t  (*control)(rt_device_t dev, int cmd, void *args);
#endif
    const struct filesystem_ops *fops;
    const char *name;
    enum rt_device_class_type dev_type;
    int device_size;
    int flag;
    const struct rt_device_id *dev_match;
    int (*probe)(struct rt_device *dev);
    int (*probe_init)(struct rt_device *dev);
    int (*remove)(struct rt_device *dev);
    const void *ops;    /* driver-specific operations */
    void *drv_priv_data;
};
typedef struct rt_driver *rt_driver_t;

/**
 * Notify structure
 */
struct rt_device_notify
{
    void (*notify)(rt_device_t dev);
    struct rt_device *dev;
};

#ifdef RT_USING_SMART
struct rt_channel
{
    struct rt_ipc_object parent;                        /**< inherit from object */
    struct rt_thread *reply;                            /**< the thread will be reply */
    rt_list_t wait_msg;                                 /**< the wait queue of sender msg */
    rt_list_t wait_thread;                              /**< the wait queue of sender thread */
    rt_wqueue_t reader_queue;                           /**< channel poll queue */
    rt_uint8_t  stat;                                   /**< the status of this channel */
    rt_ubase_t  ref;
};
typedef struct rt_channel *rt_channel_t;
#endif

/**
 * block device geometry structure
 */
struct rt_device_blk_geometry
{
    rt_uint64_t sector_count;                           /**< count of sectors */
    rt_uint32_t bytes_per_sector;                       /**< number of bytes per sector */
    rt_uint32_t block_size;                             /**< number of bytes to erase one block */
};

/**
 * sector arrange struct on block device
 */
struct rt_device_blk_sectors
{
    rt_uint64_t sector_begin;                           /**< begin sector */
    rt_uint64_t sector_end;                             /**< end sector   */
};

/**
 * cursor control command
 */
#define RT_DEVICE_CTRL_CURSOR_SET_POSITION  0x10
#define RT_DEVICE_CTRL_CURSOR_SET_TYPE      0x11

/**
 * graphic device control command
 */
#define RTGRAPHIC_CTRL_RECT_UPDATE      (RT_DEVICE_CTRL_BASE(Graphic) + 0)
#define RTGRAPHIC_CTRL_POWERON          (RT_DEVICE_CTRL_BASE(Graphic) + 1)
#define RTGRAPHIC_CTRL_POWEROFF         (RT_DEVICE_CTRL_BASE(Graphic) + 2)
#define RTGRAPHIC_CTRL_GET_INFO         (RT_DEVICE_CTRL_BASE(Graphic) + 3)
#define RTGRAPHIC_CTRL_SET_MODE         (RT_DEVICE_CTRL_BASE(Graphic) + 4)
#define RTGRAPHIC_CTRL_GET_EXT          (RT_DEVICE_CTRL_BASE(Graphic) + 5)
#define RTGRAPHIC_CTRL_SET_BRIGHTNESS   (RT_DEVICE_CTRL_BASE(Graphic) + 6)
#define RTGRAPHIC_CTRL_GET_BRIGHTNESS   (RT_DEVICE_CTRL_BASE(Graphic) + 7)
#define RTGRAPHIC_CTRL_GET_MODE         (RT_DEVICE_CTRL_BASE(Graphic) + 8)
#define RTGRAPHIC_CTRL_GET_STATUS       (RT_DEVICE_CTRL_BASE(Graphic) + 9)
#define RTGRAPHIC_CTRL_PAN_DISPLAY      (RT_DEVICE_CTRL_BASE(Graphic) + 10)
#define RTGRAPHIC_CTRL_WAIT_VSYNC       (RT_DEVICE_CTRL_BASE(Graphic) + 11)

/* graphic device */
enum
{
    RTGRAPHIC_PIXEL_FORMAT_MONO = 0,
    RTGRAPHIC_PIXEL_FORMAT_GRAY4,
    RTGRAPHIC_PIXEL_FORMAT_GRAY16,
    RTGRAPHIC_PIXEL_FORMAT_RGB332,
    RTGRAPHIC_PIXEL_FORMAT_RGB444,
    RTGRAPHIC_PIXEL_FORMAT_RGB565,
    RTGRAPHIC_PIXEL_FORMAT_RGB565P,
    RTGRAPHIC_PIXEL_FORMAT_BGR565 = RTGRAPHIC_PIXEL_FORMAT_RGB565P,
    RTGRAPHIC_PIXEL_FORMAT_RGB666,
    RTGRAPHIC_PIXEL_FORMAT_RGB888,
    RTGRAPHIC_PIXEL_FORMAT_BGR888,
    RTGRAPHIC_PIXEL_FORMAT_ARGB888,
    RTGRAPHIC_PIXEL_FORMAT_ABGR888,
    RTGRAPHIC_PIXEL_FORMAT_RESERVED,
};

/**
 * build a pixel position according to (x, y) coordinates.
 */
#define RTGRAPHIC_PIXEL_POSITION(x, y)  ((x << 16) | y)

/**
 * graphic device information structure
 */
struct rt_device_graphic_info
{
    rt_uint8_t  pixel_format;                           /**< graphic format */
    rt_uint8_t  bits_per_pixel;                         /**< bits per pixel */
    rt_uint16_t pitch;                                  /**< bytes per line */

    rt_uint16_t width;                                  /**< width of graphic device */
    rt_uint16_t height;                                 /**< height of graphic device */

    rt_uint8_t *framebuffer;                            /**< frame buffer */
    rt_uint32_t smem_len;                               /**< allocated frame buffer size */
};

/**
 * rectangle information structure
 */
struct rt_device_rect_info
{
    rt_uint16_t x;                                      /**< x coordinate */
    rt_uint16_t y;                                      /**< y coordinate */
    rt_uint16_t width;                                  /**< width */
    rt_uint16_t height;                                 /**< height */
};

/**
 * graphic operations
 */
struct rt_device_graphic_ops
{
    void (*set_pixel) (const char *pixel, int x, int y);
    void (*get_pixel) (char *pixel, int x, int y);

    void (*draw_hline)(const char *pixel, int x1, int x2, int y);
    void (*draw_vline)(const char *pixel, int x, int y1, int y2);

    void (*blit_line) (const char *pixel, int x, int y, rt_size_t size);
};
#define rt_graphix_ops(device)          ((struct rt_device_graphic_ops *)(device->user_data))

/**@}*/
#endif /* RT_USING_DEVICE */

#ifdef __cplusplus
}
#endif

#ifdef __cplusplus
/* RT-Thread definitions for C++ */
namespace rtthread {

enum TICK_WAIT {
    WAIT_NONE = 0,
    WAIT_FOREVER = -1,
};

}

#endif /* __cplusplus */

#endif /* __RT_DEF_H__ */<|MERGE_RESOLUTION|>--- conflicted
+++ resolved
@@ -1178,18 +1178,6 @@
  * 0x20 - 0x3F udevice control commands
  * 0x40 -      special device control commands
  */
-<<<<<<< HEAD
-#define RT_DEVICE_CTRL_OPEN             0x01            /**< open device */
-#define RT_DEVICE_CTRL_RESUME           0x02            /**< resume device */
-#define RT_DEVICE_CTRL_SUSPEND          0x03            /**< suspend device */
-#define RT_DEVICE_CTRL_CONFIG           0x04            /**< configure device */
-#define RT_DEVICE_CTRL_CLOSE            0x05            /**< close device */
-#define RT_DEVICE_CTRL_BLOCKING         0x06            /**< blocking io */
-
-#define RT_DEVICE_CTRL_SET_INT          0x10            /**< set interrupt */
-#define RT_DEVICE_CTRL_CLR_INT          0x11            /**< clear interrupt */
-#define RT_DEVICE_CTRL_GET_INT          0x12            /**< get interrupt status */
-=======
 #define RT_DEVICE_CTRL_RESUME           0x01            /**< resume device */
 #define RT_DEVICE_CTRL_SUSPEND          0x02            /**< suspend device */
 #define RT_DEVICE_CTRL_CONFIG           0x03            /**< configure device */
@@ -1199,8 +1187,9 @@
 #define RT_DEVICE_CTRL_CLR_INT          0x07            /**< clear interrupt */
 #define RT_DEVICE_CTRL_GET_INT          0x08            /**< get interrupt status */
 #define RT_DEVICE_CTRL_CONSOLE_OFLAG    0x09            /**< get console open flag */
+#define RT_DEVICE_CTRL_OPEN             0x0A            /**< open device */
+#define RT_DEVICE_CTRL_BLOCKING         0x0B            /**< blocking io */
 #define RT_DEVICE_CTRL_MASK             0x1f            /**< mask for contrl commands */
->>>>>>> 1c2daeaf
 
 /**
  * device control
