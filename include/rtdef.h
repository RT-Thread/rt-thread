/*
 * Copyright (c) 2006-2022, RT-Thread Development Team
 *
 * SPDX-License-Identifier: Apache-2.0
 *
 * Change Logs:
 * Date           Author       Notes
 * 2007-01-10     Bernard      the first version
 * 2008-07-12     Bernard      remove all rt_int8, rt_uint32_t etc typedef
 * 2010-10-26     yi.qiu       add module support
 * 2010-11-10     Bernard      add cleanup callback function in thread exit.
 * 2011-05-09     Bernard      use builtin va_arg in GCC 4.x
 * 2012-11-16     Bernard      change RT_NULL from ((void*)0) to 0.
 * 2012-12-29     Bernard      change the RT_USING_MEMPOOL location and add
 *                             RT_USING_MEMHEAP condition.
 * 2012-12-30     Bernard      add more control command for graphic.
 * 2013-01-09     Bernard      change version number.
 * 2015-02-01     Bernard      change version number to v2.1.0
 * 2017-08-31     Bernard      change version number to v3.0.0
 * 2017-11-30     Bernard      change version number to v3.0.1
 * 2017-12-27     Bernard      change version number to v3.0.2
 * 2018-02-24     Bernard      change version number to v3.0.3
 * 2018-04-25     Bernard      change version number to v3.0.4
 * 2018-05-31     Bernard      change version number to v3.1.0
 * 2018-09-04     Bernard      change version number to v3.1.1
 * 2018-09-14     Bernard      apply Apache License v2.0 to RT-Thread Kernel
 * 2018-10-13     Bernard      change version number to v4.0.0
 * 2018-10-02     Bernard      add 64bit arch support
 * 2018-11-22     Jesven       add smp member to struct rt_thread
 *                             add struct rt_cpu
 *                             add smp relevant macros
 * 2019-01-27     Bernard      change version number to v4.0.1
 * 2019-05-17     Bernard      change version number to v4.0.2
 * 2019-12-20     Bernard      change version number to v4.0.3
 * 2020-08-10     Meco Man     add macro for struct rt_device_ops
 * 2020-10-23     Meco Man     define maximum value of ipc type
 * 2021-03-19     Meco Man     add security devices
 * 2021-05-10     armink       change version number to v4.0.4
 * 2021-11-19     Meco Man     change version number to v4.1.0
 * 2021-12-21     Meco Man     re-implement RT_UNUSED
 * 2022-01-01     Gabriel      improve hooking method
 * 2022-01-07     Gabriel      move some __on_rt_xxxxx_hook to dedicated c source files
 * 2022-01-12     Meco Man     remove RT_THREAD_BLOCK
<<<<<<< HEAD
 * 2022-04-10     THEWON       add flush for device & some device flags
=======
 * 2022-04-20     Meco Man     change version number to v4.1.1
 * 2022-04-21     THEWON       add macro RT_VERSION_CHECK
 * 2022-06-29     Meco Man     add RT_USING_LIBC and standard libc headers
>>>>>>> c33289ac
 */

#ifndef __RT_DEF_H__
#define __RT_DEF_H__

#include <rtconfig.h>
#ifdef RT_USING_LIBC
#include <stdint.h>
#include <stddef.h>
#include <stdarg.h>
#endif /* RT_USING_LIBC */

#ifdef __cplusplus
extern "C" {
#endif

/**
 * @addtogroup BasicDef
 */

/**@{*/

/* RT-Thread version information */
#define RT_VERSION                      4               /**< major version number */
#define RT_SUBVERSION                   1               /**< minor version number */
#define RT_REVISION                     1               /**< revise version number */

/* RT-Thread version */
#define RTTHREAD_VERSION                RT_VERSION_CHECK(RT_VERSION, RT_SUBVERSION, RT_REVISION)

/* e.g. #if (RTTHREAD_VERSION >= RT_VERSION_CHECK(4, 1, 0) */
#define RT_VERSION_CHECK(major, minor, revise)          ((major * 10000) + \
                                                         (minor * 100) + revise)

/* RT-Thread basic data type definitions */
#ifndef RT_USING_ARCH_DATA_TYPE
#ifdef RT_USING_LIBC
typedef int8_t                          rt_int8_t;      /**<  8bit integer type */
typedef int16_t                         rt_int16_t;     /**< 16bit integer type */
typedef int32_t                         rt_int32_t;     /**< 32bit integer type */
typedef uint8_t                         rt_uint8_t;     /**<  8bit unsigned integer type */
typedef uint16_t                        rt_uint16_t;    /**< 16bit unsigned integer type */
typedef uint32_t                        rt_uint32_t;    /**< 32bit unsigned integer type */
typedef int64_t                         rt_int64_t;     /**< 64bit integer type */
typedef uint64_t                        rt_uint64_t;    /**< 64bit unsigned integer type */
typedef size_t                          rt_size_t;      /**< Type for size number */

#else
typedef signed   char                   rt_int8_t;      /**<  8bit integer type */
typedef signed   short                  rt_int16_t;     /**< 16bit integer type */
typedef signed   int                    rt_int32_t;     /**< 32bit integer type */
typedef unsigned char                   rt_uint8_t;     /**<  8bit unsigned integer type */
typedef unsigned short                  rt_uint16_t;    /**< 16bit unsigned integer type */
typedef unsigned int                    rt_uint32_t;    /**< 32bit unsigned integer type */

#ifdef ARCH_CPU_64BIT
typedef signed long                     rt_int64_t;     /**< 64bit integer type */
typedef unsigned long                   rt_uint64_t;    /**< 64bit unsigned integer type */
typedef unsigned long                   rt_size_t;      /**< Type for size number */
#else
typedef signed long long                rt_int64_t;     /**< 64bit integer type */
typedef unsigned long long              rt_uint64_t;    /**< 64bit unsigned integer type */
typedef unsigned int                    rt_size_t;      /**< Type for size number */
#endif /* ARCH_CPU_64BIT */
#endif /* RT_USING_LIBC */
#endif /* RT_USING_ARCH_DATA_TYPE */

typedef int                             rt_bool_t;      /**< boolean type */
typedef long                            rt_base_t;      /**< Nbit CPU related date type */
typedef unsigned long                   rt_ubase_t;     /**< Nbit unsigned CPU related data type */

typedef rt_base_t                       rt_err_t;       /**< Type for error number */
typedef rt_uint32_t                     rt_time_t;      /**< Type for time stamp */
typedef rt_uint32_t                     rt_tick_t;      /**< Type for tick count */
typedef rt_base_t                       rt_flag_t;      /**< Type for flags */
typedef rt_ubase_t                      rt_dev_t;       /**< Type for device */
typedef rt_base_t                       rt_off_t;       /**< Type for offset */

/* boolean type definitions */
#define RT_TRUE                         1               /**< boolean true  */
#define RT_FALSE                        0               /**< boolean fails */

/* null pointer definition */
#define RT_NULL                         0

/**@}*/

/* maximum value of base type */
#ifdef RT_USING_LIBC
#define RT_UINT8_MAX                    UINT8_MAX       /**< Maximum number of UINT8 */
#define RT_UINT16_MAX                   UINT16_MAX      /**< Maximum number of UINT16 */
#define RT_UINT32_MAX                   UINT32_MAX      /**< Maximum number of UINT32 */
#else
#define RT_UINT8_MAX                    0xff            /**< Maximum number of UINT8 */
#define RT_UINT16_MAX                   0xffff          /**< Maximum number of UINT16 */
#define RT_UINT32_MAX                   0xffffffff      /**< Maximum number of UINT32 */
#endif /* RT_USING_LIBC */

#define RT_TICK_MAX                     RT_UINT32_MAX   /**< Maximum number of tick */

/* maximum value of ipc type */
#define RT_SEM_VALUE_MAX                RT_UINT16_MAX   /**< Maximum number of semaphore .value */
#define RT_MUTEX_VALUE_MAX              RT_UINT16_MAX   /**< Maximum number of mutex .value */
#define RT_MUTEX_HOLD_MAX               RT_UINT8_MAX    /**< Maximum number of mutex .hold */
#define RT_MB_ENTRY_MAX                 RT_UINT16_MAX   /**< Maximum number of mailbox .entry */
#define RT_MQ_ENTRY_MAX                 RT_UINT16_MAX   /**< Maximum number of message queue .entry */

#define RT_UNUSED(x)                   ((void)x)

/* Compiler Related Definitions */
#if defined(__ARMCC_VERSION)           /* ARM Compiler */
#define RT_SECTION(x)               __attribute__((section(x)))
#define RT_USED                     __attribute__((used))
#define ALIGN(n)                    __attribute__((aligned(n)))
#define RT_WEAK                     __attribute__((weak))
#define rt_inline                   static __inline
/* module compiling */
#ifdef RT_USING_MODULE
#define RTT_API                     __declspec(dllimport)
#else
#define RTT_API                     __declspec(dllexport)
#endif /* RT_USING_MODULE */
#elif defined (__IAR_SYSTEMS_ICC__)     /* for IAR Compiler */
#define RT_SECTION(x)               @ x
#define RT_USED                     __root
#define PRAGMA(x)                   _Pragma(#x)
#define ALIGN(n)                    PRAGMA(data_alignment=n)
#define RT_WEAK                     __weak
#define rt_inline                   static inline
#define RTT_API
#elif defined (__GNUC__)                /* GNU GCC Compiler */
#ifndef RT_USING_LIBC
/* the version of GNU GCC must be greater than 4.x */
typedef __builtin_va_list           __gnuc_va_list;
typedef __gnuc_va_list              va_list;
#define va_start(v,l)               __builtin_va_start(v,l)
#define va_end(v)                   __builtin_va_end(v)
#define va_arg(v,l)                 __builtin_va_arg(v,l)
#endif /* RT_USING_LIBC */
#define RT_SECTION(x)               __attribute__((section(x)))
#define RT_USED                     __attribute__((used))
#define ALIGN(n)                    __attribute__((aligned(n)))
#define RT_WEAK                     __attribute__((weak))
#define rt_inline                   static __inline
#define RTT_API
#elif defined (__ADSPBLACKFIN__)        /* for VisualDSP++ Compiler */
#define RT_SECTION(x)               __attribute__((section(x)))
#define RT_USED                     __attribute__((used))
#define ALIGN(n)                    __attribute__((aligned(n)))
#define RT_WEAK                     __attribute__((weak))
#define rt_inline                   static inline
#define RTT_API
#elif defined (_MSC_VER)
#define RT_SECTION(x)
#define RT_USED
#define ALIGN(n)                    __declspec(align(n))
#define RT_WEAK
#define rt_inline                   static __inline
#define RTT_API
#elif defined (__TI_COMPILER_VERSION__)
/* The way that TI compiler set section is different from other(at least
    * GCC and MDK) compilers. See ARM Optimizing C/C++ Compiler 5.9.3 for more
    * details. */
#define RT_SECTION(x)
#define RT_USED
#define PRAGMA(x)                   _Pragma(#x)
#define ALIGN(n)
#define RT_WEAK
#define rt_inline                   static inline
#define RTT_API
#elif defined (__TASKING__)
#define RT_SECTION(x)               __attribute__((section(x)))
#define RT_USED                     __attribute__((used, protect))
#define PRAGMA(x)                   _Pragma(#x)
#define ALIGN(n)                    __attribute__((__align(n)))
#define RT_WEAK                     __attribute__((weak))
#define rt_inline                   static inline
#define RTT_API
#else
    #error not supported tool chain
#endif /* __ARMCC_VERSION */

/* initialization export */
#ifdef RT_USING_COMPONENTS_INIT
typedef int (*init_fn_t)(void);
#ifdef _MSC_VER
#pragma section("rti_fn$f",read)
    #if RT_DEBUG_INIT
        struct rt_init_desc
        {
            const char* level;
            const init_fn_t fn;
            const char* fn_name;
        };
        #define INIT_EXPORT(fn, level)                                  \
                                const char __rti_level_##fn[] = ".rti_fn." level;       \
                                const char __rti_##fn##_name[] = #fn;                   \
                                __declspec(allocate("rti_fn$f"))                        \
                                RT_USED const struct rt_init_desc __rt_init_msc_##fn =  \
                                {__rti_level_##fn, fn, __rti_##fn##_name};
    #else
        struct rt_init_desc
        {
            const char* level;
            const init_fn_t fn;
        };
        #define INIT_EXPORT(fn, level)                                  \
                                const char __rti_level_##fn[] = ".rti_fn." level;       \
                                __declspec(allocate("rti_fn$f"))                        \
                                RT_USED const struct rt_init_desc __rt_init_msc_##fn =  \
                                {__rti_level_##fn, fn };
    #endif
#else
    #if RT_DEBUG_INIT
        struct rt_init_desc
        {
            const char* fn_name;
            const init_fn_t fn;
        };
        #define INIT_EXPORT(fn, level)                                                       \
            const char __rti_##fn##_name[] = #fn;                                            \
            RT_USED const struct rt_init_desc __rt_init_desc_##fn RT_SECTION(".rti_fn." level) = \
            { __rti_##fn##_name, fn};
    #else
        #define INIT_EXPORT(fn, level)                                                       \
            RT_USED const init_fn_t __rt_init_##fn RT_SECTION(".rti_fn." level) = fn
    #endif
#endif
#else
#define INIT_EXPORT(fn, level)
#endif

/* board init routines will be called in board_init() function */
#define INIT_BOARD_EXPORT(fn)           INIT_EXPORT(fn, "1")

/* pre/device/component/env/app init routines will be called in init_thread */
/* components pre-initialization (pure software initialization) */
#define INIT_PREV_EXPORT(fn)            INIT_EXPORT(fn, "2")
/* device initialization */
#define INIT_DEVICE_EXPORT(fn)          INIT_EXPORT(fn, "3")
/* components initialization (dfs, lwip, ...) */
#define INIT_COMPONENT_EXPORT(fn)       INIT_EXPORT(fn, "4")
/* environment initialization (mount disk, ...) */
#define INIT_ENV_EXPORT(fn)             INIT_EXPORT(fn, "5")
/* application initialization (rtgui application etc ...) */
#define INIT_APP_EXPORT(fn)             INIT_EXPORT(fn, "6")

#if !defined(RT_USING_FINSH)
/* define these to empty, even if not include finsh.h file */
#define FINSH_FUNCTION_EXPORT(name, desc)
#define FINSH_FUNCTION_EXPORT_ALIAS(name, alias, desc)

#define MSH_CMD_EXPORT(command, desc)
#define MSH_CMD_EXPORT_ALIAS(command, alias, desc)
#elif !defined(FINSH_USING_SYMTAB)
#define FINSH_FUNCTION_EXPORT_CMD(name, cmd, desc)
#endif

/* event length */
#define RT_EVENT_LENGTH                 32

/* memory management option */
#define RT_MM_PAGE_SIZE                 4096
#define RT_MM_PAGE_MASK                 (RT_MM_PAGE_SIZE - 1)
#define RT_MM_PAGE_BITS                 12

/* kernel malloc definitions */
#ifndef RT_KERNEL_MALLOC
#define RT_KERNEL_MALLOC(sz)            rt_malloc(sz)
#endif

#ifndef RT_KERNEL_FREE
#define RT_KERNEL_FREE(ptr)             rt_free(ptr)
#endif

#ifndef RT_KERNEL_REALLOC
#define RT_KERNEL_REALLOC(ptr, size)    rt_realloc(ptr, size)
#endif

/**
 * @addtogroup Error
 */

/**@{*/

/* RT-Thread error code definitions */
#define RT_EOK                          0               /**< There is no error */
#define RT_ERROR                        1               /**< A generic error happens */
#define RT_ETIMEOUT                     2               /**< Timed out */
#define RT_EFULL                        3               /**< The resource is full */
#define RT_EEMPTY                       4               /**< The resource is empty */
#define RT_ENOMEM                       5               /**< No memory */
#define RT_ENOSYS                       6               /**< No system */
#define RT_EBUSY                        7               /**< Busy */
#define RT_EIO                          8               /**< IO error */
#define RT_EINTR                        9               /**< Interrupted system call */
#define RT_EINVAL                       10              /**< Invalid argument */

/**@}*/

/**
 * @ingroup BasicDef
 *
 * @def RT_ALIGN(size, align)
 * Return the most contiguous size aligned at specified width. RT_ALIGN(13, 4)
 * would return 16.
 */
#define RT_ALIGN(size, align)           (((size) + (align) - 1) & ~((align) - 1))

/**
 * @ingroup BasicDef
 *
 * @def RT_ALIGN_DOWN(size, align)
 * Return the down number of aligned at specified width. RT_ALIGN_DOWN(13, 4)
 * would return 12.
 */
#define RT_ALIGN_DOWN(size, align)      ((size) & ~((align) - 1))

/**
 * Double List structure
 */
struct rt_list_node
{
    struct rt_list_node *next;                          /**< point to next node. */
    struct rt_list_node *prev;                          /**< point to prev node. */
};
typedef struct rt_list_node rt_list_t;                  /**< Type for lists. */

/**
 * Single List structure
 */
struct rt_slist_node
{
    struct rt_slist_node *next;                         /**< point to next node. */
};
typedef struct rt_slist_node rt_slist_t;                /**< Type for single list. */

/**
 * @addtogroup KernelObject
 */

/**@{*/

/*
 * kernel object macros
 */
#define RT_OBJECT_FLAG_MODULE           0x80            /**< is module object. */

/**
 * Base structure of Kernel object
 */
struct rt_object
{
    char       name[RT_NAME_MAX];                       /**< name of kernel object */
    rt_uint8_t type;                                    /**< type of kernel object */
    rt_uint8_t flag;                                    /**< flag of kernel object */

#ifdef RT_USING_MODULE
    void      *module_id;                               /**< id of application module */
#endif /* RT_USING_MODULE */
    rt_list_t  list;                                    /**< list node of kernel object */
};
typedef struct rt_object *rt_object_t;                  /**< Type for kernel objects. */

/**
 *  The object type can be one of the follows with specific
 *  macros enabled:
 *  - Thread
 *  - Semaphore
 *  - Mutex
 *  - Event
 *  - MailBox
 *  - MessageQueue
 *  - MemHeap
 *  - MemPool
 *  - Device
 *  - Timer
 *  - Module
 *  - Unknown
 *  - Static
 */
enum rt_object_class_type
{
    RT_Object_Class_Null          = 0x00,      /**< The object is not used. */
    RT_Object_Class_Thread        = 0x01,      /**< The object is a thread. */
    RT_Object_Class_Semaphore     = 0x02,      /**< The object is a semaphore. */
    RT_Object_Class_Mutex         = 0x03,      /**< The object is a mutex. */
    RT_Object_Class_Event         = 0x04,      /**< The object is a event. */
    RT_Object_Class_MailBox       = 0x05,      /**< The object is a mail box. */
    RT_Object_Class_MessageQueue  = 0x06,      /**< The object is a message queue. */
    RT_Object_Class_MemHeap       = 0x07,      /**< The object is a memory heap. */
    RT_Object_Class_MemPool       = 0x08,      /**< The object is a memory pool. */
    RT_Object_Class_Device        = 0x09,      /**< The object is a device. */
    RT_Object_Class_Timer         = 0x0a,      /**< The object is a timer. */
    RT_Object_Class_Module        = 0x0b,      /**< The object is a module. */
    RT_Object_Class_Memory        = 0x0c,      /**< The object is a memory. */
    RT_Object_Class_Unknown       = 0x0e,      /**< The object is unknown. */
    RT_Object_Class_Static        = 0x80       /**< The object is a static object. */
};

/**
 * The information of the kernel object
 */
struct rt_object_information
{
    enum rt_object_class_type type;                     /**< object class type */
    rt_list_t                 object_list;              /**< object list */
    rt_size_t                 object_size;              /**< object size */
};

/**
 * The hook function call macro
 */
#ifndef RT_USING_HOOK
    #define __ON_HOOK_ARGS(__hook, argv)
    #define RT_OBJECT_HOOK_CALL(func, argv)
#else
    #define RT_OBJECT_HOOK_CALL(func, argv)         __on_##func argv
    #ifdef RT_HOOK_USING_FUNC_PTR
        #define __ON_HOOK_ARGS(__hook, argv)        do {if ((__hook) != RT_NULL) __hook argv; } while (0)
    #else
        #define __ON_HOOK_ARGS(__hook, argv)
    #endif /* RT_HOOK_USING_FUNC_PTR */
#endif /* RT_USING_HOOK */

#ifndef __on_rt_interrupt_switch_hook
    #define __on_rt_interrupt_switch_hook()         __ON_HOOK_ARGS(rt_interrupt_switch_hook, ())
#endif
#ifndef __on_rt_malloc_hook
    #define __on_rt_malloc_hook(addr, size)         __ON_HOOK_ARGS(rt_malloc_hook, (addr, size))
#endif
#ifndef __on_rt_free_hook
    #define __on_rt_free_hook(rmem)                 __ON_HOOK_ARGS(rt_free_hook, (rmem))
#endif


/**@}*/

/**
 * @addtogroup Clock
 */

/**@{*/

/**
 * clock & timer macros
 */
#define RT_TIMER_FLAG_DEACTIVATED       0x0             /**< timer is deactive */
#define RT_TIMER_FLAG_ACTIVATED         0x1             /**< timer is active */
#define RT_TIMER_FLAG_ONE_SHOT          0x0             /**< one shot timer */
#define RT_TIMER_FLAG_PERIODIC          0x2             /**< periodic timer */

#define RT_TIMER_FLAG_HARD_TIMER        0x0             /**< hard timer,the timer's callback function will be called in tick isr. */
#define RT_TIMER_FLAG_SOFT_TIMER        0x4             /**< soft timer,the timer's callback function will be called in timer thread. */

#define RT_TIMER_CTRL_SET_TIME          0x0             /**< set timer control command */
#define RT_TIMER_CTRL_GET_TIME          0x1             /**< get timer control command */
#define RT_TIMER_CTRL_SET_ONESHOT       0x2             /**< change timer to one shot */
#define RT_TIMER_CTRL_SET_PERIODIC      0x3             /**< change timer to periodic */
#define RT_TIMER_CTRL_GET_STATE         0x4             /**< get timer run state active or deactive*/
#define RT_TIMER_CTRL_GET_REMAIN_TIME   0x5             /**< get the remaining hang time */

#ifndef RT_TIMER_SKIP_LIST_LEVEL
#define RT_TIMER_SKIP_LIST_LEVEL          1
#endif

/* 1 or 3 */
#ifndef RT_TIMER_SKIP_LIST_MASK
#define RT_TIMER_SKIP_LIST_MASK         0x3
#endif

/**
 * timer structure
 */
struct rt_timer
{
    struct rt_object parent;                            /**< inherit from rt_object */

    rt_list_t        row[RT_TIMER_SKIP_LIST_LEVEL];

    void (*timeout_func)(void *parameter);              /**< timeout function */
    void            *parameter;                         /**< timeout function's parameter */

    rt_tick_t        init_tick;                         /**< timer timeout tick */
    rt_tick_t        timeout_tick;                      /**< timeout tick */
};
typedef struct rt_timer *rt_timer_t;

/**@}*/

/**
 * @addtogroup Signal
 */
#ifdef RT_USING_SIGNALS
#include <sys/signal.h>
typedef unsigned long rt_sigset_t;
typedef void (*rt_sighandler_t)(int signo);
typedef siginfo_t rt_siginfo_t;

#define RT_SIG_MAX          32
#endif /* RT_USING_SIGNALS */
/**@}*/

/**
 * @addtogroup Thread
 */

/**@{*/

/*
 * Thread
 */

/*
 * thread state definitions
 */
#define RT_THREAD_INIT                  0x00                /**< Initialized status */
#define RT_THREAD_READY                 0x01                /**< Ready status */
#define RT_THREAD_SUSPEND               0x02                /**< Suspend status */
#define RT_THREAD_RUNNING               0x03                /**< Running status */
#define RT_THREAD_CLOSE                 0x04                /**< Closed status */
#define RT_THREAD_STAT_MASK             0x07

#define RT_THREAD_STAT_YIELD            0x08                /**< indicate whether remaining_tick has been reloaded since last schedule */
#define RT_THREAD_STAT_YIELD_MASK       RT_THREAD_STAT_YIELD

#define RT_THREAD_STAT_SIGNAL           0x10                /**< task hold signals */
#define RT_THREAD_STAT_SIGNAL_READY     (RT_THREAD_STAT_SIGNAL | RT_THREAD_READY)
#define RT_THREAD_STAT_SIGNAL_WAIT      0x20                /**< task is waiting for signals */
#define RT_THREAD_STAT_SIGNAL_PENDING   0x40                /**< signals is held and it has not been procressed */
#define RT_THREAD_STAT_SIGNAL_MASK      0xf0

/**
 * thread control command definitions
 */
#define RT_THREAD_CTRL_STARTUP          0x00                /**< Startup thread. */
#define RT_THREAD_CTRL_CLOSE            0x01                /**< Close thread. */
#define RT_THREAD_CTRL_CHANGE_PRIORITY  0x02                /**< Change thread priority. */
#define RT_THREAD_CTRL_INFO             0x03                /**< Get thread information. */
#define RT_THREAD_CTRL_BIND_CPU         0x04                /**< Set thread bind cpu. */

#ifdef RT_USING_SMP

#define RT_CPU_DETACHED                 RT_CPUS_NR          /**< The thread not running on cpu. */
#define RT_CPU_MASK                     ((1 << RT_CPUS_NR) - 1) /**< All CPUs mask bit. */

#ifndef RT_SCHEDULE_IPI
#define RT_SCHEDULE_IPI                 0
#endif /* RT_SCHEDULE_IPI */

#ifndef RT_STOP_IPI
#define RT_STOP_IPI                     1
#endif /* RT_STOP_IPI */

/**
 * CPUs definitions
 *
 */
struct rt_cpu
{
    struct rt_thread *current_thread;

    rt_uint16_t irq_nest;
    rt_uint8_t  irq_switch_flag;

    rt_uint8_t current_priority;
    rt_list_t priority_table[RT_THREAD_PRIORITY_MAX];
#if RT_THREAD_PRIORITY_MAX > 32
    rt_uint32_t priority_group;
    rt_uint8_t ready_table[32];
#else
    rt_uint32_t priority_group;
#endif /* RT_THREAD_PRIORITY_MAX > 32 */

    rt_tick_t tick;
};

#endif /* RT_USING_SMP */

/**
 * Thread structure
 */
struct rt_thread
{
    /* rt object */
    char        name[RT_NAME_MAX];                      /**< the name of thread */
    rt_uint8_t  type;                                   /**< type of object */
    rt_uint8_t  flags;                                  /**< thread's flags */

#ifdef RT_USING_MODULE
    void       *module_id;                              /**< id of application module */
#endif /* RT_USING_MODULE */

    rt_list_t   list;                                   /**< the object list */
    rt_list_t   tlist;                                  /**< the thread list */

    /* stack point and entry */
    void       *sp;                                     /**< stack point */
    void       *entry;                                  /**< entry */
    void       *parameter;                              /**< parameter */
    void       *stack_addr;                             /**< stack address */
    rt_uint32_t stack_size;                             /**< stack size */

    /* error code */
    rt_err_t    error;                                  /**< error code */

    rt_uint8_t  stat;                                   /**< thread status */

#ifdef RT_USING_SMP
    rt_uint8_t  bind_cpu;                               /**< thread is bind to cpu */
    rt_uint8_t  oncpu;                                  /**< process on cpu */

    rt_uint16_t scheduler_lock_nest;                    /**< scheduler lock count */
    rt_uint16_t cpus_lock_nest;                         /**< cpus lock count */
    rt_uint16_t critical_lock_nest;                     /**< critical lock count */
#endif /*RT_USING_SMP*/

    /* priority */
    rt_uint8_t  current_priority;                       /**< current priority */
#if RT_THREAD_PRIORITY_MAX > 32
    rt_uint8_t  number;
    rt_uint8_t  high_mask;
#endif /* RT_THREAD_PRIORITY_MAX > 32 */
    rt_uint32_t number_mask;

#ifdef RT_USING_EVENT
    /* thread event */
    rt_uint32_t event_set;
    rt_uint8_t  event_info;
#endif /* RT_USING_EVENT */

#ifdef RT_USING_SIGNALS
    rt_sigset_t     sig_pending;                        /**< the pending signals */
    rt_sigset_t     sig_mask;                           /**< the mask bits of signal */

#ifndef RT_USING_SMP
    void            *sig_ret;                           /**< the return stack pointer from signal */
#endif /* RT_USING_SMP */
    rt_sighandler_t *sig_vectors;                       /**< vectors of signal handler */
    void            *si_list;                           /**< the signal infor list */
#endif /* RT_USING_SIGNALS */

    rt_ubase_t  init_tick;                              /**< thread's initialized tick */
    rt_ubase_t  remaining_tick;                         /**< remaining tick */

#ifdef RT_USING_CPU_USAGE
    rt_uint64_t  duration_tick;                          /**< cpu usage tick */
#endif /* RT_USING_CPU_USAGE */

    struct rt_timer thread_timer;                       /**< built-in thread timer */

    void (*cleanup)(struct rt_thread *tid);             /**< cleanup function when thread exit */

    /* light weight process if present */
#ifdef RT_USING_LWP
    void        *lwp;
#endif /* RT_USING_LWP */

    rt_ubase_t user_data;                             /**< private user data beyond this thread */
};
typedef struct rt_thread *rt_thread_t;

/**@}*/

/**
 * @addtogroup IPC
 */

/**@{*/

/**
 * IPC flags and control command definitions
 */
#define RT_IPC_FLAG_FIFO                0x00            /**< FIFOed IPC. @ref IPC. */
#define RT_IPC_FLAG_PRIO                0x01            /**< PRIOed IPC. @ref IPC. */

#define RT_IPC_CMD_UNKNOWN              0x00            /**< unknown IPC command */
#define RT_IPC_CMD_RESET                0x01            /**< reset IPC object */

#define RT_WAITING_FOREVER              -1              /**< Block forever until get resource. */
#define RT_WAITING_NO                   0               /**< Non-block. */

/**
 * Base structure of IPC object
 */
struct rt_ipc_object
{
    struct rt_object parent;                            /**< inherit from rt_object */

    rt_list_t        suspend_thread;                    /**< threads pended on this resource */
};

#ifdef RT_USING_SEMAPHORE
/**
 * Semaphore structure
 */
struct rt_semaphore
{
    struct rt_ipc_object parent;                        /**< inherit from ipc_object */

    rt_uint16_t          value;                         /**< value of semaphore. */
    rt_uint16_t          reserved;                      /**< reserved field */
};
typedef struct rt_semaphore *rt_sem_t;
#endif /* RT_USING_SEMAPHORE */

#ifdef RT_USING_MUTEX
/**
 * Mutual exclusion (mutex) structure
 */
struct rt_mutex
{
    struct rt_ipc_object parent;                        /**< inherit from ipc_object */

    rt_uint16_t          value;                         /**< value of mutex */

    rt_uint8_t           original_priority;             /**< priority of last thread hold the mutex */
    rt_uint8_t           hold;                          /**< numbers of thread hold the mutex */

    struct rt_thread    *owner;                         /**< current owner of mutex */
};
typedef struct rt_mutex *rt_mutex_t;
#endif /* RT_USING_MUTEX */

#ifdef RT_USING_EVENT
/**
 * flag definitions in event
 */
#define RT_EVENT_FLAG_AND               0x01            /**< logic and */
#define RT_EVENT_FLAG_OR                0x02            /**< logic or */
#define RT_EVENT_FLAG_CLEAR             0x04            /**< clear flag */

/*
 * event structure
 */
struct rt_event
{
    struct rt_ipc_object parent;                        /**< inherit from ipc_object */

    rt_uint32_t          set;                           /**< event set */
};
typedef struct rt_event *rt_event_t;
#endif /* RT_USING_EVENT */

#ifdef RT_USING_MAILBOX
/**
 * mailbox structure
 */
struct rt_mailbox
{
    struct rt_ipc_object parent;                        /**< inherit from ipc_object */

    rt_ubase_t          *msg_pool;                      /**< start address of message buffer */

    rt_uint16_t          size;                          /**< size of message pool */

    rt_uint16_t          entry;                         /**< index of messages in msg_pool */
    rt_uint16_t          in_offset;                     /**< input offset of the message buffer */
    rt_uint16_t          out_offset;                    /**< output offset of the message buffer */

    rt_list_t            suspend_sender_thread;         /**< sender thread suspended on this mailbox */
};
typedef struct rt_mailbox *rt_mailbox_t;
#endif /* RT_USING_MAILBOX */

#ifdef RT_USING_MESSAGEQUEUE
/**
 * message queue structure
 */
struct rt_messagequeue
{
    struct rt_ipc_object parent;                        /**< inherit from ipc_object */

    void                *msg_pool;                      /**< start address of message queue */

    rt_uint16_t          msg_size;                      /**< message size of each message */
    rt_uint16_t          max_msgs;                      /**< max number of messages */

    rt_uint16_t          entry;                         /**< index of messages in the queue */

    void                *msg_queue_head;                /**< list head */
    void                *msg_queue_tail;                /**< list tail */
    void                *msg_queue_free;                /**< pointer indicated the free node of queue */

    rt_list_t            suspend_sender_thread;         /**< sender thread suspended on this message queue */
};
typedef struct rt_messagequeue *rt_mq_t;
#endif /* RT_USING_MESSAGEQUEUE */

/**@}*/

/**
 * @addtogroup MM
 */

/**@{*/

#ifdef RT_USING_HEAP
/*
 * memory structure
 */
struct rt_memory
{
    struct rt_object        parent;                 /**< inherit from rt_object */
    const char *            algorithm;              /**< Memory management algorithm name */
    rt_ubase_t              address;                /**< memory start address */
    rt_size_t               total;                  /**< memory size */
    rt_size_t               used;                   /**< size used */
    rt_size_t               max;                    /**< maximum usage */
};
typedef struct rt_memory *rt_mem_t;
#endif /* RT_USING_HEAP */

/*
 * memory management
 * heap & partition
 */

#ifdef RT_USING_SMALL_MEM
typedef rt_mem_t rt_smem_t;
#endif /* RT_USING_SMALL_MEM */

#ifdef RT_USING_SLAB
typedef rt_mem_t rt_slab_t;
#endif /* RT_USING_SLAB */

#ifdef RT_USING_MEMHEAP
/**
 * memory item on the heap
 */
struct rt_memheap_item
{
    rt_uint32_t             magic;                      /**< magic number for memheap */
    struct rt_memheap      *pool_ptr;                   /**< point of pool */

    struct rt_memheap_item *next;                       /**< next memheap item */
    struct rt_memheap_item *prev;                       /**< prev memheap item */

    struct rt_memheap_item *next_free;                  /**< next free memheap item */
    struct rt_memheap_item *prev_free;                  /**< prev free memheap item */
#ifdef RT_USING_MEMTRACE
    rt_uint8_t              owner_thread_name[4];       /**< owner thread name */
#endif /* RT_USING_MEMTRACE */
};

/**
 * Base structure of memory heap object
 */
struct rt_memheap
{
    struct rt_object        parent;                     /**< inherit from rt_object */

    void                   *start_addr;                 /**< pool start address and size */

    rt_size_t               pool_size;                  /**< pool size */
    rt_size_t               available_size;             /**< available size */
    rt_size_t               max_used_size;              /**< maximum allocated size */

    struct rt_memheap_item *block_list;                 /**< used block list */

    struct rt_memheap_item *free_list;                  /**< free block list */
    struct rt_memheap_item  free_header;                /**< free block list header */

    struct rt_semaphore     lock;                       /**< semaphore lock */
    rt_bool_t               locked;                     /**< External lock mark */
};
#endif /* RT_USING_MEMHEAP */

#ifdef RT_USING_MEMPOOL
/**
 * Base structure of Memory pool object
 */
struct rt_mempool
{
    struct rt_object parent;                            /**< inherit from rt_object */

    void            *start_address;                     /**< memory pool start */
    rt_size_t        size;                              /**< size of memory pool */

    rt_size_t        block_size;                        /**< size of memory blocks */
    rt_uint8_t      *block_list;                        /**< memory blocks list */

    rt_size_t        block_total_count;                 /**< numbers of memory block */
    rt_size_t        block_free_count;                  /**< numbers of free memory block */

    rt_list_t        suspend_thread;                    /**< threads pended on this resource */
};
typedef struct rt_mempool *rt_mp_t;
#endif /* RT_USING_MEMPOOL */

/**@}*/

#ifdef RT_USING_DEVICE
/**
 * @addtogroup Device
 */

/**@{*/

/**
 * device (I/O) class type
 */
enum rt_device_class_type
{
    RT_Device_Class_Char = 0,                           /**< character device */
    RT_Device_Class_Block,                              /**< block device */
    RT_Device_Class_NetIf,                              /**< net interface */
    RT_Device_Class_MTD,                                /**< memory device */
    RT_Device_Class_CAN,                                /**< CAN device */
    RT_Device_Class_RTC,                                /**< RTC device */
    RT_Device_Class_Sound,                              /**< Sound device */
    RT_Device_Class_Graphic,                            /**< Graphic device */
    RT_Device_Class_I2CBUS,                             /**< I2C bus device */
    RT_Device_Class_USBDevice,                          /**< USB slave device */
    RT_Device_Class_USBHost,                            /**< USB host bus */
    RT_Device_Class_USBOTG,                             /**< USB OTG bus */
    RT_Device_Class_SPIBUS,                             /**< SPI bus device */
    RT_Device_Class_SPIDevice,                          /**< SPI device */
    RT_Device_Class_SDIO,                               /**< SDIO bus device */
    RT_Device_Class_PM,                                 /**< PM pseudo device */
    RT_Device_Class_Pipe,                               /**< Pipe device */
    RT_Device_Class_Portal,                             /**< Portal device */
    RT_Device_Class_Timer,                              /**< Timer device */
    RT_Device_Class_Miscellaneous,                      /**< Miscellaneous device */
    RT_Device_Class_Sensor,                             /**< Sensor device */
    RT_Device_Class_Touch,                              /**< Touch device */
    RT_Device_Class_PHY,                                /**< PHY device */
    RT_Device_Class_Security,                           /**< Security device */
    RT_Device_Class_WLAN,                               /**< WLAN device */
    RT_Device_Class_Pin,                                /**< Pin device */
    RT_Device_Class_ADC,                                /**< ADC device */
    RT_Device_Class_DAC,                                /**< DAC device */
    RT_Device_Class_WDT,                                /**< WDT device */
    RT_Device_Class_PWM,                                /**< PWM device */
    RT_Device_Class_Unknown                             /**< unknown device */
};

/**
 * device flags definitions
 */
#define RT_DEVICE_FLAG_DEACTIVATE       0x000           /**< device is not not initialized */

#define RT_DEVICE_FLAG_RDONLY           0x001           /**< read only */
#define RT_DEVICE_FLAG_WRONLY           0x002           /**< write only */
#define RT_DEVICE_FLAG_RDWR             0x003           /**< read and write */

#define RT_DEVICE_FLAG_REMOVABLE        0x004           /**< removable device */
#define RT_DEVICE_FLAG_STANDALONE       0x008           /**< standalone device */
#define RT_DEVICE_FLAG_ACTIVATED        0x010           /**< device is activated */
#define RT_DEVICE_FLAG_SUSPENDED        0x020           /**< device is suspended */
#define RT_DEVICE_FLAG_STREAM           0x040           /**< stream mode */

#define RT_DEVICE_FLAG_INT_RX           0x100           /**< INT mode on Rx */
#define RT_DEVICE_FLAG_DMA_RX           0x200           /**< DMA mode on Rx */
#define RT_DEVICE_FLAG_INT_TX           0x400           /**< INT mode on Tx */
#define RT_DEVICE_FLAG_DMA_TX           0x800           /**< DMA mode on Tx */

#define RT_DEVICE_OFLAG_CLOSE           0x000           /**< device is closed */
#define RT_DEVICE_OFLAG_RDONLY          0x001           /**< read only access */
#define RT_DEVICE_OFLAG_WRONLY          0x002           /**< write only access */
#define RT_DEVICE_OFLAG_RDWR            0x003           /**< read and write */
#define RT_DEVICE_OFLAG_OPEN            0x008           /**< device is opened */

#define RT_DEVICE_OFLAG_BLOCKING        0x000           /**< blocking io mode */
#define RT_DEVICE_OFLAG_NONBLOCKING     0x004           /**< non-blocking io mode */

#define RT_DEVICE_OFLAG_MASK            0xf0f           /**< mask of open flag */

/**
 * general device commands
 */
#define RT_DEVICE_CTRL_OPEN             0x01            /**< open device */
#define RT_DEVICE_CTRL_RESUME           0x02            /**< resume device */
#define RT_DEVICE_CTRL_SUSPEND          0x03            /**< suspend device */
#define RT_DEVICE_CTRL_CONFIG           0x04            /**< configure device */
#define RT_DEVICE_CTRL_CLOSE            0x05            /**< close device */
#define RT_DEVICE_CTRL_BLOCKING         0x06            /**< blocking io */

#define RT_DEVICE_CTRL_SET_INT          0x10            /**< set interrupt */
#define RT_DEVICE_CTRL_CLR_INT          0x11            /**< clear interrupt */
#define RT_DEVICE_CTRL_GET_INT          0x12            /**< get interrupt status */

/**
 * device control
 */
#define RT_DEVICE_CTRL_BASE(Type)        (RT_Device_Class_##Type * 0x100)

/**
 * special device commands
 */
#define RT_DEVICE_CTRL_CHAR_STREAM      (RT_DEVICE_CTRL_BASE(Char) + 1)             /**< stream mode on char device */
#define RT_DEVICE_CTRL_BLK_GETGEOME     (RT_DEVICE_CTRL_BASE(Block) + 1)            /**< get geometry information   */
#define RT_DEVICE_CTRL_BLK_SYNC         (RT_DEVICE_CTRL_BASE(Block) + 2)            /**< flush data to block device */
#define RT_DEVICE_CTRL_BLK_ERASE        (RT_DEVICE_CTRL_BASE(Block) + 3)            /**< erase block on block device */
#define RT_DEVICE_CTRL_BLK_AUTOREFRESH  (RT_DEVICE_CTRL_BASE(Block) + 4)            /**< block device : enter/exit auto refresh mode */
#define RT_DEVICE_CTRL_NETIF_GETMAC     (RT_DEVICE_CTRL_BASE(NetIf) + 1)            /**< get mac address */
#define RT_DEVICE_CTRL_MTD_FORMAT       (RT_DEVICE_CTRL_BASE(MTD) + 1)              /**< format a MTD device */

typedef struct rt_device *rt_device_t;

#ifdef RT_USING_DEVICE_OPS
/**
 * operations set for device object
 */
struct rt_device_ops
{
    /* common device interface */
    rt_err_t  (*init)   (rt_device_t dev);
    rt_err_t  (*open)   (rt_device_t dev, rt_uint16_t oflag);
    rt_err_t  (*close)  (rt_device_t dev);
    rt_size_t (*read)   (rt_device_t dev, rt_off_t pos, void *buffer, rt_size_t size);
    rt_size_t (*write)  (rt_device_t dev, rt_off_t pos, const void *buffer, rt_size_t size);
    rt_err_t  (*control)(rt_device_t dev, int cmd, void *args);
    rt_err_t  (*flush)  (rt_device_t dev);
};
#endif /* RT_USING_DEVICE_OPS */

/**
 * WaitQueue structure
 */
struct rt_wqueue
{
    rt_uint32_t flag;
    rt_list_t waiting_list;
};
typedef struct rt_wqueue rt_wqueue_t;

/**
 * Device structure
 */
struct rt_device
{
    struct rt_object          parent;                   /**< inherit from rt_object */

    enum rt_device_class_type type;                     /**< device type */
    rt_uint16_t               flag;                     /**< device flag */
    rt_uint16_t               open_flag;                /**< device open flag */

    rt_uint8_t                ref_count;                /**< reference count */
    rt_uint8_t                device_id;                /**< 0 - 255 */

    /* device call back */
    rt_err_t (*rx_indicate)(rt_device_t dev, rt_size_t size);
    rt_err_t (*tx_complete)(rt_device_t dev, void *buffer);

#ifdef RT_USING_DEVICE_OPS
    const struct rt_device_ops *ops;
#else
    /* common device interface */
    rt_err_t  (*init)   (rt_device_t dev);
    rt_err_t  (*open)   (rt_device_t dev, rt_uint16_t oflag);
    rt_err_t  (*close)  (rt_device_t dev);
    rt_size_t (*read)   (rt_device_t dev, rt_off_t pos, void *buffer, rt_size_t size);
    rt_size_t (*write)  (rt_device_t dev, rt_off_t pos, const void *buffer, rt_size_t size);
    rt_err_t  (*control)(rt_device_t dev, int cmd, void *args);
<<<<<<< HEAD
    rt_err_t  (*flush)  (rt_device_t dev);
#endif
=======
#endif /* RT_USING_DEVICE_OPS */
>>>>>>> c33289ac

#ifdef RT_USING_POSIX_DEVIO
    const struct dfs_file_ops *fops;
    struct rt_wqueue wait_queue;
#endif /* RT_USING_POSIX_DEVIO */

    void                     *user_data;                /**< device private data */
};

/**
 * block device geometry structure
 */
struct rt_device_blk_geometry
{
    rt_uint32_t sector_count;                           /**< count of sectors */
    rt_uint32_t bytes_per_sector;                       /**< number of bytes per sector */
    rt_uint32_t block_size;                             /**< number of bytes to erase one block */
};

/**
 * sector arrange struct on block device
 */
struct rt_device_blk_sectors
{
    rt_uint32_t sector_begin;                           /**< begin sector */
    rt_uint32_t sector_end;                             /**< end sector   */
};

/**
 * cursor control command
 */
#define RT_DEVICE_CTRL_CURSOR_SET_POSITION  0x10
#define RT_DEVICE_CTRL_CURSOR_SET_TYPE      0x11

/**
 * graphic device control command
 */
#define RTGRAPHIC_CTRL_RECT_UPDATE      (RT_DEVICE_CTRL_BASE(Graphic) + 0)
#define RTGRAPHIC_CTRL_POWERON          (RT_DEVICE_CTRL_BASE(Graphic) + 1)
#define RTGRAPHIC_CTRL_POWEROFF         (RT_DEVICE_CTRL_BASE(Graphic) + 2)
#define RTGRAPHIC_CTRL_GET_INFO         (RT_DEVICE_CTRL_BASE(Graphic) + 3)
#define RTGRAPHIC_CTRL_SET_MODE         (RT_DEVICE_CTRL_BASE(Graphic) + 4)
#define RTGRAPHIC_CTRL_GET_EXT          (RT_DEVICE_CTRL_BASE(Graphic) + 5)
#define RTGRAPHIC_CTRL_SET_BRIGHTNESS   (RT_DEVICE_CTRL_BASE(Graphic) + 6)
#define RTGRAPHIC_CTRL_GET_BRIGHTNESS   (RT_DEVICE_CTRL_BASE(Graphic) + 7)
#define RTGRAPHIC_CTRL_GET_MODE         (RT_DEVICE_CTRL_BASE(Graphic) + 8)
#define RTGRAPHIC_CTRL_GET_STATUS       (RT_DEVICE_CTRL_BASE(Graphic) + 9)
#define RTGRAPHIC_CTRL_PAN_DISPLAY      (RT_DEVICE_CTRL_BASE(Graphic) + 10)
#define RTGRAPHIC_CTRL_WAIT_VSYNC       (RT_DEVICE_CTRL_BASE(Graphic) + 11)

/* graphic device */
enum
{
    RTGRAPHIC_PIXEL_FORMAT_MONO = 0,
    RTGRAPHIC_PIXEL_FORMAT_GRAY4,
    RTGRAPHIC_PIXEL_FORMAT_GRAY16,
    RTGRAPHIC_PIXEL_FORMAT_RGB332,
    RTGRAPHIC_PIXEL_FORMAT_RGB444,
    RTGRAPHIC_PIXEL_FORMAT_RGB565,
    RTGRAPHIC_PIXEL_FORMAT_RGB565P,
    RTGRAPHIC_PIXEL_FORMAT_BGR565 = RTGRAPHIC_PIXEL_FORMAT_RGB565P,
    RTGRAPHIC_PIXEL_FORMAT_RGB666,
    RTGRAPHIC_PIXEL_FORMAT_RGB888,
    RTGRAPHIC_PIXEL_FORMAT_BGR888,
    RTGRAPHIC_PIXEL_FORMAT_ARGB888,
    RTGRAPHIC_PIXEL_FORMAT_ABGR888,
    RTGRAPHIC_PIXEL_FORMAT_RESERVED,
};

/**
 * build a pixel position according to (x, y) coordinates.
 */
#define RTGRAPHIC_PIXEL_POSITION(x, y)  ((x << 16) | y)

/**
 * graphic device information structure
 */
struct rt_device_graphic_info
{
    rt_uint8_t  pixel_format;                           /**< graphic format */
    rt_uint8_t  bits_per_pixel;                         /**< bits per pixel */
    rt_uint16_t pitch;                                  /**< bytes per line */

    rt_uint16_t width;                                  /**< width of graphic device */
    rt_uint16_t height;                                 /**< height of graphic device */

    rt_uint8_t *framebuffer;                            /**< frame buffer */
    rt_uint32_t smem_len;                               /**< allocated frame buffer size */
};

/**
 * rectangle information structure
 */
struct rt_device_rect_info
{
    rt_uint16_t x;                                      /**< x coordinate */
    rt_uint16_t y;                                      /**< y coordinate */
    rt_uint16_t width;                                  /**< width */
    rt_uint16_t height;                                 /**< height */
};

/**
 * graphic operations
 */
struct rt_device_graphic_ops
{
    void (*set_pixel) (const char *pixel, int x, int y);
    void (*get_pixel) (char *pixel, int x, int y);

    void (*draw_hline)(const char *pixel, int x1, int x2, int y);
    void (*draw_vline)(const char *pixel, int x, int y1, int y2);

    void (*blit_line) (const char *pixel, int x, int y, rt_size_t size);
};
#define rt_graphix_ops(device)          ((struct rt_device_graphic_ops *)(device->user_data))

/**@}*/
#endif /* RT_USING_DEVICE */

#ifdef __cplusplus
}
#endif

#ifdef __cplusplus
/* RT-Thread definitions for C++ */
namespace rtthread {

enum TICK_WAIT {
    WAIT_NONE = 0,
    WAIT_FOREVER = -1,
};

}

#endif /* __cplusplus */

#endif /* __RT_DEF_H__ */<|MERGE_RESOLUTION|>--- conflicted
+++ resolved
@@ -41,13 +41,10 @@
  * 2022-01-01     Gabriel      improve hooking method
  * 2022-01-07     Gabriel      move some __on_rt_xxxxx_hook to dedicated c source files
  * 2022-01-12     Meco Man     remove RT_THREAD_BLOCK
-<<<<<<< HEAD
  * 2022-04-10     THEWON       add flush for device & some device flags
-=======
  * 2022-04-20     Meco Man     change version number to v4.1.1
  * 2022-04-21     THEWON       add macro RT_VERSION_CHECK
  * 2022-06-29     Meco Man     add RT_USING_LIBC and standard libc headers
->>>>>>> c33289ac
  */
 
 #ifndef __RT_DEF_H__
@@ -1103,12 +1100,8 @@
     rt_size_t (*read)   (rt_device_t dev, rt_off_t pos, void *buffer, rt_size_t size);
     rt_size_t (*write)  (rt_device_t dev, rt_off_t pos, const void *buffer, rt_size_t size);
     rt_err_t  (*control)(rt_device_t dev, int cmd, void *args);
-<<<<<<< HEAD
     rt_err_t  (*flush)  (rt_device_t dev);
-#endif
-=======
 #endif /* RT_USING_DEVICE_OPS */
->>>>>>> c33289ac
 
 #ifdef RT_USING_POSIX_DEVIO
     const struct dfs_file_ops *fops;
