--- conflicted
+++ resolved
@@ -37,17 +37,6 @@
         .pin_cfg = ((uint32_t) IOPORT_CFG_PERIPHERAL_PIN | (uint32_t) IOPORT_PERIPHERAL_DEBUG)
     },
     {
-<<<<<<< HEAD
-        .pin = BSP_IO_PORT_04_PIN_00,
-        .pin_cfg = ((uint32_t) IOPORT_CFG_PERIPHERAL_PIN | (uint32_t) IOPORT_PERIPHERAL_IIC)
-    },
-    {
-        .pin = BSP_IO_PORT_04_PIN_01,
-        .pin_cfg = ((uint32_t) IOPORT_CFG_PERIPHERAL_PIN | (uint32_t) IOPORT_PERIPHERAL_IIC)
-    },
-    {
-=======
->>>>>>> f6026401
         .pin = BSP_IO_PORT_09_PIN_14,
         .pin_cfg = ((uint32_t) IOPORT_CFG_PORT_DIRECTION_OUTPUT | (uint32_t) IOPORT_CFG_PORT_OUTPUT_LOW)
     },
