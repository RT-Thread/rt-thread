--- conflicted
+++ resolved
@@ -17,6 +17,8 @@
 
 #define __MMU_INTERNAL
 
+#define __MMU_INTERNAL
+
 #include "mm_aspace.h"
 #include "mm_page.h"
 #include "mmu.h"
@@ -46,6 +48,10 @@
 #define MMU_TBL_BLOCK_2M_LEVEL 2
 #define MMU_TBL_PAGE_4k_LEVEL  3
 #define MMU_TBL_LEVEL_NR       4
+
+#ifndef KERNEL_VADDR_START
+#define KERNEL_VADDR_START ARCH_RAM_OFFSET
+#endif
 
 #ifndef KERNEL_VADDR_START
 #define KERNEL_VADDR_START ARCH_RAM_OFFSET
@@ -444,12 +450,8 @@
  * @param v_address  virtual address
  * @param size       map size
  * @param vtable     mmu table
- * @param pv_off pv offset in kernel space
-<<<<<<< HEAD
+ * @param pv_off     pv offset in kernel space
  *
-=======
- * 
->>>>>>> 85794fff
  * @return 0 on successful and -1 for fail
  */
 int rt_hw_mmu_map_init(rt_aspace_t aspace, void *v_address, size_t size,
